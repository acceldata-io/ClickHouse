--- conflicted
+++ resolved
@@ -298,14 +298,11 @@
     extern const ServerSettingsString uncompressed_cache_policy;
     extern const ServerSettingsUInt64 uncompressed_cache_size;
     extern const ServerSettingsDouble uncompressed_cache_size_ratio;
-<<<<<<< HEAD
     extern const ServerSettingsBool use_legacy_mongodb_integration;
     extern const ServerSettingsBool wait_dictionaries_load_at_startup;
-=======
     extern const ServerSettingsString primary_index_cache_policy;
     extern const ServerSettingsUInt64 primary_index_cache_size;
     extern const ServerSettingsDouble primary_index_cache_size_ratio;
->>>>>>> 617af1d3
 }
 
 }
