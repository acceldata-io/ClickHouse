--- conflicted
+++ resolved
@@ -680,11 +680,7 @@
             /// Use a function from the user
             const std::reference_wrapper<const SQLFunction> & func = this->allow_not_deterministic
                 ? std::ref<const SQLFunction>(rg.pickValueRandomlyFromMap(this->functions))
-<<<<<<< HEAD
-                : rg.pickRandomly(filterCollection<SQLFunction>([](const SQLFunction & f) { return f.is_deterministic; }));
-=======
-                : rg.pickRandomlyFromVector(filterCollection<SQLFunction>(StatementGenerator::funcDeterministicLambda));
->>>>>>> 37ddab10
+                : rg.pickRandomly(filterCollection<SQLFunction>(StatementGenerator::funcDeterministicLambda));
 
             min_args = max_args = func.get().nargs;
             sfn->mutable_function()->set_function("f" + std::to_string(func.get().fname));
