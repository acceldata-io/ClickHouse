--- conflicted
+++ resolved
@@ -760,7 +760,6 @@
     return function_node;
 }
 
-<<<<<<< HEAD
 /** Returns:
   * {_, false} - multiple sources
   * {nullptr, true} - no sources (for constants)
@@ -807,7 +806,8 @@
     if (!is_ok)
         return nullptr;
     return source;
-=======
+}
+
 QueryTreeNodePtr buildSubqueryToReadColumnsFromTableExpression(QueryTreeNodePtr table_node, const ContextPtr & context)
 {
     const auto & storage_snapshot = table_node->as<TableNode>()->getStorageSnapshot();
@@ -828,7 +828,6 @@
     subquery_for_table->getJoinTree() = std::move(table_node);
     subquery_for_table->resolveProjectionColumns(std::move(projection_columns));
     return subquery_for_table;
->>>>>>> 31fe20d7
 }
 
 }