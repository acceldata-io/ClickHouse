--- conflicted
+++ resolved
@@ -8,7 +8,7 @@
 
 #include <Parsers/IAST.h>
 #include <Parsers/ASTLiteral.h>
-<<<<<<< HEAD
+#include <Parsers/ASTDataType.h>
 #include <Parsers/ASTFunction.h>
 #include <Parsers/ASTIdentifier.h>
 #include <Parsers/ASTObjectTypeArgument.h>
@@ -16,6 +16,8 @@
 #include <Formats/JSONExtractTree.h>
 #include <Interpreters/Context.h>
 #include <Core/Settings.h>
+#include <IO/Operators.h>
+
 #if USE_SIMDJSON
 #include <Common/JSONParsers/SimdJSONParser.h>
 #endif
@@ -24,11 +26,6 @@
 #endif
 #include <Common/JSONParsers/DummyJSONParser.h>
 
-=======
-#include <Parsers/ASTDataType.h>
->>>>>>> 0aa30b10
-#include <IO/Operators.h>
-#include <Common/logger_useful.h>
 
 
 namespace DB
@@ -434,7 +431,6 @@
     std::unordered_set<String> paths_to_skip;
     std::vector<String> path_regexps_to_skip;
 
-<<<<<<< HEAD
     size_t max_dynamic_types = DataTypeDynamic::DEFAULT_MAX_DYNAMIC_TYPES;
     size_t max_dynamic_paths = DataTypeObject::DEFAULT_MAX_SEPARATELY_STORED_PATHS;
 
@@ -492,16 +488,6 @@
 
             path_regexps_to_skip.push_back(literal->value.get<String>());
         }
-=======
-    if (const auto * type = schema_argument->as<ASTDataType>())
-    {
-        if (type->name != "Nullable" || type->arguments->children.size() != 1)
-            throw Exception(ErrorCodes::UNEXPECTED_AST_STRUCTURE,
-                "Expected 'Nullable(<schema_name>)' as parameter for type Object (function: {})", type->name);
-
-        schema_argument = type->arguments->children[0];
-        is_nullable = true;
->>>>>>> 0aa30b10
     }
 
     std::sort(path_regexps_to_skip.begin(), path_regexps_to_skip.end());
