--- conflicted
+++ resolved
@@ -23,23 +23,23 @@
         }
     }
 
-    void formatSettingsProfileElementsForAlter(std::string_view kind, const ASTSettingsProfileElements & elements, const IAST::FormatSettings & settings)
+    void formatSettingsProfileElementsForAlter(std::string_view kind, const ASTSettingsProfileElements & elements, WriteBuffer & ostr, const IAST::FormatSettings & settings)
     {
         bool need_comma = false;
 
         size_t num_profiles = elements.getNumberOfProfiles();
         if (num_profiles > 0)
         {
-            settings.ostr << (settings.hilite ? IAST::hilite_keyword : "") << kind << " " << (num_profiles == 1 ? "PROFILE" : "PROFILES")
-                          << (settings.hilite ? IAST::hilite_none : "") << " ";
+            ostr << (settings.hilite ? IAST::hilite_keyword : "") << kind << " " << (num_profiles == 1 ? "PROFILE" : "PROFILES")
+                 << (settings.hilite ? IAST::hilite_none : "") << " ";
 
             for (const auto & element : elements.elements)
             {
                 if (!element->parent_profile.empty())
                 {
                     if (need_comma)
-                        settings.ostr << ", ";
-                    formatProfileNameOrID(element->parent_profile, /* is_id= */ false, settings);
+                        ostr << ", ";
+                    formatProfileNameOrID(element->parent_profile, /* is_id= */ false, ostr, settings);
                     need_comma = true;
                 }
             }
@@ -49,19 +49,19 @@
         if (num_settings > 0)
         {
             if (need_comma)
-                settings.ostr << ", ";
+                ostr << ", ";
             need_comma = false;
 
-            settings.ostr << (settings.hilite ? IAST::hilite_keyword : "") << kind << " " << (num_settings == 1 ? "SETTING" : "SETTINGS")
-                          << (settings.hilite ? IAST::hilite_none : "") << " ";
+            ostr << (settings.hilite ? IAST::hilite_keyword : "") << kind << " " << (num_settings == 1 ? "SETTING" : "SETTINGS")
+                 << (settings.hilite ? IAST::hilite_none : "") << " ";
 
             for (const auto & element : elements.elements)
             {
                 if (!element->setting_name.empty())
                 {
                     if (need_comma)
-                        settings.ostr << ", ";
-                    element->format(settings);
+                        ostr << ", ";
+                    element->format(ostr, settings);
                     need_comma = true;
                 }
             }
@@ -69,12 +69,8 @@
     }
 }
 
-<<<<<<< HEAD
-
-void ASTSettingsProfileElement::formatImpl(const FormatSettings & settings, FormatState &, FormatStateStacked) const
-=======
+
 void ASTSettingsProfileElement::formatImpl(WriteBuffer & ostr, const FormatSettings & settings, FormatState &, FormatStateStacked) const
->>>>>>> 95a36b93
 {
     if (!parent_profile.empty())
     {
@@ -209,45 +205,45 @@
     return res;
 }
 
-void ASTAlterSettingsProfileElements::formatImpl(const FormatSettings & format, FormatState &, FormatStateStacked) const
+void ASTAlterSettingsProfileElements::formatImpl(WriteBuffer & ostr, const FormatSettings & format, FormatState &, FormatStateStacked) const
 {
     bool need_comma = false;
 
     if (drop_all_settings)
     {
-        format.ostr << (format.hilite ? IAST::hilite_keyword : "") << "DROP ALL SETTINGS" << (format.hilite ? IAST::hilite_none : "");
+        ostr << (format.hilite ? IAST::hilite_keyword : "") << "DROP ALL SETTINGS" << (format.hilite ? IAST::hilite_none : "");
         need_comma = true;
     }
 
     if (drop_all_profiles)
     {
         if (need_comma)
-            format.ostr << ", ";
-        format.ostr << (format.hilite ? IAST::hilite_keyword : "") << "DROP ALL PROFILES" << (format.hilite ? IAST::hilite_none : "");
+            ostr << ", ";
+        ostr << (format.hilite ? IAST::hilite_keyword : "") << "DROP ALL PROFILES" << (format.hilite ? IAST::hilite_none : "");
         need_comma = true;
     }
 
     if (drop_settings && !drop_settings->empty())
     {
         if (need_comma)
-            format.ostr << ", ";
-        formatSettingsProfileElementsForAlter("DROP", *drop_settings, format);
+            ostr << ", ";
+        formatSettingsProfileElementsForAlter("DROP", *drop_settings, ostr, format);
         need_comma = true;
     }
 
     if (add_settings && !add_settings->empty())
     {
         if (need_comma)
-            format.ostr << ", ";
-        formatSettingsProfileElementsForAlter("ADD", *add_settings, format);
+            ostr << ", ";
+        formatSettingsProfileElementsForAlter("ADD", *add_settings, ostr, format);
         need_comma = true;
     }
 
     if (modify_settings && !modify_settings->empty())
     {
         if (need_comma)
-            format.ostr << ", ";
-        formatSettingsProfileElementsForAlter("MODIFY", *modify_settings, format);
+            ostr << ", ";
+        formatSettingsProfileElementsForAlter("MODIFY", *modify_settings, ostr, format);
     }
 }
 
