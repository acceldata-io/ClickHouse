#include <Parsers/Access/ASTCreateUserQuery.h>
#include <Parsers/Access/ASTRolesOrUsersSet.h>
#include <Parsers/Access/ASTSettingsProfileElement.h>
#include <Parsers/Access/ASTUserNameWithHost.h>
#include <Parsers/Access/ASTAuthenticationData.h>
#include <Common/quoteString.h>
#include <Access/Common/SSLCertificateSubjects.h>
#include <IO/Operators.h>


namespace DB
{

namespace
{
    void formatRenameTo(const String & new_name, const IAST::FormatSettings & settings)
    {
        settings.ostr << (settings.hilite ? IAST::hilite_keyword : "") << " RENAME TO " << (settings.hilite ? IAST::hilite_none : "")
                      << quoteString(new_name);
    }

    void formatAuthenticationData(const std::vector<std::shared_ptr<ASTAuthenticationData>> & authentication_methods, const IAST::FormatSettings & settings)
    {
        // safe because this method is only called if authentication_methods.size > 1
        // if the first type is present, include the `WITH` keyword
        if (authentication_methods[0]->type)
        {
            settings.ostr << (settings.hilite ? IAST::hilite_keyword : "") << " WITH" << (settings.hilite ? IAST::hilite_none : "");
        }

        for (std::size_t i = 0; i < authentication_methods.size(); i++)
        {
            authentication_methods[i]->format(settings);

            bool is_last = i < authentication_methods.size() - 1;
            if (is_last)
            {
                settings.ostr << (settings.hilite ? IAST::hilite_keyword : ",");
            }
        }
    }

    void formatValidUntil(const IAST & valid_until, const IAST::FormatSettings & settings)
    {
        settings.ostr << (settings.hilite ? IAST::hilite_keyword : "") << " VALID UNTIL " << (settings.hilite ? IAST::hilite_none : "");
        valid_until.format(settings);
    }

    void formatHosts(const char * prefix, const AllowedClientHosts & hosts, const IAST::FormatSettings & settings)
    {
        if (prefix)
            settings.ostr << (settings.hilite ? IAST::hilite_keyword : "") << " " << prefix << " HOST "
                          << (settings.hilite ? IAST::hilite_none : "");
        else
            settings.ostr << (settings.hilite ? IAST::hilite_keyword : "") << " HOST " << (settings.hilite ? IAST::hilite_none : "");

        if (hosts.empty())
        {
            settings.ostr << (settings.hilite ? IAST::hilite_keyword : "") << "NONE" << (settings.hilite ? IAST::hilite_none : "");
            return;
        }

        if (hosts.containsAnyHost())
        {
            settings.ostr << (settings.hilite ? IAST::hilite_keyword : "") << "ANY" << (settings.hilite ? IAST::hilite_none : "");
            return;
        }

        bool need_comma = false;
        if (hosts.containsLocalHost())
        {
            if (std::exchange(need_comma, true))
                settings.ostr << ", ";
            settings.ostr << (settings.hilite ? IAST::hilite_keyword : "") << "LOCAL" << (settings.hilite ? IAST::hilite_none : "");
        }

        const auto & addresses = hosts.getAddresses();
        const auto & subnets = hosts.getSubnets();
        if (!addresses.empty() || !subnets.empty())
        {
            if (std::exchange(need_comma, true))
                settings.ostr << ", ";
            settings.ostr << (settings.hilite ? IAST::hilite_keyword : "") << "IP " << (settings.hilite ? IAST::hilite_none : "");
            bool need_comma2 = false;
            for (const auto & address : addresses)
            {
                if (std::exchange(need_comma2, true))
                    settings.ostr << ", ";
                settings.ostr << quoteString(address.toString());
            }
            for (const auto & subnet : subnets)
            {
                if (std::exchange(need_comma2, true))
                    settings.ostr << ", ";
                settings.ostr << quoteString(subnet.toString());
            }
        }

        const auto & names = hosts.getNames();
        if (!names.empty())
        {
            if (std::exchange(need_comma, true))
                settings.ostr << ", ";
            settings.ostr << (settings.hilite ? IAST::hilite_keyword : "") << "NAME " << (settings.hilite ? IAST::hilite_none : "");
            bool need_comma2 = false;
            for (const auto & name : names)
            {
                if (std::exchange(need_comma2, true))
                    settings.ostr << ", ";
                settings.ostr << quoteString(name);
            }
        }

        const auto & name_regexps = hosts.getNameRegexps();
        if (!name_regexps.empty())
        {
            if (std::exchange(need_comma, true))
                settings.ostr << ", ";
            settings.ostr << (settings.hilite ? IAST::hilite_keyword : "") << "REGEXP " << (settings.hilite ? IAST::hilite_none : "");
            bool need_comma2 = false;
            for (const auto & host_regexp : name_regexps)
            {
                if (std::exchange(need_comma2, true))
                    settings.ostr << ", ";
                settings.ostr << quoteString(host_regexp);
            }
        }

        const auto & like_patterns = hosts.getLikePatterns();
        if (!like_patterns.empty())
        {
            if (std::exchange(need_comma, true))
                settings.ostr << ", ";
            settings.ostr << (settings.hilite ? IAST::hilite_keyword : "") << "LIKE " << (settings.hilite ? IAST::hilite_none : "");
            bool need_comma2 = false;
            for (const auto & like_pattern : like_patterns)
            {
                if (std::exchange(need_comma2, true))
                    settings.ostr << ", ";
                settings.ostr << quoteString(like_pattern);
            }
        }
    }


    void formatDefaultRoles(const ASTRolesOrUsersSet & default_roles, const IAST::FormatSettings & settings)
    {
        settings.ostr << (settings.hilite ? IAST::hilite_keyword : "") << " DEFAULT ROLE " << (settings.hilite ? IAST::hilite_none : "");
        default_roles.format(settings);
    }

    void formatSettings(const ASTSettingsProfileElements & settings, const IAST::FormatSettings & format)
    {
        format.ostr << (format.hilite ? IAST::hilite_keyword : "") << " SETTINGS " << (format.hilite ? IAST::hilite_none : "");
        settings.format(format);
    }

    void formatAlterSettings(const ASTAlterSettingsProfileElements & alter_settings, const IAST::FormatSettings & format)
    {
        format.ostr << " ";
        alter_settings.format(format);
    }

    void formatGrantees(const ASTRolesOrUsersSet & grantees, const IAST::FormatSettings & settings)
    {
        settings.ostr << (settings.hilite ? IAST::hilite_keyword : "") << " GRANTEES " << (settings.hilite ? IAST::hilite_none : "");
        grantees.format(settings);
    }

    void formatDefaultDatabase(const ASTDatabaseOrNone & default_database, const IAST::FormatSettings & settings)
    {
        settings.ostr << (settings.hilite ? IAST::hilite_keyword : "") << " DEFAULT DATABASE " << (settings.hilite ? IAST::hilite_none : "");
        default_database.format(settings);
    }
}


String ASTCreateUserQuery::getID(char) const
{
    return "CreateUserQuery";
}


ASTPtr ASTCreateUserQuery::clone() const
{
    auto res = std::make_shared<ASTCreateUserQuery>(*this);
    res->children.clear();
    res->authentication_methods.clear();

    if (names)
        res->names = std::static_pointer_cast<ASTUserNamesWithHost>(names->clone());

    if (default_roles)
        res->default_roles = std::static_pointer_cast<ASTRolesOrUsersSet>(default_roles->clone());

    if (default_database)
        res->default_database = std::static_pointer_cast<ASTDatabaseOrNone>(default_database->clone());

    if (grantees)
        res->grantees = std::static_pointer_cast<ASTRolesOrUsersSet>(grantees->clone());

    if (settings)
        res->settings = std::static_pointer_cast<ASTSettingsProfileElements>(settings->clone());

<<<<<<< HEAD
    if (alter_settings)
        res->alter_settings = std::static_pointer_cast<ASTAlterSettingsProfileElements>(alter_settings->clone());

    if (auth_data)
=======
    for (const auto & authentication_method : authentication_methods)
>>>>>>> 3c0f2991
    {
        auto ast_clone = std::static_pointer_cast<ASTAuthenticationData>(authentication_method->clone());
        res->authentication_methods.push_back(ast_clone);
        res->children.push_back(ast_clone);
    }

    return res;
}


void ASTCreateUserQuery::formatImpl(const FormatSettings & format, FormatState &, FormatStateStacked) const
{
    if (attach)
    {
        format.ostr << (format.hilite ? hilite_keyword : "") << "ATTACH USER" << (format.hilite ? hilite_none : "");
    }
    else
    {
        format.ostr << (format.hilite ? hilite_keyword : "") << (alter ? "ALTER USER" : "CREATE USER")
                    << (format.hilite ? hilite_none : "");
    }

    if (if_exists)
        format.ostr << (format.hilite ? hilite_keyword : "") << " IF EXISTS" << (format.hilite ? hilite_none : "");
    else if (if_not_exists)
        format.ostr << (format.hilite ? hilite_keyword : "") << " IF NOT EXISTS" << (format.hilite ? hilite_none : "");
    else if (or_replace)
        format.ostr << (format.hilite ? hilite_keyword : "") << " OR REPLACE" << (format.hilite ? hilite_none : "");

    format.ostr << " ";
    names->format(format);

    if (!storage_name.empty())
        format.ostr << (format.hilite ? IAST::hilite_keyword : "")
                    << " IN " << (format.hilite ? IAST::hilite_none : "")
                    << backQuoteIfNeed(storage_name);

    formatOnCluster(format);

    if (new_name)
        formatRenameTo(*new_name, format);

    if (authentication_methods.empty())
    {
        // If identification (auth method) is missing from query, we should serialize it in the form of `NO_PASSWORD` unless it is alter query
        if (!alter)
        {
            format.ostr << (format.hilite ? IAST::hilite_keyword : "") << " IDENTIFIED WITH no_password" << (format.hilite ? IAST::hilite_none : "");
        }
    }
    else
    {
        if (add_identified_with)
        {
            format.ostr << (format.hilite ? IAST::hilite_keyword : "") << " ADD" << (format.hilite ? IAST::hilite_none : "");
        }

        format.ostr << (format.hilite ? IAST::hilite_keyword : "") << " IDENTIFIED" << (format.hilite ? IAST::hilite_none : "");
        formatAuthenticationData(authentication_methods, format);
    }

    if (global_valid_until)
    {
        formatValidUntil(*global_valid_until, format);
    }

    if (hosts)
        formatHosts(nullptr, *hosts, format);
    if (add_hosts)
        formatHosts("ADD", *add_hosts, format);
    if (remove_hosts)
        formatHosts("DROP", *remove_hosts, format);

    if (default_database)
        formatDefaultDatabase(*default_database, format);

    if (default_roles)
        formatDefaultRoles(*default_roles, format);

    if (alter_settings)
        formatAlterSettings(*alter_settings, format);
    else if (settings)
        formatSettings(*settings, format);

    if (grantees)
        formatGrantees(*grantees, format);

    if (reset_authentication_methods_to_new)
        format.ostr << (format.hilite ? hilite_keyword : "") << " RESET AUTHENTICATION METHODS TO NEW" << (format.hilite ? hilite_none : "");
}

}<|MERGE_RESOLUTION|>--- conflicted
+++ resolved
@@ -202,14 +202,10 @@
     if (settings)
         res->settings = std::static_pointer_cast<ASTSettingsProfileElements>(settings->clone());
 
-<<<<<<< HEAD
     if (alter_settings)
         res->alter_settings = std::static_pointer_cast<ASTAlterSettingsProfileElements>(alter_settings->clone());
 
-    if (auth_data)
-=======
     for (const auto & authentication_method : authentication_methods)
->>>>>>> 3c0f2991
     {
         auto ast_clone = std::static_pointer_cast<ASTAuthenticationData>(authentication_method->clone());
         res->authentication_methods.push_back(ast_clone);
