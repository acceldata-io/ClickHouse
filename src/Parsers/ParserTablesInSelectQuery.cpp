--- conflicted
+++ resolved
@@ -23,11 +23,8 @@
 
     if (!ParserWithOptionalAlias(std::make_unique<ParserSubquery>(), true).parse(pos, res->subquery, expected)
         && !ParserWithOptionalAlias(std::make_unique<ParserFunction>(), true).parse(pos, res->table_function, expected)
-<<<<<<< HEAD
-        && !ParserWithOptionalAlias(std::make_unique<ParserCompoundIdentifier>(true), true).parse(pos, res->database_and_table_name, expected))
-=======
-        && !ParserWithOptionalAlias(std::make_unique<ParserCompoundIdentifier>(false, true), true).parse(pos, res->database_and_table_name, expected))
->>>>>>> 6e621086
+        && !ParserWithOptionalAlias(std::make_unique<ParserCompoundIdentifier>(true, true), true)
+                .parse(pos, res->database_and_table_name, expected))
         return false;
 
     /// FINAL
