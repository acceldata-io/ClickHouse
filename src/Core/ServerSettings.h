#pragma once

#include <Core/BaseSettingsFwdMacros.h>
#include <Core/SettingsEnums.h>
#include <Core/SettingsFields.h>

namespace Poco::Util
{
class AbstractConfiguration;
}

namespace DB
{
class Field;
struct ServerSettingColumnsParams;
struct ServerSettingsImpl;

/// List of available types supported in ServerSettings object
#define SERVER_SETTINGS_SUPPORTED_TYPES(CLASS_NAME, M) \
    M(CLASS_NAME, Bool) \
    M(CLASS_NAME, Double) \
    M(CLASS_NAME, GroupArrayActionWhenLimitReached) \
    M(CLASS_NAME, Float) \
    M(CLASS_NAME, Int32) \
    M(CLASS_NAME, Seconds) \
    M(CLASS_NAME, String) \
    M(CLASS_NAME, UInt32) \
    M(CLASS_NAME, UInt64)

SERVER_SETTINGS_SUPPORTED_TYPES(ServerSettings, DECLARE_SETTING_TRAIT)

struct ServerSettings
{
    enum class ChangeableWithoutRestart : uint8_t
    {
        No,
        IncreaseOnly,
        DecreaseOnly,
        Yes
    };

<<<<<<< HEAD
// clang-format off
#define SERVER_SETTINGS(M, ALIAS) \
    M(Bool, show_addresses_in_stack_traces, true, "If it is set true will show addresses in stack traces", 0) \
    M(Bool, shutdown_wait_unfinished_queries, false, "If set true ClickHouse will wait for running queries finish before shutdown.", 0) \
    M(UInt64, shutdown_wait_unfinished, 5, "Delay in seconds to wait for unfinished queries", 0) \
    M(UInt64, max_thread_pool_size, 10000, "The maximum number of threads that could be allocated from the OS and used for query execution and background operations.", 0) \
    M(UInt64, max_thread_pool_free_size, 1000, "The maximum number of threads that will always stay in a global thread pool once allocated and remain idle in case of insufficient number of tasks.", 0) \
    M(UInt64, thread_pool_queue_size, 10000, "The maximum number of tasks that will be placed in a queue and wait for execution.", 0) \
    M(UInt64, max_io_thread_pool_size, 100, "The maximum number of threads that would be used for IO operations", 0) \
    M(UInt64, max_io_thread_pool_free_size, 0, "Max free size for IO thread pool.", 0) \
    M(UInt64, io_thread_pool_queue_size, 10000, "Queue size for IO thread pool.", 0) \
    M(UInt64, max_active_parts_loading_thread_pool_size, 64, "The number of threads to load active set of data parts (Active ones) at startup.", 0) \
    M(UInt64, max_outdated_parts_loading_thread_pool_size, 32, "The number of threads to load inactive set of data parts (Outdated ones) at startup.", 0) \
    M(UInt64, max_unexpected_parts_loading_thread_pool_size, 8, "The number of threads to load inactive set of data parts (Unexpected ones) at startup.", 0) \
    M(UInt64, max_parts_cleaning_thread_pool_size, 128, "The number of threads for concurrent removal of inactive data parts.", 0) \
    M(UInt64, max_mutations_bandwidth_for_server, 0, "The maximum read speed of all mutations on server in bytes per second. Zero means unlimited.", 0) \
    M(UInt64, max_merges_bandwidth_for_server, 0, "The maximum read speed of all merges on server in bytes per second. Zero means unlimited.", 0) \
    M(UInt64, max_replicated_fetches_network_bandwidth_for_server, 0, "The maximum speed of data exchange over the network in bytes per second for replicated fetches. Zero means unlimited.", 0) \
    M(UInt64, max_replicated_sends_network_bandwidth_for_server, 0, "The maximum speed of data exchange over the network in bytes per second for replicated sends. Zero means unlimited.", 0) \
    M(UInt64, max_remote_read_network_bandwidth_for_server, 0, "The maximum speed of data exchange over the network in bytes per second for read. Zero means unlimited.", 0) \
    M(UInt64, max_remote_write_network_bandwidth_for_server, 0, "The maximum speed of data exchange over the network in bytes per second for write. Zero means unlimited.", 0) \
    M(UInt64, max_local_read_bandwidth_for_server, 0, "The maximum speed of local reads in bytes per second. Zero means unlimited.", 0) \
    M(UInt64, max_local_write_bandwidth_for_server, 0, "The maximum speed of local writes in bytes per second. Zero means unlimited.", 0) \
    M(UInt64, max_backups_io_thread_pool_size, 1000, "The maximum number of threads that would be used for IO operations for BACKUP queries", 0) \
    M(UInt64, max_backups_io_thread_pool_free_size, 0, "Max free size for backups IO thread pool.", 0) \
    M(UInt64, backups_io_thread_pool_queue_size, 0, "Queue size for backups IO thread pool.", 0) \
    M(UInt64, backup_threads, 16, "The maximum number of threads to execute BACKUP requests.", 0) \
    M(UInt64, max_backup_bandwidth_for_server, 0, "The maximum read speed in bytes per second for all backups on server. Zero means unlimited.", 0) \
    M(UInt64, restore_threads, 16, "The maximum number of threads to execute RESTORE requests.", 0) \
    M(Bool, shutdown_wait_backups_and_restores, true, "If set to true ClickHouse will wait for running backups and restores to finish before shutdown.", 0) \
    M(Double, cannot_allocate_thread_fault_injection_probability, 0, "For testing purposes.", 0) \
    M(Int32, max_connections, 1024, "Max server connections.", 0) \
    M(UInt32, asynchronous_metrics_update_period_s, 1, "Period in seconds for updating asynchronous metrics.", 0) \
    M(UInt32, asynchronous_heavy_metrics_update_period_s, 120, "Period in seconds for updating heavy asynchronous metrics.", 0) \
    M(String, default_database, "default", "Default database name.", 0) \
    M(String, tmp_policy, "", "Policy for storage with temporary data.", 0) \
    M(UInt64, max_temporary_data_on_disk_size, 0, "The maximum amount of storage that could be used for external aggregation, joins or sorting.", 0) \
    M(String, temporary_data_in_cache, "", "Cache disk name for temporary data.", 0) \
    M(UInt64, aggregate_function_group_array_max_element_size, 0xFFFFFF, "Max array element size in bytes for groupArray function. This limit is checked at serialization and help to avoid large state size.", 0) \
    M(GroupArrayActionWhenLimitReached, aggregate_function_group_array_action_when_limit_is_reached, GroupArrayActionWhenLimitReached::THROW, "Action to execute when max array element size is exceeded in groupArray: `throw` exception, or `discard` extra values", 0) \
    M(UInt64, max_server_memory_usage, 0, "Maximum total memory usage of the server in bytes. Zero means unlimited.", 0) \
    M(Double, max_server_memory_usage_to_ram_ratio, 0.9, "Same as max_server_memory_usage but in to RAM ratio. Allows to lower max memory on low-memory systems.", 0) \
    M(UInt64, merges_mutations_memory_usage_soft_limit, 0, "Maximum total memory usage for merges and mutations in bytes. Zero means unlimited.", 0) \
    M(Double, merges_mutations_memory_usage_to_ram_ratio, 0.5, "Same as merges_mutations_memory_usage_soft_limit but in to RAM ratio. Allows to lower memory limit on low-memory systems.", 0) \
    M(Bool, allow_use_jemalloc_memory, true, "Allows to use jemalloc memory.", 0) \
    M(UInt64, cgroups_memory_usage_observer_wait_time, 15, "Polling interval in seconds to read the current memory usage from cgroups. Zero means disabled.", 0) \
    M(Double, cgroup_memory_watcher_hard_limit_ratio, 0.95, "Hard memory limit ratio for cgroup memory usage observer", 0) \
    M(Double, cgroup_memory_watcher_soft_limit_ratio, 0.9, "Soft memory limit ratio limit for cgroup memory usage observer", 0) \
    M(UInt64, async_insert_threads, 16, "Maximum number of threads to actually parse and insert data in background. Zero means asynchronous mode is disabled", 0) \
    M(Bool, async_insert_queue_flush_on_shutdown, true, "If true queue of asynchronous inserts is flushed on graceful shutdown", 0) \
    M(Bool, ignore_empty_sql_security_in_create_view_query, true, "If true, ClickHouse doesn't write defaults for empty SQL security statement in CREATE VIEW queries. This setting is only necessary for the migration period and will become obsolete in 24.4", 0)  \
    M(UInt64, max_build_vector_similarity_index_thread_pool_size, 16, "The maximum number of threads to use to build vector similarity indexes. 0 means all cores.", 0) \
    \
    /* Database Catalog */ \
    M(UInt64, database_atomic_delay_before_drop_table_sec, 8 * 60, "The delay during which a dropped table can be restored using the UNDROP statement. If DROP TABLE ran with a SYNC modifier, the setting is ignored.", 0) \
    M(UInt64, database_catalog_unused_dir_hide_timeout_sec, 60 * 60, "Parameter of a task that cleans up garbage from store/ directory. If some subdirectory is not used by clickhouse-server and this directory was not modified for last database_catalog_unused_dir_hide_timeout_sec seconds, the task will 'hide' this directory by removing all access rights. It also works for directories that clickhouse-server does not expect to see inside store/. Zero means 'immediately'.", 0) \
    M(UInt64, database_catalog_unused_dir_rm_timeout_sec, 30 * 24 * 60 * 60, "Parameter of a task that cleans up garbage from store/ directory. If some subdirectory is not used by clickhouse-server and it was previously 'hidden' (see database_catalog_unused_dir_hide_timeout_sec) and this directory was not modified for last database_catalog_unused_dir_rm_timeout_sec seconds, the task will remove this directory. It also works for directories that clickhouse-server does not expect to see inside store/. Zero means 'never'.", 0) \
    M(UInt64, database_catalog_unused_dir_cleanup_period_sec, 24 * 60 * 60, "Parameter of a task that cleans up garbage from store/ directory. Sets scheduling period of the task. Zero means 'never'.", 0) \
    M(UInt64, database_catalog_drop_error_cooldown_sec, 5, "In case if drop table failed, ClickHouse will wait for this timeout before retrying the operation.", 0) \
    M(UInt64, database_catalog_drop_table_concurrency, 16, "The size of the threadpool used for dropping tables.", 0) \
    \
    \
    M(UInt64, max_concurrent_queries, 0, "Maximum number of concurrently executed queries. Zero means unlimited.", 0) \
    M(UInt64, max_concurrent_insert_queries, 0, "Maximum number of concurrently INSERT queries. Zero means unlimited.", 0) \
    M(UInt64, max_concurrent_select_queries, 0, "Maximum number of concurrently SELECT queries. Zero means unlimited.", 0) \
    M(UInt64, max_waiting_queries, 0, "Maximum number of concurrently waiting queries blocked due to `async_load_databases`. Note that waiting queries are not considered by `max_concurrent_*queries*` limits. Zero means unlimited.", 0) \
    \
    M(Double, cache_size_to_ram_max_ratio, 0.5, "Set cache size to RAM max ratio. Allows to lower cache size on low-memory systems.", 0) \
    M(String, uncompressed_cache_policy, DEFAULT_UNCOMPRESSED_CACHE_POLICY, "Uncompressed cache policy name.", 0) \
    M(UInt64, uncompressed_cache_size, DEFAULT_UNCOMPRESSED_CACHE_MAX_SIZE, "Size of cache for uncompressed blocks. Zero means disabled.", 0) \
    M(Double, uncompressed_cache_size_ratio, DEFAULT_UNCOMPRESSED_CACHE_SIZE_RATIO, "The size of the protected queue in the uncompressed cache relative to the cache's total size.", 0) \
    M(String, mark_cache_policy, DEFAULT_MARK_CACHE_POLICY, "Mark cache policy name.", 0) \
    M(UInt64, mark_cache_size, DEFAULT_MARK_CACHE_MAX_SIZE, "Size of cache for marks (index of MergeTree family of tables).", 0) \
    M(Double, mark_cache_size_ratio, DEFAULT_MARK_CACHE_SIZE_RATIO, "The size of the protected queue in the mark cache relative to the cache's total size.", 0) \
    M(String, index_uncompressed_cache_policy, DEFAULT_INDEX_UNCOMPRESSED_CACHE_POLICY, "Secondary index uncompressed cache policy name.", 0) \
    M(UInt64, index_uncompressed_cache_size, DEFAULT_INDEX_UNCOMPRESSED_CACHE_MAX_SIZE, "Size of cache for uncompressed blocks of secondary indices. Zero means disabled.", 0) \
    M(Double, index_uncompressed_cache_size_ratio, DEFAULT_INDEX_UNCOMPRESSED_CACHE_SIZE_RATIO, "The size of the protected queue in the secondary index uncompressed cache relative to the cache's total size.", 0) \
    M(String, index_mark_cache_policy, DEFAULT_INDEX_MARK_CACHE_POLICY, "Secondary index mark cache policy name.", 0) \
    M(UInt64, index_mark_cache_size, DEFAULT_INDEX_MARK_CACHE_MAX_SIZE, "Size of cache for secondary index marks. Zero means disabled.", 0) \
    M(Double, index_mark_cache_size_ratio, DEFAULT_INDEX_MARK_CACHE_SIZE_RATIO, "The size of the protected queue in the secondary index mark cache relative to the cache's total size.", 0) \
    M(UInt64, page_cache_chunk_size, 2 << 20, "Bytes per chunk in userspace page cache. Rounded up to a multiple of page size (typically 4 KiB) or huge page size (typically 2 MiB, only if page_cache_use_thp is enabled).", 0) \
    M(UInt64, page_cache_mmap_size, 1 << 30, "Bytes per memory mapping in userspace page cache. Not important.", 0) \
    M(UInt64, page_cache_size, 0, "Amount of virtual memory to map for userspace page cache. If page_cache_use_madv_free is enabled, it's recommended to set this higher than the machine's RAM size. Use 0 to disable userspace page cache.", 0) \
    M(Bool, page_cache_use_madv_free, DBMS_DEFAULT_PAGE_CACHE_USE_MADV_FREE, "If true, the userspace page cache will allow the OS to automatically reclaim memory from the cache on memory pressure (using MADV_FREE).", 0) \
    M(Bool, page_cache_use_transparent_huge_pages, true, "Userspace will attempt to use transparent huge pages on Linux. This is best-effort.", 0) \
    M(UInt64, mmap_cache_size, DEFAULT_MMAP_CACHE_MAX_SIZE, "A cache for mmapped files.", 0) \
    M(UInt64, compiled_expression_cache_size, DEFAULT_COMPILED_EXPRESSION_CACHE_MAX_SIZE, "Byte size of compiled expressions cache.", 0) \
    M(UInt64, compiled_expression_cache_elements_size, DEFAULT_COMPILED_EXPRESSION_CACHE_MAX_ENTRIES, "Maximum entries in compiled expressions cache.", 0) \
    \
    M(Bool,   disable_internal_dns_cache, false, "Disable internal DNS caching at all.", 0) \
    M(UInt64, dns_cache_max_entries, 10000, "Internal DNS cache max entries.", 0) \
    M(Int32,  dns_cache_update_period, 15, "Internal DNS cache update period in seconds.", 0) \
    M(UInt32, dns_max_consecutive_failures, 10, "Max DNS resolve failures of a hostname before dropping the hostname from ClickHouse DNS cache.", 0) \
    M(Bool, dns_allow_resolve_names_to_ipv4, true, "Allows resolve names to ipv4 addresses.", 0) \
    M(Bool, dns_allow_resolve_names_to_ipv6, true, "Allows resolve names to ipv6 addresses.", 0) \
    \
    M(UInt64, max_table_size_to_drop, 50000000000lu, "If size of a table is greater than this value (in bytes) than table could not be dropped with any DROP query.", 0) \
    M(UInt64, max_partition_size_to_drop, 50000000000lu, "Same as max_table_size_to_drop, but for the partitions.", 0) \
    M(UInt64, max_table_num_to_warn, 5000lu, "If the number of tables is greater than this value, the server will create a warning that will displayed to user.", 0) \
    M(UInt64, max_view_num_to_warn, 10000lu, "If the number of views is greater than this value, the server will create a warning that will displayed to user.", 0) \
    M(UInt64, max_dictionary_num_to_warn, 1000lu, "If the number of dictionaries is greater than this value, the server will create a warning that will displayed to user.", 0) \
    M(UInt64, max_database_num_to_warn, 1000lu, "If the number of databases is greater than this value, the server will create a warning that will displayed to user.", 0) \
    M(UInt64, max_part_num_to_warn, 100000lu, "If the number of parts is greater than this value, the server will create a warning that will displayed to user.", 0) \
    M(UInt64, max_table_num_to_throw, 0lu, "If number of tables is greater than this value, server will throw an exception. 0 means no limitation. View, remote tables, dictionary, system tables are not counted. Only count table in Atomic/Ordinary/Replicated/Lazy database engine.", 0) \
    M(UInt64, max_database_num_to_throw, 0lu, "If number of databases is greater than this value, server will throw an exception. 0 means no limitation.", 0) \
    M(UInt64, max_authentication_methods_per_user, 100, "The maximum number of authentication methods a user can be created with or altered. Changing this setting does not affect existing users. Zero means unlimited", 0) \
    M(UInt64, concurrent_threads_soft_limit_num, 0, "Sets how many concurrent thread can be allocated before applying CPU pressure. Zero means unlimited.", 0) \
    M(UInt64, concurrent_threads_soft_limit_ratio_to_cores, 0, "Same as concurrent_threads_soft_limit_num, but with ratio to cores.", 0) \
    \
    M(UInt64, background_pool_size, 16, "The maximum number of threads what will be used for merging or mutating data parts for *MergeTree-engine tables in a background.", 0) \
    M(Float, background_merges_mutations_concurrency_ratio, 2, "The number of part mutation tasks that can be executed concurrently by each thread in background pool.", 0) \
    M(String, background_merges_mutations_scheduling_policy, "round_robin", "The policy on how to perform a scheduling for background merges and mutations. Possible values are: `round_robin` and `shortest_task_first`. ", 0) \
    M(UInt64, background_move_pool_size, 8, "The maximum number of threads that will be used for moving data parts to another disk or volume for *MergeTree-engine tables in a background.", 0) \
    M(UInt64, background_fetches_pool_size, 16, "The maximum number of threads that will be used for fetching data parts from another replica for *MergeTree-engine tables in a background.", 0) \
    M(UInt64, background_common_pool_size, 8, "The maximum number of threads that will be used for performing a variety of operations (mostly garbage collection) for *MergeTree-engine tables in a background.", 0) \
    M(UInt64, background_buffer_flush_schedule_pool_size, 16, "The maximum number of threads that will be used for performing flush operations for Buffer-engine tables in a background.", 0) \
    M(UInt64, background_schedule_pool_size, 512, "The maximum number of threads that will be used for constantly executing some lightweight periodic operations.", 0) \
    M(UInt64, background_message_broker_schedule_pool_size, 16, "The maximum number of threads that will be used for executing background operations for message streaming.", 0) \
    M(UInt64, background_distributed_schedule_pool_size, 16, "The maximum number of threads that will be used for executing distributed sends.", 0) \
    M(UInt64, tables_loader_foreground_pool_size, 0, "The maximum number of threads that will be used for foreground (that is being waited for by a query) loading of tables. Also used for synchronous loading of tables before the server start. Zero means use all CPUs.", 0) \
    M(UInt64, tables_loader_background_pool_size, 0, "The maximum number of threads that will be used for background async loading of tables. Zero means use all CPUs.", 0) \
    M(Bool, async_load_databases, false, "Enable asynchronous loading of databases and tables to speedup server startup. Queries to not yet loaded entity will be blocked until load is finished.", 0) \
    M(Bool, async_load_system_database, false, "Enable asynchronous loading of system tables that are not required on server startup. Queries to not yet loaded tables will be blocked until load is finished.", 0) \
    M(Bool, display_secrets_in_show_and_select, false, "Allow showing secrets in SHOW and SELECT queries via a format setting and a grant", 0) \
    M(Seconds, keep_alive_timeout, DEFAULT_HTTP_KEEP_ALIVE_TIMEOUT, "The number of seconds that ClickHouse waits for incoming requests before closing the connection.", 0) \
    M(UInt64, max_keep_alive_requests, 10000, "The maximum number of requests handled via a single http keepalive connection before the server closes this connection.", 0) \
    M(Seconds, replicated_fetches_http_connection_timeout, 0, "HTTP connection timeout for part fetch requests. Inherited from default profile `http_connection_timeout` if not set explicitly.", 0) \
    M(Seconds, replicated_fetches_http_send_timeout, 0, "HTTP send timeout for part fetch requests. Inherited from default profile `http_send_timeout` if not set explicitly.", 0) \
    M(Seconds, replicated_fetches_http_receive_timeout, 0, "HTTP receive timeout for fetch part requests. Inherited from default profile `http_receive_timeout` if not set explicitly.", 0) \
    M(UInt64, total_memory_profiler_step, 0, "Whenever server memory usage becomes larger than every next step in number of bytes the memory profiler will collect the allocating stack trace. Zero means disabled memory profiler. Values lower than a few megabytes will slow down server.", 0) \
    M(Double, total_memory_tracker_sample_probability, 0, "Collect random allocations and deallocations and write them into system.trace_log with 'MemorySample' trace_type. The probability is for every alloc/free regardless to the size of the allocation (can be changed with `memory_profiler_sample_min_allocation_size` and `memory_profiler_sample_max_allocation_size`). Note that sampling happens only when the amount of untracked memory exceeds 'max_untracked_memory'. You may want to set 'max_untracked_memory' to 0 for extra fine grained sampling.", 0) \
    M(UInt64, total_memory_profiler_sample_min_allocation_size, 0, "Collect random allocations of size greater or equal than specified value with probability equal to `total_memory_profiler_sample_probability`. 0 means disabled. You may want to set 'max_untracked_memory' to 0 to make this threshold to work as expected.", 0) \
    M(UInt64, total_memory_profiler_sample_max_allocation_size, 0, "Collect random allocations of size less or equal than specified value with probability equal to `total_memory_profiler_sample_probability`. 0 means disabled. You may want to set 'max_untracked_memory' to 0 to make this threshold to work as expected.", 0) \
    M(Bool, validate_tcp_client_information, false, "Validate client_information in the query packet over the native TCP protocol.", 0) \
    M(Bool, storage_metadata_write_full_object_key, false, "Write disk metadata files with VERSION_FULL_OBJECT_KEY format", 0) \
    M(UInt64, max_materialized_views_count_for_table, 0, "A limit on the number of materialized views attached to a table.", 0) \
    M(UInt32, max_database_replicated_create_table_thread_pool_size, 1, "The number of threads to create tables during replica recovery in DatabaseReplicated. Zero means number of threads equal number of cores.", 0) \
    M(Bool, database_replicated_allow_detach_permanently, true, "Allow detaching tables permanently in Replicated databases", 0) \
    M(Bool, format_alter_operations_with_parentheses, false, "If enabled, each operation in alter queries will be surrounded with parentheses in formatted queries to make them less ambiguous.", 0) \
    M(String, default_replica_path, "/clickhouse/tables/{uuid}/{shard}", "The path to the table in ZooKeeper", 0) \
    M(String, default_replica_name, "{replica}", "The replica name in ZooKeeper", 0) \
    M(UInt64, disk_connections_soft_limit, 5000, "Connections above this limit have significantly shorter time to live. The limit applies to the disks connections.", 0) \
    M(UInt64, disk_connections_warn_limit, 10000, "Warning massages are written to the logs if number of in-use connections are higher than this limit. The limit applies to the disks connections.", 0) \
    M(UInt64, disk_connections_store_limit, 30000, "Connections above this limit reset after use. Set to 0 to turn connection cache off. The limit applies to the disks connections.", 0) \
    M(UInt64, storage_connections_soft_limit, 100, "Connections above this limit have significantly shorter time to live. The limit applies to the storages connections.", 0) \
    M(UInt64, storage_connections_warn_limit, 1000, "Warning massages are written to the logs if number of in-use connections are higher than this limit. The limit applies to the storages connections.", 0) \
    M(UInt64, storage_connections_store_limit, 5000, "Connections above this limit reset after use. Set to 0 to turn connection cache off. The limit applies to the storages connections.", 0) \
    M(UInt64, http_connections_soft_limit, 100, "Connections above this limit have significantly shorter time to live. The limit applies to the http connections which do not belong to any disk or storage.", 0) \
    M(UInt64, http_connections_warn_limit, 1000, "Warning massages are written to the logs if number of in-use connections are higher than this limit. The limit applies to the http connections which do not belong to any disk or storage.", 0) \
    M(UInt64, http_connections_store_limit, 5000, "Connections above this limit reset after use. Set to 0 to turn connection cache off. The limit applies to the http connections which do not belong to any disk or storage.", 0) \
    M(UInt64, global_profiler_real_time_period_ns, 0, "Period for real clock timer of global profiler (in nanoseconds). Set 0 value to turn off the real clock global profiler. Recommended value is at least 10000000 (100 times a second) for single queries or 1000000000 (once a second) for cluster-wide profiling.", 0) \
    M(UInt64, global_profiler_cpu_time_period_ns, 0, "Period for CPU clock timer of global profiler (in nanoseconds). Set 0 value to turn off the CPU clock global profiler. Recommended value is at least 10000000 (100 times a second) for single queries or 1000000000 (once a second) for cluster-wide profiling.", 0) \
    M(Bool, enable_azure_sdk_logging, false, "Enables logging from Azure sdk", 0) \
    M(UInt64, max_entries_for_hash_table_stats, 10'000, "How many entries hash table statistics collected during aggregation is allowed to have", 0) \
    M(String, merge_workload, "default", "Name of workload to be used to access resources for all merges (may be overridden by a merge tree setting)", 0) \
    M(String, mutation_workload, "default", "Name of workload to be used to access resources for all mutations (may be overridden by a merge tree setting)", 0) \
    M(Bool, prepare_system_log_tables_on_startup, false, "If true, ClickHouse creates all configured `system.*_log` tables before the startup. It can be helpful if some startup scripts depend on these tables.", 0) \
    M(Double, gwp_asan_force_sample_probability, 0.0003, "Probability that an allocation from specific places will be sampled by GWP Asan (i.e. PODArray allocations)", 0) \
    M(UInt64, config_reload_interval_ms, 2000, "How often clickhouse will reload config and check for new changes", 0) \
    M(UInt64, memory_worker_period_ms, 0, "Tick period of background memory worker which corrects memory tracker memory usages and cleans up unused pages during higher memory usage. If set to 0, default value will be used depending on the memory usage source", 0) \
    M(Bool, disable_insertion_and_mutation, false, "Disable all insert/alter/delete queries. This setting will be enabled if someone needs read-only nodes to prevent insertion and mutation affect reading performance.", 0) \
    M(Bool, use_legacy_mongodb_integration, true, "Use the legacy MongoDB integration implementation. Deprecated.", 0)

/// If you add a setting which can be updated at runtime, please update 'changeable_settings' map in StorageSystemServerSettings.cpp
=======
    ServerSettings();
    ServerSettings(const ServerSettings & settings);
    ~ServerSettings();
>>>>>>> 6f8e953b

    void set(std::string_view name, const Field & value);

    void loadSettingsFromConfig(const Poco::Util::AbstractConfiguration & config);

    SERVER_SETTINGS_SUPPORTED_TYPES(ServerSettings, DECLARE_SETTING_SUBSCRIPT_OPERATOR)

    void dumpToSystemServerSettingsColumns(ServerSettingColumnsParams & params) const;

private:
    std::unique_ptr<ServerSettingsImpl> impl;
};
}<|MERGE_RESOLUTION|>--- conflicted
+++ resolved
@@ -39,176 +39,9 @@
         Yes
     };
 
-<<<<<<< HEAD
-// clang-format off
-#define SERVER_SETTINGS(M, ALIAS) \
-    M(Bool, show_addresses_in_stack_traces, true, "If it is set true will show addresses in stack traces", 0) \
-    M(Bool, shutdown_wait_unfinished_queries, false, "If set true ClickHouse will wait for running queries finish before shutdown.", 0) \
-    M(UInt64, shutdown_wait_unfinished, 5, "Delay in seconds to wait for unfinished queries", 0) \
-    M(UInt64, max_thread_pool_size, 10000, "The maximum number of threads that could be allocated from the OS and used for query execution and background operations.", 0) \
-    M(UInt64, max_thread_pool_free_size, 1000, "The maximum number of threads that will always stay in a global thread pool once allocated and remain idle in case of insufficient number of tasks.", 0) \
-    M(UInt64, thread_pool_queue_size, 10000, "The maximum number of tasks that will be placed in a queue and wait for execution.", 0) \
-    M(UInt64, max_io_thread_pool_size, 100, "The maximum number of threads that would be used for IO operations", 0) \
-    M(UInt64, max_io_thread_pool_free_size, 0, "Max free size for IO thread pool.", 0) \
-    M(UInt64, io_thread_pool_queue_size, 10000, "Queue size for IO thread pool.", 0) \
-    M(UInt64, max_active_parts_loading_thread_pool_size, 64, "The number of threads to load active set of data parts (Active ones) at startup.", 0) \
-    M(UInt64, max_outdated_parts_loading_thread_pool_size, 32, "The number of threads to load inactive set of data parts (Outdated ones) at startup.", 0) \
-    M(UInt64, max_unexpected_parts_loading_thread_pool_size, 8, "The number of threads to load inactive set of data parts (Unexpected ones) at startup.", 0) \
-    M(UInt64, max_parts_cleaning_thread_pool_size, 128, "The number of threads for concurrent removal of inactive data parts.", 0) \
-    M(UInt64, max_mutations_bandwidth_for_server, 0, "The maximum read speed of all mutations on server in bytes per second. Zero means unlimited.", 0) \
-    M(UInt64, max_merges_bandwidth_for_server, 0, "The maximum read speed of all merges on server in bytes per second. Zero means unlimited.", 0) \
-    M(UInt64, max_replicated_fetches_network_bandwidth_for_server, 0, "The maximum speed of data exchange over the network in bytes per second for replicated fetches. Zero means unlimited.", 0) \
-    M(UInt64, max_replicated_sends_network_bandwidth_for_server, 0, "The maximum speed of data exchange over the network in bytes per second for replicated sends. Zero means unlimited.", 0) \
-    M(UInt64, max_remote_read_network_bandwidth_for_server, 0, "The maximum speed of data exchange over the network in bytes per second for read. Zero means unlimited.", 0) \
-    M(UInt64, max_remote_write_network_bandwidth_for_server, 0, "The maximum speed of data exchange over the network in bytes per second for write. Zero means unlimited.", 0) \
-    M(UInt64, max_local_read_bandwidth_for_server, 0, "The maximum speed of local reads in bytes per second. Zero means unlimited.", 0) \
-    M(UInt64, max_local_write_bandwidth_for_server, 0, "The maximum speed of local writes in bytes per second. Zero means unlimited.", 0) \
-    M(UInt64, max_backups_io_thread_pool_size, 1000, "The maximum number of threads that would be used for IO operations for BACKUP queries", 0) \
-    M(UInt64, max_backups_io_thread_pool_free_size, 0, "Max free size for backups IO thread pool.", 0) \
-    M(UInt64, backups_io_thread_pool_queue_size, 0, "Queue size for backups IO thread pool.", 0) \
-    M(UInt64, backup_threads, 16, "The maximum number of threads to execute BACKUP requests.", 0) \
-    M(UInt64, max_backup_bandwidth_for_server, 0, "The maximum read speed in bytes per second for all backups on server. Zero means unlimited.", 0) \
-    M(UInt64, restore_threads, 16, "The maximum number of threads to execute RESTORE requests.", 0) \
-    M(Bool, shutdown_wait_backups_and_restores, true, "If set to true ClickHouse will wait for running backups and restores to finish before shutdown.", 0) \
-    M(Double, cannot_allocate_thread_fault_injection_probability, 0, "For testing purposes.", 0) \
-    M(Int32, max_connections, 1024, "Max server connections.", 0) \
-    M(UInt32, asynchronous_metrics_update_period_s, 1, "Period in seconds for updating asynchronous metrics.", 0) \
-    M(UInt32, asynchronous_heavy_metrics_update_period_s, 120, "Period in seconds for updating heavy asynchronous metrics.", 0) \
-    M(String, default_database, "default", "Default database name.", 0) \
-    M(String, tmp_policy, "", "Policy for storage with temporary data.", 0) \
-    M(UInt64, max_temporary_data_on_disk_size, 0, "The maximum amount of storage that could be used for external aggregation, joins or sorting.", 0) \
-    M(String, temporary_data_in_cache, "", "Cache disk name for temporary data.", 0) \
-    M(UInt64, aggregate_function_group_array_max_element_size, 0xFFFFFF, "Max array element size in bytes for groupArray function. This limit is checked at serialization and help to avoid large state size.", 0) \
-    M(GroupArrayActionWhenLimitReached, aggregate_function_group_array_action_when_limit_is_reached, GroupArrayActionWhenLimitReached::THROW, "Action to execute when max array element size is exceeded in groupArray: `throw` exception, or `discard` extra values", 0) \
-    M(UInt64, max_server_memory_usage, 0, "Maximum total memory usage of the server in bytes. Zero means unlimited.", 0) \
-    M(Double, max_server_memory_usage_to_ram_ratio, 0.9, "Same as max_server_memory_usage but in to RAM ratio. Allows to lower max memory on low-memory systems.", 0) \
-    M(UInt64, merges_mutations_memory_usage_soft_limit, 0, "Maximum total memory usage for merges and mutations in bytes. Zero means unlimited.", 0) \
-    M(Double, merges_mutations_memory_usage_to_ram_ratio, 0.5, "Same as merges_mutations_memory_usage_soft_limit but in to RAM ratio. Allows to lower memory limit on low-memory systems.", 0) \
-    M(Bool, allow_use_jemalloc_memory, true, "Allows to use jemalloc memory.", 0) \
-    M(UInt64, cgroups_memory_usage_observer_wait_time, 15, "Polling interval in seconds to read the current memory usage from cgroups. Zero means disabled.", 0) \
-    M(Double, cgroup_memory_watcher_hard_limit_ratio, 0.95, "Hard memory limit ratio for cgroup memory usage observer", 0) \
-    M(Double, cgroup_memory_watcher_soft_limit_ratio, 0.9, "Soft memory limit ratio limit for cgroup memory usage observer", 0) \
-    M(UInt64, async_insert_threads, 16, "Maximum number of threads to actually parse and insert data in background. Zero means asynchronous mode is disabled", 0) \
-    M(Bool, async_insert_queue_flush_on_shutdown, true, "If true queue of asynchronous inserts is flushed on graceful shutdown", 0) \
-    M(Bool, ignore_empty_sql_security_in_create_view_query, true, "If true, ClickHouse doesn't write defaults for empty SQL security statement in CREATE VIEW queries. This setting is only necessary for the migration period and will become obsolete in 24.4", 0)  \
-    M(UInt64, max_build_vector_similarity_index_thread_pool_size, 16, "The maximum number of threads to use to build vector similarity indexes. 0 means all cores.", 0) \
-    \
-    /* Database Catalog */ \
-    M(UInt64, database_atomic_delay_before_drop_table_sec, 8 * 60, "The delay during which a dropped table can be restored using the UNDROP statement. If DROP TABLE ran with a SYNC modifier, the setting is ignored.", 0) \
-    M(UInt64, database_catalog_unused_dir_hide_timeout_sec, 60 * 60, "Parameter of a task that cleans up garbage from store/ directory. If some subdirectory is not used by clickhouse-server and this directory was not modified for last database_catalog_unused_dir_hide_timeout_sec seconds, the task will 'hide' this directory by removing all access rights. It also works for directories that clickhouse-server does not expect to see inside store/. Zero means 'immediately'.", 0) \
-    M(UInt64, database_catalog_unused_dir_rm_timeout_sec, 30 * 24 * 60 * 60, "Parameter of a task that cleans up garbage from store/ directory. If some subdirectory is not used by clickhouse-server and it was previously 'hidden' (see database_catalog_unused_dir_hide_timeout_sec) and this directory was not modified for last database_catalog_unused_dir_rm_timeout_sec seconds, the task will remove this directory. It also works for directories that clickhouse-server does not expect to see inside store/. Zero means 'never'.", 0) \
-    M(UInt64, database_catalog_unused_dir_cleanup_period_sec, 24 * 60 * 60, "Parameter of a task that cleans up garbage from store/ directory. Sets scheduling period of the task. Zero means 'never'.", 0) \
-    M(UInt64, database_catalog_drop_error_cooldown_sec, 5, "In case if drop table failed, ClickHouse will wait for this timeout before retrying the operation.", 0) \
-    M(UInt64, database_catalog_drop_table_concurrency, 16, "The size of the threadpool used for dropping tables.", 0) \
-    \
-    \
-    M(UInt64, max_concurrent_queries, 0, "Maximum number of concurrently executed queries. Zero means unlimited.", 0) \
-    M(UInt64, max_concurrent_insert_queries, 0, "Maximum number of concurrently INSERT queries. Zero means unlimited.", 0) \
-    M(UInt64, max_concurrent_select_queries, 0, "Maximum number of concurrently SELECT queries. Zero means unlimited.", 0) \
-    M(UInt64, max_waiting_queries, 0, "Maximum number of concurrently waiting queries blocked due to `async_load_databases`. Note that waiting queries are not considered by `max_concurrent_*queries*` limits. Zero means unlimited.", 0) \
-    \
-    M(Double, cache_size_to_ram_max_ratio, 0.5, "Set cache size to RAM max ratio. Allows to lower cache size on low-memory systems.", 0) \
-    M(String, uncompressed_cache_policy, DEFAULT_UNCOMPRESSED_CACHE_POLICY, "Uncompressed cache policy name.", 0) \
-    M(UInt64, uncompressed_cache_size, DEFAULT_UNCOMPRESSED_CACHE_MAX_SIZE, "Size of cache for uncompressed blocks. Zero means disabled.", 0) \
-    M(Double, uncompressed_cache_size_ratio, DEFAULT_UNCOMPRESSED_CACHE_SIZE_RATIO, "The size of the protected queue in the uncompressed cache relative to the cache's total size.", 0) \
-    M(String, mark_cache_policy, DEFAULT_MARK_CACHE_POLICY, "Mark cache policy name.", 0) \
-    M(UInt64, mark_cache_size, DEFAULT_MARK_CACHE_MAX_SIZE, "Size of cache for marks (index of MergeTree family of tables).", 0) \
-    M(Double, mark_cache_size_ratio, DEFAULT_MARK_CACHE_SIZE_RATIO, "The size of the protected queue in the mark cache relative to the cache's total size.", 0) \
-    M(String, index_uncompressed_cache_policy, DEFAULT_INDEX_UNCOMPRESSED_CACHE_POLICY, "Secondary index uncompressed cache policy name.", 0) \
-    M(UInt64, index_uncompressed_cache_size, DEFAULT_INDEX_UNCOMPRESSED_CACHE_MAX_SIZE, "Size of cache for uncompressed blocks of secondary indices. Zero means disabled.", 0) \
-    M(Double, index_uncompressed_cache_size_ratio, DEFAULT_INDEX_UNCOMPRESSED_CACHE_SIZE_RATIO, "The size of the protected queue in the secondary index uncompressed cache relative to the cache's total size.", 0) \
-    M(String, index_mark_cache_policy, DEFAULT_INDEX_MARK_CACHE_POLICY, "Secondary index mark cache policy name.", 0) \
-    M(UInt64, index_mark_cache_size, DEFAULT_INDEX_MARK_CACHE_MAX_SIZE, "Size of cache for secondary index marks. Zero means disabled.", 0) \
-    M(Double, index_mark_cache_size_ratio, DEFAULT_INDEX_MARK_CACHE_SIZE_RATIO, "The size of the protected queue in the secondary index mark cache relative to the cache's total size.", 0) \
-    M(UInt64, page_cache_chunk_size, 2 << 20, "Bytes per chunk in userspace page cache. Rounded up to a multiple of page size (typically 4 KiB) or huge page size (typically 2 MiB, only if page_cache_use_thp is enabled).", 0) \
-    M(UInt64, page_cache_mmap_size, 1 << 30, "Bytes per memory mapping in userspace page cache. Not important.", 0) \
-    M(UInt64, page_cache_size, 0, "Amount of virtual memory to map for userspace page cache. If page_cache_use_madv_free is enabled, it's recommended to set this higher than the machine's RAM size. Use 0 to disable userspace page cache.", 0) \
-    M(Bool, page_cache_use_madv_free, DBMS_DEFAULT_PAGE_CACHE_USE_MADV_FREE, "If true, the userspace page cache will allow the OS to automatically reclaim memory from the cache on memory pressure (using MADV_FREE).", 0) \
-    M(Bool, page_cache_use_transparent_huge_pages, true, "Userspace will attempt to use transparent huge pages on Linux. This is best-effort.", 0) \
-    M(UInt64, mmap_cache_size, DEFAULT_MMAP_CACHE_MAX_SIZE, "A cache for mmapped files.", 0) \
-    M(UInt64, compiled_expression_cache_size, DEFAULT_COMPILED_EXPRESSION_CACHE_MAX_SIZE, "Byte size of compiled expressions cache.", 0) \
-    M(UInt64, compiled_expression_cache_elements_size, DEFAULT_COMPILED_EXPRESSION_CACHE_MAX_ENTRIES, "Maximum entries in compiled expressions cache.", 0) \
-    \
-    M(Bool,   disable_internal_dns_cache, false, "Disable internal DNS caching at all.", 0) \
-    M(UInt64, dns_cache_max_entries, 10000, "Internal DNS cache max entries.", 0) \
-    M(Int32,  dns_cache_update_period, 15, "Internal DNS cache update period in seconds.", 0) \
-    M(UInt32, dns_max_consecutive_failures, 10, "Max DNS resolve failures of a hostname before dropping the hostname from ClickHouse DNS cache.", 0) \
-    M(Bool, dns_allow_resolve_names_to_ipv4, true, "Allows resolve names to ipv4 addresses.", 0) \
-    M(Bool, dns_allow_resolve_names_to_ipv6, true, "Allows resolve names to ipv6 addresses.", 0) \
-    \
-    M(UInt64, max_table_size_to_drop, 50000000000lu, "If size of a table is greater than this value (in bytes) than table could not be dropped with any DROP query.", 0) \
-    M(UInt64, max_partition_size_to_drop, 50000000000lu, "Same as max_table_size_to_drop, but for the partitions.", 0) \
-    M(UInt64, max_table_num_to_warn, 5000lu, "If the number of tables is greater than this value, the server will create a warning that will displayed to user.", 0) \
-    M(UInt64, max_view_num_to_warn, 10000lu, "If the number of views is greater than this value, the server will create a warning that will displayed to user.", 0) \
-    M(UInt64, max_dictionary_num_to_warn, 1000lu, "If the number of dictionaries is greater than this value, the server will create a warning that will displayed to user.", 0) \
-    M(UInt64, max_database_num_to_warn, 1000lu, "If the number of databases is greater than this value, the server will create a warning that will displayed to user.", 0) \
-    M(UInt64, max_part_num_to_warn, 100000lu, "If the number of parts is greater than this value, the server will create a warning that will displayed to user.", 0) \
-    M(UInt64, max_table_num_to_throw, 0lu, "If number of tables is greater than this value, server will throw an exception. 0 means no limitation. View, remote tables, dictionary, system tables are not counted. Only count table in Atomic/Ordinary/Replicated/Lazy database engine.", 0) \
-    M(UInt64, max_database_num_to_throw, 0lu, "If number of databases is greater than this value, server will throw an exception. 0 means no limitation.", 0) \
-    M(UInt64, max_authentication_methods_per_user, 100, "The maximum number of authentication methods a user can be created with or altered. Changing this setting does not affect existing users. Zero means unlimited", 0) \
-    M(UInt64, concurrent_threads_soft_limit_num, 0, "Sets how many concurrent thread can be allocated before applying CPU pressure. Zero means unlimited.", 0) \
-    M(UInt64, concurrent_threads_soft_limit_ratio_to_cores, 0, "Same as concurrent_threads_soft_limit_num, but with ratio to cores.", 0) \
-    \
-    M(UInt64, background_pool_size, 16, "The maximum number of threads what will be used for merging or mutating data parts for *MergeTree-engine tables in a background.", 0) \
-    M(Float, background_merges_mutations_concurrency_ratio, 2, "The number of part mutation tasks that can be executed concurrently by each thread in background pool.", 0) \
-    M(String, background_merges_mutations_scheduling_policy, "round_robin", "The policy on how to perform a scheduling for background merges and mutations. Possible values are: `round_robin` and `shortest_task_first`. ", 0) \
-    M(UInt64, background_move_pool_size, 8, "The maximum number of threads that will be used for moving data parts to another disk or volume for *MergeTree-engine tables in a background.", 0) \
-    M(UInt64, background_fetches_pool_size, 16, "The maximum number of threads that will be used for fetching data parts from another replica for *MergeTree-engine tables in a background.", 0) \
-    M(UInt64, background_common_pool_size, 8, "The maximum number of threads that will be used for performing a variety of operations (mostly garbage collection) for *MergeTree-engine tables in a background.", 0) \
-    M(UInt64, background_buffer_flush_schedule_pool_size, 16, "The maximum number of threads that will be used for performing flush operations for Buffer-engine tables in a background.", 0) \
-    M(UInt64, background_schedule_pool_size, 512, "The maximum number of threads that will be used for constantly executing some lightweight periodic operations.", 0) \
-    M(UInt64, background_message_broker_schedule_pool_size, 16, "The maximum number of threads that will be used for executing background operations for message streaming.", 0) \
-    M(UInt64, background_distributed_schedule_pool_size, 16, "The maximum number of threads that will be used for executing distributed sends.", 0) \
-    M(UInt64, tables_loader_foreground_pool_size, 0, "The maximum number of threads that will be used for foreground (that is being waited for by a query) loading of tables. Also used for synchronous loading of tables before the server start. Zero means use all CPUs.", 0) \
-    M(UInt64, tables_loader_background_pool_size, 0, "The maximum number of threads that will be used for background async loading of tables. Zero means use all CPUs.", 0) \
-    M(Bool, async_load_databases, false, "Enable asynchronous loading of databases and tables to speedup server startup. Queries to not yet loaded entity will be blocked until load is finished.", 0) \
-    M(Bool, async_load_system_database, false, "Enable asynchronous loading of system tables that are not required on server startup. Queries to not yet loaded tables will be blocked until load is finished.", 0) \
-    M(Bool, display_secrets_in_show_and_select, false, "Allow showing secrets in SHOW and SELECT queries via a format setting and a grant", 0) \
-    M(Seconds, keep_alive_timeout, DEFAULT_HTTP_KEEP_ALIVE_TIMEOUT, "The number of seconds that ClickHouse waits for incoming requests before closing the connection.", 0) \
-    M(UInt64, max_keep_alive_requests, 10000, "The maximum number of requests handled via a single http keepalive connection before the server closes this connection.", 0) \
-    M(Seconds, replicated_fetches_http_connection_timeout, 0, "HTTP connection timeout for part fetch requests. Inherited from default profile `http_connection_timeout` if not set explicitly.", 0) \
-    M(Seconds, replicated_fetches_http_send_timeout, 0, "HTTP send timeout for part fetch requests. Inherited from default profile `http_send_timeout` if not set explicitly.", 0) \
-    M(Seconds, replicated_fetches_http_receive_timeout, 0, "HTTP receive timeout for fetch part requests. Inherited from default profile `http_receive_timeout` if not set explicitly.", 0) \
-    M(UInt64, total_memory_profiler_step, 0, "Whenever server memory usage becomes larger than every next step in number of bytes the memory profiler will collect the allocating stack trace. Zero means disabled memory profiler. Values lower than a few megabytes will slow down server.", 0) \
-    M(Double, total_memory_tracker_sample_probability, 0, "Collect random allocations and deallocations and write them into system.trace_log with 'MemorySample' trace_type. The probability is for every alloc/free regardless to the size of the allocation (can be changed with `memory_profiler_sample_min_allocation_size` and `memory_profiler_sample_max_allocation_size`). Note that sampling happens only when the amount of untracked memory exceeds 'max_untracked_memory'. You may want to set 'max_untracked_memory' to 0 for extra fine grained sampling.", 0) \
-    M(UInt64, total_memory_profiler_sample_min_allocation_size, 0, "Collect random allocations of size greater or equal than specified value with probability equal to `total_memory_profiler_sample_probability`. 0 means disabled. You may want to set 'max_untracked_memory' to 0 to make this threshold to work as expected.", 0) \
-    M(UInt64, total_memory_profiler_sample_max_allocation_size, 0, "Collect random allocations of size less or equal than specified value with probability equal to `total_memory_profiler_sample_probability`. 0 means disabled. You may want to set 'max_untracked_memory' to 0 to make this threshold to work as expected.", 0) \
-    M(Bool, validate_tcp_client_information, false, "Validate client_information in the query packet over the native TCP protocol.", 0) \
-    M(Bool, storage_metadata_write_full_object_key, false, "Write disk metadata files with VERSION_FULL_OBJECT_KEY format", 0) \
-    M(UInt64, max_materialized_views_count_for_table, 0, "A limit on the number of materialized views attached to a table.", 0) \
-    M(UInt32, max_database_replicated_create_table_thread_pool_size, 1, "The number of threads to create tables during replica recovery in DatabaseReplicated. Zero means number of threads equal number of cores.", 0) \
-    M(Bool, database_replicated_allow_detach_permanently, true, "Allow detaching tables permanently in Replicated databases", 0) \
-    M(Bool, format_alter_operations_with_parentheses, false, "If enabled, each operation in alter queries will be surrounded with parentheses in formatted queries to make them less ambiguous.", 0) \
-    M(String, default_replica_path, "/clickhouse/tables/{uuid}/{shard}", "The path to the table in ZooKeeper", 0) \
-    M(String, default_replica_name, "{replica}", "The replica name in ZooKeeper", 0) \
-    M(UInt64, disk_connections_soft_limit, 5000, "Connections above this limit have significantly shorter time to live. The limit applies to the disks connections.", 0) \
-    M(UInt64, disk_connections_warn_limit, 10000, "Warning massages are written to the logs if number of in-use connections are higher than this limit. The limit applies to the disks connections.", 0) \
-    M(UInt64, disk_connections_store_limit, 30000, "Connections above this limit reset after use. Set to 0 to turn connection cache off. The limit applies to the disks connections.", 0) \
-    M(UInt64, storage_connections_soft_limit, 100, "Connections above this limit have significantly shorter time to live. The limit applies to the storages connections.", 0) \
-    M(UInt64, storage_connections_warn_limit, 1000, "Warning massages are written to the logs if number of in-use connections are higher than this limit. The limit applies to the storages connections.", 0) \
-    M(UInt64, storage_connections_store_limit, 5000, "Connections above this limit reset after use. Set to 0 to turn connection cache off. The limit applies to the storages connections.", 0) \
-    M(UInt64, http_connections_soft_limit, 100, "Connections above this limit have significantly shorter time to live. The limit applies to the http connections which do not belong to any disk or storage.", 0) \
-    M(UInt64, http_connections_warn_limit, 1000, "Warning massages are written to the logs if number of in-use connections are higher than this limit. The limit applies to the http connections which do not belong to any disk or storage.", 0) \
-    M(UInt64, http_connections_store_limit, 5000, "Connections above this limit reset after use. Set to 0 to turn connection cache off. The limit applies to the http connections which do not belong to any disk or storage.", 0) \
-    M(UInt64, global_profiler_real_time_period_ns, 0, "Period for real clock timer of global profiler (in nanoseconds). Set 0 value to turn off the real clock global profiler. Recommended value is at least 10000000 (100 times a second) for single queries or 1000000000 (once a second) for cluster-wide profiling.", 0) \
-    M(UInt64, global_profiler_cpu_time_period_ns, 0, "Period for CPU clock timer of global profiler (in nanoseconds). Set 0 value to turn off the CPU clock global profiler. Recommended value is at least 10000000 (100 times a second) for single queries or 1000000000 (once a second) for cluster-wide profiling.", 0) \
-    M(Bool, enable_azure_sdk_logging, false, "Enables logging from Azure sdk", 0) \
-    M(UInt64, max_entries_for_hash_table_stats, 10'000, "How many entries hash table statistics collected during aggregation is allowed to have", 0) \
-    M(String, merge_workload, "default", "Name of workload to be used to access resources for all merges (may be overridden by a merge tree setting)", 0) \
-    M(String, mutation_workload, "default", "Name of workload to be used to access resources for all mutations (may be overridden by a merge tree setting)", 0) \
-    M(Bool, prepare_system_log_tables_on_startup, false, "If true, ClickHouse creates all configured `system.*_log` tables before the startup. It can be helpful if some startup scripts depend on these tables.", 0) \
-    M(Double, gwp_asan_force_sample_probability, 0.0003, "Probability that an allocation from specific places will be sampled by GWP Asan (i.e. PODArray allocations)", 0) \
-    M(UInt64, config_reload_interval_ms, 2000, "How often clickhouse will reload config and check for new changes", 0) \
-    M(UInt64, memory_worker_period_ms, 0, "Tick period of background memory worker which corrects memory tracker memory usages and cleans up unused pages during higher memory usage. If set to 0, default value will be used depending on the memory usage source", 0) \
-    M(Bool, disable_insertion_and_mutation, false, "Disable all insert/alter/delete queries. This setting will be enabled if someone needs read-only nodes to prevent insertion and mutation affect reading performance.", 0) \
-    M(Bool, use_legacy_mongodb_integration, true, "Use the legacy MongoDB integration implementation. Deprecated.", 0)
-
-/// If you add a setting which can be updated at runtime, please update 'changeable_settings' map in StorageSystemServerSettings.cpp
-=======
     ServerSettings();
     ServerSettings(const ServerSettings & settings);
     ~ServerSettings();
->>>>>>> 6f8e953b
 
     void set(std::string_view name, const Field & value);
 
