#include <Core/Defines.h>
#include <Core/SettingsChangesHistory.h>
#include <IO/ReadBufferFromString.h>
#include <IO/ReadHelpers.h>
#include <boost/algorithm/string.hpp>


namespace DB
{

namespace ErrorCodes
{
    extern const int BAD_ARGUMENTS;
    extern const int LOGICAL_ERROR;
}

ClickHouseVersion::ClickHouseVersion(const String & version)
{
    Strings split;
    boost::split(split, version, [](char c){ return c == '.'; });
    components.reserve(split.size());
    if (split.empty())
        throw Exception{ErrorCodes::BAD_ARGUMENTS, "Cannot parse ClickHouse version here: {}", version};

    for (const auto & split_element : split)
    {
        size_t component;
        ReadBufferFromString buf(split_element);
        if (!tryReadIntText(component, buf) || !buf.eof())
            throw Exception{ErrorCodes::BAD_ARGUMENTS, "Cannot parse ClickHouse version here: {}", version};
        components.push_back(component);
    }
}

ClickHouseVersion::ClickHouseVersion(const char * version)
    : ClickHouseVersion(String(version))
{
}

String ClickHouseVersion::toString() const
{
    String version = std::to_string(components[0]);
    for (size_t i = 1; i < components.size(); ++i)
        version += "." + std::to_string(components[i]);

    return version;
}

// clang-format off
/// History of settings changes that controls some backward incompatible changes
/// across all ClickHouse versions. It maps ClickHouse version to settings changes that were done
/// in this version. This history contains both changes to existing settings and newly added settings.
/// Settings changes is a vector of structs
///     {setting_name, previous_value, new_value, reason}.
/// For newly added setting choose the most appropriate previous_value (for example, if new setting
/// controls new feature and it's 'true' by default, use 'false' as previous_value).
/// It's used to implement `compatibility` setting (see https://github.com/ClickHouse/ClickHouse/issues/35972)
/// Note: please check if the key already exists to prevent duplicate entries.
static std::initializer_list<std::pair<ClickHouseVersion, SettingsChangesHistory::SettingsChanges>> settings_changes_history_initializer =
{
    {"24.12",
        {
        }
    },
    {"24.11",
        {
        }
    },
    {"24.10",
        {
            {"enforce_strict_identifier_format", false, false, "New setting."},
            {"enable_parsing_to_custom_serialization", false, true, "New setting"},
            {"mongodb_throw_on_unsupported_query", false, true, "New setting."},
            {"enable_parallel_replicas", false, false, "Parallel replicas with read tasks became the Beta tier feature."},
            {"parallel_replicas_mode", "read_tasks", "read_tasks", "This setting was introduced as a part of making parallel replicas feature Beta"},
            {"filesystem_cache_name", "", "", "Filesystem cache name to use for stateless table engines or data lakes"},
            {"restore_replace_external_dictionary_source_to_null", false, false, "New setting."},
            {"show_create_query_identifier_quoting_rule", "when_necessary", "when_necessary", "New setting."},
            {"show_create_query_identifier_quoting_style", "Backticks", "Backticks", "New setting."},
            {"output_format_native_write_json_as_string", false, false, "Add new setting to allow write JSON column as single String column in Native format"},
            {"output_format_binary_write_json_as_string", false, false, "Add new setting to write values of JSON type as JSON string in RowBinary output format"},
            {"input_format_binary_read_json_as_string", false, false, "Add new setting to read values of JSON type as JSON string in RowBinary input format"},
            {"min_free_disk_bytes_to_perform_insert", 0, 0, "New setting."},
            {"min_free_disk_ratio_to_perform_insert", 0.0, 0.0, "New setting."},
            {"cloud_mode_database_engine", 1, 1, "A setting for ClickHouse Cloud"},
            {"allow_experimental_shared_set_join", 1, 1, "A setting for ClickHouse Cloud"},
            {"read_through_distributed_cache", 0, 0, "A setting for ClickHouse Cloud"},
            {"write_through_distributed_cache", 0, 0, "A setting for ClickHouse Cloud"},
            {"distributed_cache_throw_on_error", 0, 0, "A setting for ClickHouse Cloud"},
            {"distributed_cache_log_mode", "on_error", "on_error", "A setting for ClickHouse Cloud"},
            {"distributed_cache_fetch_metrics_only_from_current_az", 1, 1, "A setting for ClickHouse Cloud"},
            {"distributed_cache_connect_max_tries", 100, 100, "A setting for ClickHouse Cloud"},
            {"distributed_cache_receive_response_wait_milliseconds", 60000, 60000, "A setting for ClickHouse Cloud"},
            {"distributed_cache_receive_timeout_milliseconds", 10000, 10000, "A setting for ClickHouse Cloud"},
            {"distributed_cache_wait_connection_from_pool_milliseconds", 100, 100, "A setting for ClickHouse Cloud"},
            {"distributed_cache_bypass_connection_pool", 0, 0, "A setting for ClickHouse Cloud"},
            {"distributed_cache_pool_behaviour_on_limit", "allocate_bypassing_pool", "allocate_bypassing_pool", "A setting for ClickHouse Cloud"},
            {"distributed_cache_read_alignment", 0, 0, "A setting for ClickHouse Cloud"},
            {"distributed_cache_max_unacked_inflight_packets", 10, 10, "A setting for ClickHouse Cloud"},
            {"distributed_cache_data_packet_ack_window", 5, 5, "A setting for ClickHouse Cloud"},
            {"input_format_orc_dictionary_as_low_cardinality", false, true, "Treat ORC dictionary encoded columns as LowCardinality columns while reading ORC files"},
            {"allow_experimental_refreshable_materialized_view", false, true, "Not experimental anymore"},
            {"max_parts_to_move", 1000, 1000, "New setting"},
<<<<<<< HEAD
            {"allow_reorder_prewhere_conditions", false, true, "New setting"},
=======
            {"input_format_parquet_bloom_filter_push_down", false, true, "When reading Parquet files, skip whole row groups based on the WHERE/PREWHERE expressions and bloom filter in the Parquet metadata."},
>>>>>>> 87404deb
        }
    },
    {"24.9",
        {
            {"output_format_orc_dictionary_key_size_threshold", 0.0, 0.0, "For a string column in ORC output format, if the number of distinct values is greater than this fraction of the total number of non-null rows, turn off dictionary encoding. Otherwise dictionary encoding is enabled"},
            {"input_format_json_empty_as_default", false, false, "Added new setting to allow to treat empty fields in JSON input as default values."},
            {"input_format_try_infer_variants", false, false, "Try to infer Variant type in text formats when there is more than one possible type for column/array elements"},
            {"join_output_by_rowlist_perkey_rows_threshold", 0, 5, "The lower limit of per-key average rows in the right table to determine whether to output by row list in hash join."},
            {"create_if_not_exists", false, false, "New setting."},
            {"allow_materialized_view_with_bad_select", true, true, "Support (but not enable yet) stricter validation in CREATE MATERIALIZED VIEW"},
            {"parallel_replicas_mark_segment_size", 128, 0, "Value for this setting now determined automatically"},
            {"database_replicated_allow_replicated_engine_arguments", 1, 0, "Don't allow explicit arguments by default"},
            {"database_replicated_allow_explicit_uuid", 1, 0, "Added a new setting to disallow explicitly specifying table UUID"},
            {"parallel_replicas_local_plan", false, false, "Use local plan for local replica in a query with parallel replicas"},
            {"join_to_sort_minimum_perkey_rows", 0, 40, "The lower limit of per-key average rows in the right table to determine whether to rerange the right table by key in left or inner join. This setting ensures that the optimization is not applied for sparse table keys"},
            {"join_to_sort_maximum_table_rows", 0, 10000, "The maximum number of rows in the right table to determine whether to rerange the right table by key in left or inner join"},
            {"allow_experimental_join_right_table_sorting", false, false, "If it is set to true, and the conditions of `join_to_sort_minimum_perkey_rows` and `join_to_sort_maximum_table_rows` are met, rerange the right table by key to improve the performance in left or inner hash join"},
            {"mongodb_throw_on_unsupported_query", false, true, "New setting."},
            {"min_free_disk_bytes_to_perform_insert", 0, 0, "Maintain some free disk space bytes from inserts while still allowing for temporary writing."},
            {"min_free_disk_ratio_to_perform_insert", 0.0, 0.0, "Maintain some free disk space bytes expressed as ratio to total disk space from inserts while still allowing for temporary writing."},
        }
    },
    {"24.8",
        {
            {"rows_before_aggregation", false, false, "Provide exact value for rows_before_aggregation statistic, represents the number of rows read before aggregation"},
            {"restore_replace_external_table_functions_to_null", false, false, "New setting."},
            {"restore_replace_external_engines_to_null", false, false, "New setting."},
            {"input_format_json_max_depth", 1000000, 1000, "It was unlimited in previous versions, but that was unsafe."},
            {"merge_tree_min_bytes_per_task_for_remote_reading", 4194304, 2097152, "Value is unified with `filesystem_prefetch_min_bytes_for_single_read_task`"},
            {"use_hive_partitioning", false, false, "Allows to use hive partitioning for File, URL, S3, AzureBlobStorage and HDFS engines."},
            {"allow_experimental_kafka_offsets_storage_in_keeper", false, false, "Allow the usage of experimental Kafka storage engine that stores the committed offsets in ClickHouse Keeper"},
            {"allow_archive_path_syntax", true, true, "Added new setting to allow disabling archive path syntax."},
            {"query_cache_tag", "", "", "New setting for labeling query cache settings."},
            {"allow_experimental_time_series_table", false, false, "Added new setting to allow the TimeSeries table engine"},
            {"enable_analyzer", 1, 1, "Added an alias to a setting `allow_experimental_analyzer`."},
            {"optimize_functions_to_subcolumns", false, true, "Enabled settings by default"},
            {"allow_experimental_json_type", false, false, "Add new experimental JSON type"},
            {"use_json_alias_for_old_object_type", true, false, "Use JSON type alias to create new JSON type"},
            {"type_json_skip_duplicated_paths", false, false, "Allow to skip duplicated paths during JSON parsing"},
            {"allow_experimental_vector_similarity_index", false, false, "Added new setting to allow experimental vector similarity indexes"},
            {"input_format_try_infer_datetimes_only_datetime64", true, false, "Allow to infer DateTime instead of DateTime64 in data formats"},
        }
    },
    {"24.7",
        {
            {"output_format_parquet_write_page_index", false, true, "Add a possibility to write page index into parquet files."},
            {"output_format_binary_encode_types_in_binary_format", false, false, "Added new setting to allow to write type names in binary format in RowBinaryWithNamesAndTypes output format"},
            {"input_format_binary_decode_types_in_binary_format", false, false, "Added new setting to allow to read type names in binary format in RowBinaryWithNamesAndTypes input format"},
            {"output_format_native_encode_types_in_binary_format", false, false, "Added new setting to allow to write type names in binary format in Native output format"},
            {"input_format_native_decode_types_in_binary_format", false, false, "Added new setting to allow to read type names in binary format in Native output format"},
            {"read_in_order_use_buffering", false, true, "Use buffering before merging while reading in order of primary key"},
            {"enable_named_columns_in_function_tuple", false, true, "Generate named tuples in function tuple() when all names are unique and can be treated as unquoted identifiers."},
            {"optimize_trivial_insert_select", true, false, "The optimization does not make sense in many cases."},
            {"dictionary_validate_primary_key_type", false, false, "Validate primary key type for dictionaries. By default id type for simple layouts will be implicitly converted to UInt64."},
            {"collect_hash_table_stats_during_joins", false, true, "New setting."},
            {"max_size_to_preallocate_for_joins", 0, 100'000'000, "New setting."},
            {"input_format_orc_reader_time_zone_name", "GMT", "GMT", "The time zone name for ORC row reader, the default ORC row reader's time zone is GMT."},
            {"database_replicated_allow_heavy_create", true, false, "Long-running DDL queries (CREATE AS SELECT and POPULATE) for Replicated database engine was forbidden"},
            {"query_plan_merge_filters", false, false, "Allow to merge filters in the query plan"},
            {"azure_sdk_max_retries", 10, 10, "Maximum number of retries in azure sdk"},
            {"azure_sdk_retry_initial_backoff_ms", 10, 10, "Minimal backoff between retries in azure sdk"},
            {"azure_sdk_retry_max_backoff_ms", 1000, 1000, "Maximal backoff between retries in azure sdk"},
            {"ignore_on_cluster_for_replicated_named_collections_queries", false, false, "Ignore ON CLUSTER clause for replicated named collections management queries."},
            {"backup_restore_s3_retry_attempts", 1000,1000, "Setting for Aws::Client::RetryStrategy, Aws::Client does retries itself, 0 means no retries. It takes place only for backup/restore."},
            {"postgresql_connection_attempt_timeout", 2, 2, "Allow to control 'connect_timeout' parameter of PostgreSQL connection."},
            {"postgresql_connection_pool_retries", 2, 2, "Allow to control the number of retries in PostgreSQL connection pool."}
        }
    },
    {"24.6",
        {
            {"materialize_skip_indexes_on_insert", true, true, "Added new setting to allow to disable materialization of skip indexes on insert"},
            {"materialize_statistics_on_insert", true, true, "Added new setting to allow to disable materialization of statistics on insert"},
            {"input_format_parquet_use_native_reader", false, false, "When reading Parquet files, to use native reader instead of arrow reader."},
            {"hdfs_throw_on_zero_files_match", false, false, "Allow to throw an error when ListObjects request cannot match any files in HDFS engine instead of empty query result"},
            {"azure_throw_on_zero_files_match", false, false, "Allow to throw an error when ListObjects request cannot match any files in AzureBlobStorage engine instead of empty query result"},
            {"s3_validate_request_settings", true, true, "Allow to disable S3 request settings validation"},
            {"allow_experimental_full_text_index", false, false, "Enable experimental full-text index"},
            {"azure_skip_empty_files", false, false, "Allow to skip empty files in azure table engine"},
            {"hdfs_ignore_file_doesnt_exist", false, false, "Allow to return 0 rows when the requested files don't exist instead of throwing an exception in HDFS table engine"},
            {"azure_ignore_file_doesnt_exist", false, false, "Allow to return 0 rows when the requested files don't exist instead of throwing an exception in AzureBlobStorage table engine"},
            {"s3_ignore_file_doesnt_exist", false, false, "Allow to return 0 rows when the requested files don't exist instead of throwing an exception in S3 table engine"},
            {"s3_max_part_number", 10000, 10000, "Maximum part number number for s3 upload part"},
            {"s3_max_single_operation_copy_size", 32 * 1024 * 1024, 32 * 1024 * 1024, "Maximum size for a single copy operation in s3"},
            {"input_format_parquet_max_block_size", 8192, DEFAULT_BLOCK_SIZE, "Increase block size for parquet reader."},
            {"input_format_parquet_prefer_block_bytes", 0, DEFAULT_BLOCK_SIZE * 256, "Average block bytes output by parquet reader."},
            {"enable_blob_storage_log", true, true, "Write information about blob storage operations to system.blob_storage_log table"},
            {"allow_deprecated_snowflake_conversion_functions", true, false, "Disabled deprecated functions snowflakeToDateTime[64] and dateTime[64]ToSnowflake."},
            {"allow_statistic_optimize", false, false, "Old setting which popped up here being renamed."},
            {"allow_experimental_statistic", false, false, "Old setting which popped up here being renamed."},
            {"allow_statistics_optimize", false, false, "The setting was renamed. The previous name is `allow_statistic_optimize`."},
            {"allow_experimental_statistics", false, false, "The setting was renamed. The previous name is `allow_experimental_statistic`."},
            {"enable_vertical_final", false, true, "Enable vertical final by default again after fixing bug"},
            {"parallel_replicas_custom_key_range_lower", 0, 0, "Add settings to control the range filter when using parallel replicas with dynamic shards"},
            {"parallel_replicas_custom_key_range_upper", 0, 0, "Add settings to control the range filter when using parallel replicas with dynamic shards. A value of 0 disables the upper limit"},
            {"output_format_pretty_display_footer_column_names", 0, 1, "Add a setting to display column names in the footer if there are many rows. Threshold value is controlled by output_format_pretty_display_footer_column_names_min_rows."},
            {"output_format_pretty_display_footer_column_names_min_rows", 0, 50, "Add a setting to control the threshold value for setting output_format_pretty_display_footer_column_names_min_rows. Default 50."},
            {"output_format_csv_serialize_tuple_into_separate_columns", true, true, "A new way of how interpret tuples in CSV format was added."},
            {"input_format_csv_deserialize_separate_columns_into_tuple", true, true, "A new way of how interpret tuples in CSV format was added."},
            {"input_format_csv_try_infer_strings_from_quoted_tuples", true, true, "A new way of how interpret tuples in CSV format was added."},
        }
    },
    {"24.5",
        {
            {"allow_deprecated_error_prone_window_functions", true, false, "Allow usage of deprecated error prone window functions (neighbor, runningAccumulate, runningDifferenceStartingWithFirstValue, runningDifference)"},
            {"allow_experimental_join_condition", false, false, "Support join with inequal conditions which involve columns from both left and right table. e.g. t1.y < t2.y."},
            {"input_format_tsv_crlf_end_of_line", false, false, "Enables reading of CRLF line endings with TSV formats"},
            {"output_format_parquet_use_custom_encoder", false, true, "Enable custom Parquet encoder."},
            {"cross_join_min_rows_to_compress", 0, 10000000, "Minimal count of rows to compress block in CROSS JOIN. Zero value means - disable this threshold. This block is compressed when any of the two thresholds (by rows or by bytes) are reached."},
            {"cross_join_min_bytes_to_compress", 0, 1_GiB, "Minimal size of block to compress in CROSS JOIN. Zero value means - disable this threshold. This block is compressed when any of the two thresholds (by rows or by bytes) are reached."},
            {"http_max_chunk_size", 0, 0, "Internal limitation"},
            {"prefer_external_sort_block_bytes", 0, DEFAULT_BLOCK_SIZE * 256, "Prefer maximum block bytes for external sort, reduce the memory usage during merging."},
            {"input_format_force_null_for_omitted_fields", false, false, "Disable type-defaults for omitted fields when needed"},
            {"cast_string_to_dynamic_use_inference", false, false, "Add setting to allow converting String to Dynamic through parsing"},
            {"allow_experimental_dynamic_type", false, false, "Add new experimental Dynamic type"},
            {"azure_max_blocks_in_multipart_upload", 50000, 50000, "Maximum number of blocks in multipart upload for Azure."},
            {"allow_archive_path_syntax", false, true, "Added new setting to allow disabling archive path syntax."},
        }
    },
    {"24.4",
        {
            {"input_format_json_throw_on_bad_escape_sequence", true, true, "Allow to save JSON strings with bad escape sequences"},
            {"max_parsing_threads", 0, 0, "Add a separate setting to control number of threads in parallel parsing from files"},
            {"ignore_drop_queries_probability", 0, 0, "Allow to ignore drop queries in server with specified probability for testing purposes"},
            {"lightweight_deletes_sync", 2, 2, "The same as 'mutation_sync', but controls only execution of lightweight deletes"},
            {"query_cache_system_table_handling", "save", "throw", "The query cache no longer caches results of queries against system tables"},
            {"input_format_json_ignore_unnecessary_fields", false, true, "Ignore unnecessary fields and not parse them. Enabling this may not throw exceptions on json strings of invalid format or with duplicated fields"},
            {"input_format_hive_text_allow_variable_number_of_columns", false, true, "Ignore extra columns in Hive Text input (if file has more columns than expected) and treat missing fields in Hive Text input as default values."},
            {"allow_experimental_database_replicated", false, true, "Database engine Replicated is now in Beta stage"},
            {"temporary_data_in_cache_reserve_space_wait_lock_timeout_milliseconds", (10 * 60 * 1000), (10 * 60 * 1000), "Wait time to lock cache for sapce reservation in temporary data in filesystem cache"},
            {"optimize_rewrite_sum_if_to_count_if", false, true, "Only available for the analyzer, where it works correctly"},
            {"azure_allow_parallel_part_upload", "true", "true", "Use multiple threads for azure multipart upload."},
            {"max_recursive_cte_evaluation_depth", DBMS_RECURSIVE_CTE_MAX_EVALUATION_DEPTH, DBMS_RECURSIVE_CTE_MAX_EVALUATION_DEPTH, "Maximum limit on recursive CTE evaluation depth"},
            {"query_plan_convert_outer_join_to_inner_join", false, true, "Allow to convert OUTER JOIN to INNER JOIN if filter after JOIN always filters default values"},
        }
    },
    {"24.3",
        {
            {"s3_connect_timeout_ms", 1000, 1000, "Introduce new dedicated setting for s3 connection timeout"},
            {"allow_experimental_shared_merge_tree", false, true, "The setting is obsolete"},
            {"use_page_cache_for_disks_without_file_cache", false, false, "Added userspace page cache"},
            {"read_from_page_cache_if_exists_otherwise_bypass_cache", false, false, "Added userspace page cache"},
            {"page_cache_inject_eviction", false, false, "Added userspace page cache"},
            {"default_table_engine", "None", "MergeTree", "Set default table engine to MergeTree for better usability"},
            {"input_format_json_use_string_type_for_ambiguous_paths_in_named_tuples_inference_from_objects", false, false, "Allow to use String type for ambiguous paths during named tuple inference from JSON objects"},
            {"traverse_shadow_remote_data_paths", false, false, "Traverse shadow directory when query system.remote_data_paths."},
            {"throw_if_deduplication_in_dependent_materialized_views_enabled_with_async_insert", false, true, "Deduplication in dependent materialized view cannot work together with async inserts."},
            {"parallel_replicas_allow_in_with_subquery", false, true, "If true, subquery for IN will be executed on every follower replica"},
            {"log_processors_profiles", false, true, "Enable by default"},
            {"function_locate_has_mysql_compatible_argument_order", false, true, "Increase compatibility with MySQL's locate function."},
            {"allow_suspicious_primary_key", true, false, "Forbid suspicious PRIMARY KEY/ORDER BY for MergeTree (i.e. SimpleAggregateFunction)"},
            {"filesystem_cache_reserve_space_wait_lock_timeout_milliseconds", 1000, 1000, "Wait time to lock cache for sapce reservation in filesystem cache"},
            {"max_parser_backtracks", 0, 1000000, "Limiting the complexity of parsing"},
            {"analyzer_compatibility_join_using_top_level_identifier", false, false, "Force to resolve identifier in JOIN USING from projection"},
            {"distributed_insert_skip_read_only_replicas", false, false, "If true, INSERT into Distributed will skip read-only replicas"},
            {"keeper_max_retries", 10, 10, "Max retries for general keeper operations"},
            {"keeper_retry_initial_backoff_ms", 100, 100, "Initial backoff timeout for general keeper operations"},
            {"keeper_retry_max_backoff_ms", 5000, 5000, "Max backoff timeout for general keeper operations"},
            {"s3queue_allow_experimental_sharded_mode", false, false, "Enable experimental sharded mode of S3Queue table engine. It is experimental because it will be rewritten"},
            {"allow_experimental_analyzer", false, true, "Enable analyzer and planner by default."},
            {"merge_tree_read_split_ranges_into_intersecting_and_non_intersecting_injection_probability", 0.0, 0.0, "For testing of `PartsSplitter` - split read ranges into intersecting and non intersecting every time you read from MergeTree with the specified probability."},
            {"allow_get_client_http_header", false, false, "Introduced a new function."},
            {"output_format_pretty_row_numbers", false, true, "It is better for usability."},
            {"output_format_pretty_max_value_width_apply_for_single_value", true, false, "Single values in Pretty formats won't be cut."},
            {"output_format_parquet_string_as_string", false, true, "ClickHouse allows arbitrary binary data in the String data type, which is typically UTF-8. Parquet/ORC/Arrow Strings only support UTF-8. That's why you can choose which Arrow's data type to use for the ClickHouse String data type - String or Binary. While Binary would be more correct and compatible, using String by default will correspond to user expectations in most cases."},
            {"output_format_orc_string_as_string", false, true, "ClickHouse allows arbitrary binary data in the String data type, which is typically UTF-8. Parquet/ORC/Arrow Strings only support UTF-8. That's why you can choose which Arrow's data type to use for the ClickHouse String data type - String or Binary. While Binary would be more correct and compatible, using String by default will correspond to user expectations in most cases."},
            {"output_format_arrow_string_as_string", false, true, "ClickHouse allows arbitrary binary data in the String data type, which is typically UTF-8. Parquet/ORC/Arrow Strings only support UTF-8. That's why you can choose which Arrow's data type to use for the ClickHouse String data type - String or Binary. While Binary would be more correct and compatible, using String by default will correspond to user expectations in most cases."},
            {"output_format_parquet_compression_method", "lz4", "zstd", "Parquet/ORC/Arrow support many compression methods, including lz4 and zstd. ClickHouse supports each and every compression method. Some inferior tools, such as 'duckdb', lack support for the faster `lz4` compression method, that's why we set zstd by default."},
            {"output_format_orc_compression_method", "lz4", "zstd", "Parquet/ORC/Arrow support many compression methods, including lz4 and zstd. ClickHouse supports each and every compression method. Some inferior tools, such as 'duckdb', lack support for the faster `lz4` compression method, that's why we set zstd by default."},
            {"output_format_pretty_highlight_digit_groups", false, true, "If enabled and if output is a terminal, highlight every digit corresponding to the number of thousands, millions, etc. with underline."},
            {"geo_distance_returns_float64_on_float64_arguments", false, true, "Increase the default precision."},
            {"azure_max_inflight_parts_for_one_file", 20, 20, "The maximum number of a concurrent loaded parts in multipart upload request. 0 means unlimited."},
            {"azure_strict_upload_part_size", 0, 0, "The exact size of part to upload during multipart upload to Azure blob storage."},
            {"azure_min_upload_part_size", 16*1024*1024, 16*1024*1024, "The minimum size of part to upload during multipart upload to Azure blob storage."},
            {"azure_max_upload_part_size", 5ull*1024*1024*1024, 5ull*1024*1024*1024, "The maximum size of part to upload during multipart upload to Azure blob storage."},
            {"azure_upload_part_size_multiply_factor", 2, 2, "Multiply azure_min_upload_part_size by this factor each time azure_multiply_parts_count_threshold parts were uploaded from a single write to Azure blob storage."},
            {"azure_upload_part_size_multiply_parts_count_threshold", 500, 500, "Each time this number of parts was uploaded to Azure blob storage, azure_min_upload_part_size is multiplied by azure_upload_part_size_multiply_factor."},
            {"output_format_csv_serialize_tuple_into_separate_columns", true, true, "A new way of how interpret tuples in CSV format was added."},
            {"input_format_csv_deserialize_separate_columns_into_tuple", true, true, "A new way of how interpret tuples in CSV format was added."},
            {"input_format_csv_try_infer_strings_from_quoted_tuples", true, true, "A new way of how interpret tuples in CSV format was added."},
        }
    },
    {"24.2",
        {
            {"allow_suspicious_variant_types", true, false, "Don't allow creating Variant type with suspicious variants by default"},
            {"validate_experimental_and_suspicious_types_inside_nested_types", false, true, "Validate usage of experimental and suspicious types inside nested types"},
            {"output_format_values_escape_quote_with_quote", false, false, "If true escape ' with '', otherwise quoted with \\'"},
            {"output_format_pretty_single_large_number_tip_threshold", 0, 1'000'000, "Print a readable number tip on the right side of the table if the block consists of a single number which exceeds this value (except 0)"},
            {"input_format_try_infer_exponent_floats", true, false, "Don't infer floats in exponential notation by default"},
            {"query_plan_optimize_prewhere", true, true, "Allow to push down filter to PREWHERE expression for supported storages"},
            {"async_insert_max_data_size", 1000000, 10485760, "The previous value appeared to be too small."},
            {"async_insert_poll_timeout_ms", 10, 10, "Timeout in milliseconds for polling data from asynchronous insert queue"},
            {"async_insert_use_adaptive_busy_timeout", false, true, "Use adaptive asynchronous insert timeout"},
            {"async_insert_busy_timeout_min_ms", 50, 50, "The minimum value of the asynchronous insert timeout in milliseconds; it also serves as the initial value, which may be increased later by the adaptive algorithm"},
            {"async_insert_busy_timeout_max_ms", 200, 200, "The minimum value of the asynchronous insert timeout in milliseconds; async_insert_busy_timeout_ms is aliased to async_insert_busy_timeout_max_ms"},
            {"async_insert_busy_timeout_increase_rate", 0.2, 0.2, "The exponential growth rate at which the adaptive asynchronous insert timeout increases"},
            {"async_insert_busy_timeout_decrease_rate", 0.2, 0.2, "The exponential growth rate at which the adaptive asynchronous insert timeout decreases"},
            {"format_template_row_format", "", "", "Template row format string can be set directly in query"},
            {"format_template_resultset_format", "", "", "Template result set format string can be set in query"},
            {"split_parts_ranges_into_intersecting_and_non_intersecting_final", true, true, "Allow to split parts ranges into intersecting and non intersecting during FINAL optimization"},
            {"split_intersecting_parts_ranges_into_layers_final", true, true, "Allow to split intersecting parts ranges into layers during FINAL optimization"},
            {"azure_max_single_part_copy_size", 256*1024*1024, 256*1024*1024, "The maximum size of object to copy using single part copy to Azure blob storage."},
            {"min_external_table_block_size_rows", DEFAULT_INSERT_BLOCK_SIZE, DEFAULT_INSERT_BLOCK_SIZE, "Squash blocks passed to external table to specified size in rows, if blocks are not big enough"},
            {"min_external_table_block_size_bytes", DEFAULT_INSERT_BLOCK_SIZE * 256, DEFAULT_INSERT_BLOCK_SIZE * 256, "Squash blocks passed to external table to specified size in bytes, if blocks are not big enough."},
            {"parallel_replicas_prefer_local_join", true, true, "If true, and JOIN can be executed with parallel replicas algorithm, and all storages of right JOIN part are *MergeTree, local JOIN will be used instead of GLOBAL JOIN."},
            {"optimize_time_filter_with_preimage", true, true, "Optimize Date and DateTime predicates by converting functions into equivalent comparisons without conversions (e.g. toYear(col) = 2023 -> col >= '2023-01-01' AND col <= '2023-12-31')"},
            {"extract_key_value_pairs_max_pairs_per_row", 0, 0, "Max number of pairs that can be produced by the `extractKeyValuePairs` function. Used as a safeguard against consuming too much memory."},
            {"default_view_definer", "CURRENT_USER", "CURRENT_USER", "Allows to set default `DEFINER` option while creating a view"},
            {"default_materialized_view_sql_security", "DEFINER", "DEFINER", "Allows to set a default value for SQL SECURITY option when creating a materialized view"},
            {"default_normal_view_sql_security", "INVOKER", "INVOKER", "Allows to set default `SQL SECURITY` option while creating a normal view"},
            {"mysql_map_string_to_text_in_show_columns", false, true, "Reduce the configuration effort to connect ClickHouse with BI tools."},
            {"mysql_map_fixed_string_to_text_in_show_columns", false, true, "Reduce the configuration effort to connect ClickHouse with BI tools."},
        }
    },
    {"24.1",
        {
            {"print_pretty_type_names", false, true, "Better user experience."},
            {"input_format_json_read_bools_as_strings", false, true, "Allow to read bools as strings in JSON formats by default"},
            {"output_format_arrow_use_signed_indexes_for_dictionary", false, true, "Use signed indexes type for Arrow dictionaries by default as it's recommended"},
            {"allow_experimental_variant_type", false, false, "Add new experimental Variant type"},
            {"use_variant_as_common_type", false, false, "Allow to use Variant in if/multiIf if there is no common type"},
            {"output_format_arrow_use_64_bit_indexes_for_dictionary", false, false, "Allow to use 64 bit indexes type in Arrow dictionaries"},
            {"parallel_replicas_mark_segment_size", 128, 128, "Add new setting to control segment size in new parallel replicas coordinator implementation"},
            {"ignore_materialized_views_with_dropped_target_table", false, false, "Add new setting to allow to ignore materialized views with dropped target table"},
            {"output_format_compression_level", 3, 3, "Allow to change compression level in the query output"},
            {"output_format_compression_zstd_window_log", 0, 0, "Allow to change zstd window log in the query output when zstd compression is used"},
            {"enable_zstd_qat_codec", false, false, "Add new ZSTD_QAT codec"},
            {"enable_vertical_final", false, true, "Use vertical final by default"},
            {"output_format_arrow_use_64_bit_indexes_for_dictionary", false, false, "Allow to use 64 bit indexes type in Arrow dictionaries"},
            {"max_rows_in_set_to_optimize_join", 100000, 0, "Disable join optimization as it prevents from read in order optimization"},
            {"output_format_pretty_color", true, "auto", "Setting is changed to allow also for auto value, disabling ANSI escapes if output is not a tty"},
            {"function_visible_width_behavior", 0, 1, "We changed the default behavior of `visibleWidth` to be more precise"},
            {"max_estimated_execution_time", 0, 0, "Separate max_execution_time and max_estimated_execution_time"},
            {"iceberg_engine_ignore_schema_evolution", false, false, "Allow to ignore schema evolution in Iceberg table engine"},
            {"optimize_injective_functions_in_group_by", false, true, "Replace injective functions by it's arguments in GROUP BY section in analyzer"},
            {"update_insert_deduplication_token_in_dependent_materialized_views", false, false, "Allow to update insert deduplication token with table identifier during insert in dependent materialized views"},
            {"azure_max_unexpected_write_error_retries", 4, 4, "The maximum number of retries in case of unexpected errors during Azure blob storage write"},
            {"split_parts_ranges_into_intersecting_and_non_intersecting_final", false, true, "Allow to split parts ranges into intersecting and non intersecting during FINAL optimization"},
            {"split_intersecting_parts_ranges_into_layers_final", true, true, "Allow to split intersecting parts ranges into layers during FINAL optimization"}
        }
    },
    {"23.12",
        {
            {"allow_suspicious_ttl_expressions", true, false, "It is a new setting, and in previous versions the behavior was equivalent to allowing."},
            {"input_format_parquet_allow_missing_columns", false, true, "Allow missing columns in Parquet files by default"},
            {"input_format_orc_allow_missing_columns", false, true, "Allow missing columns in ORC files by default"},
            {"input_format_arrow_allow_missing_columns", false, true, "Allow missing columns in Arrow files by default"}
        }
    },
    {"23.11",
        {
            {"parsedatetime_parse_without_leading_zeros", false, true, "Improved compatibility with MySQL DATE_FORMAT/STR_TO_DATE"}
        }
    },
    {"23.9",
        {
            {"optimize_group_by_constant_keys", false, true, "Optimize group by constant keys by default"},
            {"input_format_json_try_infer_named_tuples_from_objects", false, true, "Try to infer named Tuples from JSON objects by default"},
            {"input_format_json_read_numbers_as_strings", false, true, "Allow to read numbers as strings in JSON formats by default"},
            {"input_format_json_read_arrays_as_strings", false, true, "Allow to read arrays as strings in JSON formats by default"},
            {"input_format_json_infer_incomplete_types_as_strings", false, true, "Allow to infer incomplete types as Strings in JSON formats by default"},
            {"input_format_json_try_infer_numbers_from_strings", true, false, "Don't infer numbers from strings in JSON formats by default to prevent possible parsing errors"},
            {"http_write_exception_in_output_format", false, true, "Output valid JSON/XML on exception in HTTP streaming."}
        }
    },
    {"23.8",
        {
            {"rewrite_count_distinct_if_with_count_distinct_implementation", false, true, "Rewrite countDistinctIf with count_distinct_implementation configuration"}
        }
    },
    {"23.7",
        {
            {"function_sleep_max_microseconds_per_block", 0, 3000000, "In previous versions, the maximum sleep time of 3 seconds was applied only for `sleep`, but not for `sleepEachRow` function. In the new version, we introduce this setting. If you set compatibility with the previous versions, we will disable the limit altogether."}
        }
    },
    {"23.6",
        {
            {"http_send_timeout", 180, 30, "3 minutes seems crazy long. Note that this is timeout for a single network write call, not for the whole upload operation."},
            {"http_receive_timeout", 180, 30, "See http_send_timeout."}
        }
    },
    {"23.5",
        {
            {"input_format_parquet_preserve_order", true, false, "Allow Parquet reader to reorder rows for better parallelism."},
            {"parallelize_output_from_storages", false, true, "Allow parallelism when executing queries that read from file/url/s3/etc. This may reorder rows."},
            {"use_with_fill_by_sorting_prefix", false, true, "Columns preceding WITH FILL columns in ORDER BY clause form sorting prefix. Rows with different values in sorting prefix are filled independently"},
            {"output_format_parquet_compliant_nested_types", false, true, "Change an internal field name in output Parquet file schema."}
        }
    },
    {"23.4",
        {
            {"allow_suspicious_indices", true, false, "If true, index can defined with identical expressions"},
            {"allow_nonconst_timezone_arguments", true, false, "Allow non-const timezone arguments in certain time-related functions like toTimeZone(), fromUnixTimestamp*(), snowflakeToDateTime*()."},
            {"connect_timeout_with_failover_ms", 50, 1000, "Increase default connect timeout because of async connect"},
            {"connect_timeout_with_failover_secure_ms", 100, 1000, "Increase default secure connect timeout because of async connect"},
            {"hedged_connection_timeout_ms", 100, 50, "Start new connection in hedged requests after 50 ms instead of 100 to correspond with previous connect timeout"},
            {"formatdatetime_f_prints_single_zero", true, false, "Improved compatibility with MySQL DATE_FORMAT()/STR_TO_DATE()"},
            {"formatdatetime_parsedatetime_m_is_month_name", false, true, "Improved compatibility with MySQL DATE_FORMAT/STR_TO_DATE"}
        }
    },
    {"23.3",
        {
            {"output_format_parquet_version", "1.0", "2.latest", "Use latest Parquet format version for output format"},
            {"input_format_json_ignore_unknown_keys_in_named_tuple", false, true, "Improve parsing JSON objects as named tuples"},
            {"input_format_native_allow_types_conversion", false, true, "Allow types conversion in Native input forma"},
            {"output_format_arrow_compression_method", "none", "lz4_frame", "Use lz4 compression in Arrow output format by default"},
            {"output_format_parquet_compression_method", "snappy", "lz4", "Use lz4 compression in Parquet output format by default"},
            {"output_format_orc_compression_method", "none", "lz4_frame", "Use lz4 compression in ORC output format by default"},
            {"async_query_sending_for_remote", false, true, "Create connections and send query async across shards"}
        }
    },
    {"23.2",
        {
            {"output_format_parquet_fixed_string_as_fixed_byte_array", false, true, "Use Parquet FIXED_LENGTH_BYTE_ARRAY type for FixedString by default"},
            {"output_format_arrow_fixed_string_as_fixed_byte_array", false, true, "Use Arrow FIXED_SIZE_BINARY type for FixedString by default"},
            {"query_plan_remove_redundant_distinct", false, true, "Remove redundant Distinct step in query plan"},
            {"optimize_duplicate_order_by_and_distinct", true, false, "Remove duplicate ORDER BY and DISTINCT if it's possible"},
            {"insert_keeper_max_retries", 0, 20, "Enable reconnections to Keeper on INSERT, improve reliability"}
        }
    },
    {"23.1",
        {
            {"input_format_json_read_objects_as_strings", 0, 1, "Enable reading nested json objects as strings while object type is experimental"},
            {"input_format_json_defaults_for_missing_elements_in_named_tuple", false, true, "Allow missing elements in JSON objects while reading named tuples by default"},
            {"input_format_csv_detect_header", false, true, "Detect header in CSV format by default"},
            {"input_format_tsv_detect_header", false, true, "Detect header in TSV format by default"},
            {"input_format_custom_detect_header", false, true, "Detect header in CustomSeparated format by default"},
            {"query_plan_remove_redundant_sorting", false, true, "Remove redundant sorting in query plan. For example, sorting steps related to ORDER BY clauses in subqueries"}
        }
    },
    {"22.12",
        {
            {"max_size_to_preallocate_for_aggregation", 10'000'000, 100'000'000, "This optimizes performance"},
            {"query_plan_aggregation_in_order", 0, 1, "Enable some refactoring around query plan"},
            {"format_binary_max_string_size", 0, 1_GiB, "Prevent allocating large amount of memory"}
        }
    },
    {"22.11",
        {
            {"use_structure_from_insertion_table_in_table_functions", 0, 2, "Improve using structure from insertion table in table functions"}
        }
    },
    {"22.9",
        {
            {"force_grouping_standard_compatibility", false, true, "Make GROUPING function output the same as in SQL standard and other DBMS"}
        }
    },
    {"22.7",
        {
            {"cross_to_inner_join_rewrite", 1, 2, "Force rewrite comma join to inner"},
            {"enable_positional_arguments", false, true, "Enable positional arguments feature by default"},
            {"format_csv_allow_single_quotes", true, false, "Most tools don't treat single quote in CSV specially, don't do it by default too"}
        }
    },
    {"22.6",
        {
            {"output_format_json_named_tuples_as_objects", false, true, "Allow to serialize named tuples as JSON objects in JSON formats by default"},
            {"input_format_skip_unknown_fields", false, true, "Optimize reading subset of columns for some input formats"}
        }
    },
    {"22.5",
        {
            {"memory_overcommit_ratio_denominator", 0, 1073741824, "Enable memory overcommit feature by default"},
            {"memory_overcommit_ratio_denominator_for_user", 0, 1073741824, "Enable memory overcommit feature by default"}
        }
    },
    {"22.4",
        {
            {"allow_settings_after_format_in_insert", true, false, "Do not allow SETTINGS after FORMAT for INSERT queries because ClickHouse interpret SETTINGS as some values, which is misleading"}
        }
    },
    {"22.3",
        {
            {"cast_ipv4_ipv6_default_on_conversion_error", true, false, "Make functions cast(value, 'IPv4') and cast(value, 'IPv6') behave same as toIPv4 and toIPv6 functions"}
        }
    },
    {"21.12",
        {
            {"stream_like_engine_allow_direct_select", true, false, "Do not allow direct select for Kafka/RabbitMQ/FileLog by default"}
        }
    },
    {"21.9",
        {
            {"output_format_decimal_trailing_zeros", true, false, "Do not output trailing zeros in text representation of Decimal types by default for better looking output"},
            {"use_hedged_requests", false, true, "Enable Hedged Requests feature by default"}
        }
    },
    {"21.7",
        {
            {"legacy_column_name_of_tuple_literal", true, false, "Add this setting only for compatibility reasons. It makes sense to set to 'true', while doing rolling update of cluster from version lower than 21.7 to higher"}
        }
    },
    {"21.5",
        {
            {"async_socket_for_remote", false, true, "Fix all problems and turn on asynchronous reads from socket for remote queries by default again"}
        }
    },
    {"21.3",
        {
            {"async_socket_for_remote", true, false, "Turn off asynchronous reads from socket for remote queries because of some problems"},
            {"optimize_normalize_count_variants", false, true, "Rewrite aggregate functions that semantically equals to count() as count() by default"},
            {"normalize_function_names", false, true, "Normalize function names to their canonical names, this was needed for projection query routing"}
        }
    },
    {"21.2",
        {
            {"enable_global_with_statement", false, true, "Propagate WITH statements to UNION queries and all subqueries by default"}
        }
    },
    {"21.1",
        {
            {"insert_quorum_parallel", false, true, "Use parallel quorum inserts by default. It is significantly more convenient to use than sequential quorum inserts"},
            {"input_format_null_as_default", false, true, "Allow to insert NULL as default for input formats by default"},
            {"optimize_on_insert", false, true, "Enable data optimization on INSERT by default for better user experience"},
            {"use_compact_format_in_distributed_parts_names", false, true, "Use compact format for async INSERT into Distributed tables by default"}
        }
    },
    {"20.10",
        {
            {"format_regexp_escaping_rule", "Escaped", "Raw", "Use Raw as default escaping rule for Regexp format to male the behaviour more like to what users expect"}
        }
    },
    {"20.7",
        {
            {"show_table_uuid_in_table_create_query_if_not_nil", true, false, "Stop showing  UID of the table in its CREATE query for Engine=Atomic"}
        }
    },
    {"20.5",
        {
            {"input_format_with_names_use_header", false, true, "Enable using header with names for formats with WithNames/WithNamesAndTypes suffixes"},
            {"allow_suspicious_codecs", true, false, "Don't allow to specify meaningless compression codecs"}
        }
    },
    {"20.4",
        {
            {"validate_polygons", false, true, "Throw exception if polygon is invalid in function pointInPolygon by default instead of returning possibly wrong results"}
        }
    },
    {"19.18",
        {
            {"enable_scalar_subquery_optimization", false, true, "Prevent scalar subqueries from (de)serializing large scalar values and possibly avoid running the same subquery more than once"}
        }
    },
    {"19.14",
        {
            {"any_join_distinct_right_table_keys", true, false, "Disable ANY RIGHT and ANY FULL JOINs by default to avoid inconsistency"}
        }
    },
    {"19.12",
        {
            {"input_format_defaults_for_omitted_fields", false, true, "Enable calculation of complex default expressions for omitted fields for some input formats, because it should be the expected behaviour"}
        }
    },
    {"19.5",
        {
            {"max_partitions_per_insert_block", 0, 100, "Add a limit for the number of partitions in one block"}
        }
    },
    {"18.12.17",
        {
            {"enable_optimize_predicate_expression", 0, 1, "Optimize predicates to subqueries by default"}
        }
    },
};

static std::initializer_list<std::pair<ClickHouseVersion, SettingsChangesHistory::SettingsChanges>> merge_tree_settings_changes_history_initializer =
{
    {"24.12",
        {
        }
    },
    {"24.11",
        {
        }
    },
    {"24.10",
        {
        }
    },
    {"24.9",
        {
        }
    },
    {"24.8",
        {
            {"deduplicate_merge_projection_mode", "ignore", "throw", "Do not allow to create inconsistent projection"}
        }
    },
};

static void initSettingsChangesHistory(
    std::map<ClickHouseVersion, SettingsChangesHistory::SettingsChanges> & settings_changes_history,
    std::once_flag & initialized_flag,
    std::initializer_list<std::pair<ClickHouseVersion, SettingsChangesHistory::SettingsChanges>> & initializer
)
{
    std::call_once(initialized_flag, [&]()
    {
        for (const auto & setting_change : initializer)
        {
            /// Disallow duplicate keys in the settings changes history. Example:
            ///     {"21.2", {{"some_setting_1", false, true, "[...]"}}},
            ///     [...]
            ///     {"21.2", {{"some_setting_2", false, true, "[...]"}}},
            /// As std::set has unique keys, one of the entries would be overwritten.
            if (settings_changes_history.contains(setting_change.first))
                throw Exception{ErrorCodes::LOGICAL_ERROR, "Detected duplicate version '{}'", setting_change.first.toString()};

            settings_changes_history[setting_change.first] = setting_change.second;
        }
    });
}

const std::map<ClickHouseVersion, SettingsChangesHistory::SettingsChanges> & getSettingsChangesHistory()
{
    static std::map<ClickHouseVersion, SettingsChangesHistory::SettingsChanges> settings_changes_history;
    static std::once_flag initialized_flag;
    initSettingsChangesHistory(settings_changes_history, initialized_flag, settings_changes_history_initializer);

    return settings_changes_history;
}

const std::map<ClickHouseVersion, SettingsChangesHistory::SettingsChanges> & getMergeTreeSettingsChangesHistory()
{
    static std::map<ClickHouseVersion, SettingsChangesHistory::SettingsChanges> merge_tree_settings_changes_history;
    static std::once_flag initialized_flag;
    initSettingsChangesHistory(merge_tree_settings_changes_history, initialized_flag, merge_tree_settings_changes_history_initializer);

    return merge_tree_settings_changes_history;
}

}<|MERGE_RESOLUTION|>--- conflicted
+++ resolved
@@ -101,11 +101,8 @@
             {"input_format_orc_dictionary_as_low_cardinality", false, true, "Treat ORC dictionary encoded columns as LowCardinality columns while reading ORC files"},
             {"allow_experimental_refreshable_materialized_view", false, true, "Not experimental anymore"},
             {"max_parts_to_move", 1000, 1000, "New setting"},
-<<<<<<< HEAD
             {"allow_reorder_prewhere_conditions", false, true, "New setting"},
-=======
             {"input_format_parquet_bloom_filter_push_down", false, true, "When reading Parquet files, skip whole row groups based on the WHERE/PREWHERE expressions and bloom filter in the Parquet metadata."},
->>>>>>> 87404deb
         }
     },
     {"24.9",
