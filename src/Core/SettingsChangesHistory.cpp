--- conflicted
+++ resolved
@@ -68,6 +68,7 @@
     },
     {"24.10",
         {
+            {"query_metric_log_interval", 0, -1, "New setting."},
             {"enforce_strict_identifier_format", false, false, "New setting."},
             {"enable_parsing_to_custom_serialization", false, true, "New setting"},
             {"mongodb_throw_on_unsupported_query", false, true, "New setting."},
@@ -77,11 +78,7 @@
             {"restore_replace_external_dictionary_source_to_null", false, false, "New setting."},
             {"show_create_query_identifier_quoting_rule", "when_necessary", "when_necessary", "New setting."},
             {"show_create_query_identifier_quoting_style", "Backticks", "Backticks", "New setting."},
-<<<<<<< HEAD
-            {"query_metric_log_interval", 0, -1, "New setting."},
-=======
             {"implicit_select", false, false, "A new setting."},
->>>>>>> 4baa30c0
             {"output_format_native_write_json_as_string", false, false, "Add new setting to allow write JSON column as single String column in Native format"},
             {"output_format_binary_write_json_as_string", false, false, "Add new setting to write values of JSON type as JSON string in RowBinary output format"},
             {"input_format_binary_read_json_as_string", false, false, "Add new setting to read values of JSON type as JSON string in RowBinary input format"},
