--- conflicted
+++ resolved
@@ -72,14 +72,11 @@
             {"secondary_indices_enable_bulk_filtering", false, true, "A new algorithm for filtering by data skipping indices"},
             {"implicit_table_at_top_level", "", "", "A new setting, used in clickhouse-local"},
             {"use_skip_indexes_if_final_exact_mode", 0, 0, "This setting was introduced to help FINAL query return correct results with skip indexes"},
-<<<<<<< HEAD
-            {"allow_experimental_database_hms_catalog", false, false, "Allow experimental database engine DataLakeCatalog with catalog_type = 'hive'"},
-=======
             {"parallel_replicas_insert_select_local_pipeline", false, false, "Use local pipeline during distributed INSERT SELECT with parallel replicas. Currently disabled due to performance issues"},
             {"page_cache_block_size", 1048576, 1048576, "Made this setting adjustable on a per-query level."},
             {"page_cache_lookahead_blocks", 16, 16, "Made this setting adjustable on a per-query level."},
             {"output_format_pretty_glue_chunks", "0", "auto", "A new setting to make Pretty formats prettier."},
->>>>>>> 9d5c05f8
+            {"allow_experimental_database_hms_catalog", false, false, "Allow experimental database engine DataLakeCatalog with catalog_type = 'hive'"},
         });
         addSettingsChanges(settings_changes_history, "25.4",
         {
