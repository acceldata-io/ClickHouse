#include <Core/Defines.h>
#include <Core/SettingsChangesHistory.h>
#include <IO/ReadBufferFromString.h>
#include <IO/ReadHelpers.h>
#include <boost/algorithm/string.hpp>

#include <fmt/ranges.h>


namespace DB
{

namespace ErrorCodes
{
    extern const int BAD_ARGUMENTS;
    extern const int LOGICAL_ERROR;
}

ClickHouseVersion::ClickHouseVersion(std::string_view version)
{
    Strings split;
    boost::split(split, version, [](char c){ return c == '.'; });
    components.reserve(split.size());
    if (split.empty())
        throw Exception{ErrorCodes::BAD_ARGUMENTS, "Cannot parse ClickHouse version here: {}", version};

    for (const auto & split_element : split)
    {
        size_t component;
        ReadBufferFromString buf(split_element);
        if (!tryReadIntText(component, buf) || !buf.eof())
            throw Exception{ErrorCodes::BAD_ARGUMENTS, "Cannot parse ClickHouse version here: {}", version};
        components.push_back(component);
    }
}

String ClickHouseVersion::toString() const
{
    return fmt::format("{}", fmt::join(components, "."));
}

static void addSettingsChanges(
    VersionToSettingsChangesMap & settings_changes_history,
    std::string_view version,
    SettingsChangesHistory::SettingsChanges && changes)
{
    /// Forbid duplicate versions
    auto [_, inserted] = settings_changes_history.emplace(ClickHouseVersion(version), std::move(changes));
    if (!inserted)
        throw Exception{ErrorCodes::LOGICAL_ERROR, "Detected duplicate version '{}'", ClickHouseVersion(version).toString()};
}

const VersionToSettingsChangesMap & getSettingsChangesHistory()
{
    static VersionToSettingsChangesMap settings_changes_history;
    static std::once_flag initialized_flag;
    std::call_once(initialized_flag, [&]
    {
        // clang-format off
        /// History of settings changes that controls some backward incompatible changes
        /// across all ClickHouse versions. It maps ClickHouse version to settings changes that were done
        /// in this version. This history contains both changes to existing settings and newly added settings.
        /// Settings changes is a vector of structs
        ///     {setting_name, previous_value, new_value, reason}.
        /// For newly added setting choose the most appropriate previous_value (for example, if new setting
        /// controls new feature and it's 'true' by default, use 'false' as previous_value).
        /// It's used to implement `compatibility` setting (see https://github.com/ClickHouse/ClickHouse/issues/35972)
        /// Note: please check if the key already exists to prevent duplicate entries.
        addSettingsChanges(settings_changes_history, "25.4",
        {
<<<<<<< HEAD
            {"allow_materialized_view_with_bad_select", true, false, "Don't allow creating MVs referencing nonexistent columns or tables"},
=======
            {"query_plan_convert_join_to_in", false, false, "New setting"},
            {"enable_hdfs_pread", true, true, "New setting."},
>>>>>>> c3e5f063
        });
        addSettingsChanges(settings_changes_history, "25.3",
        {
            /// Release closed. Please use 25.4
            {"enable_json_type", false, true, "JSON data type is production-ready"},
            {"enable_dynamic_type", false, true, "Dynamic data type is production-ready"},
            {"enable_variant_type", false, true, "Variant data type is production-ready"},
            {"allow_experimental_json_type", false, true, "JSON data type is production-ready"},
            {"allow_experimental_dynamic_type", false, true, "Dynamic data type is production-ready"},
            {"allow_experimental_variant_type", false, true, "Variant data type is production-ready"},
            {"allow_experimental_database_unity_catalog", false, false, "Allow experimental database engine DataLakeCatalog with catalog_type = 'unity'"},
            {"allow_experimental_database_glue_catalog", false, false, "Allow experimental database engine DataLakeCatalog with catalog_type = 'glue'"},
            {"use_page_cache_with_distributed_cache", false, false, "New setting"},
            {"use_query_condition_cache", false, false, "New setting."},
            {"query_plan_join_shard_by_pk_ranges", false, false, "New setting"},
            {"iceberg_timestamp_ms", 0, 0, "New setting."},
            {"iceberg_snapshot_id", 0, 0, "New setting."},
            {"parallel_replicas_for_cluster_engines", false, true, "New setting."},
            /// Release closed. Please use 25.4
            {"use_local_cache_for_remote_storage", true, false, "Obsolete setting."},
        });
        addSettingsChanges(settings_changes_history, "25.2",
        {
            /// Release closed. Please use 25.3
            {"schema_inference_make_json_columns_nullable", false, false, "Allow to infer Nullable(JSON) during schema inference"},
            {"query_plan_use_new_logical_join_step", false, true, "Enable new step"},
            {"postgresql_fault_injection_probability", 0., 0., "New setting"},
            {"apply_settings_from_server", false, true, "Client-side code (e.g. INSERT input parsing and query output formatting) will use the same settings as the server, including settings from server config."},
            {"merge_tree_use_deserialization_prefixes_cache", true, true, "A new setting to control the usage of deserialization prefixes cache in MergeTree"},
            {"merge_tree_use_prefixes_deserialization_thread_pool", true, true, "A new setting controlling the usage of the thread pool for parallel prefixes deserialization in MergeTree"},
            {"optimize_and_compare_chain", false, true, "A new setting"},
            {"enable_adaptive_memory_spill_scheduler", false, false, "New setting. Enable spill memory data into external storage adaptively."},
            {"output_format_parquet_write_bloom_filter", false, true, "Added support for writing Parquet bloom filters."},
            {"output_format_parquet_bloom_filter_bits_per_value", 10.5, 10.5, "New setting."},
            {"output_format_parquet_bloom_filter_flush_threshold_bytes", 128 * 1024 * 1024, 128 * 1024 * 1024, "New setting."},
            {"output_format_pretty_max_rows", 10000, 1000, "It is better for usability - less amount to scroll."},
            {"restore_replicated_merge_tree_to_shared_merge_tree", false, false, "New setting."},
            {"parallel_replicas_only_with_analyzer", true, true, "Parallel replicas is supported only with analyzer enabled"},
            {"s3_allow_multipart_copy", true, true, "New setting."},
            /// Release closed. Please use 25.3
        });
        addSettingsChanges(settings_changes_history, "25.1",
        {
            /// Release closed. Please use 25.2
            {"allow_not_comparable_types_in_order_by", true, false, "Don't allow not comparable types in order by by default"},
            {"allow_not_comparable_types_in_comparison_functions", true, false, "Don't allow not comparable types in comparison functions by default"},
            {"output_format_json_pretty_print", false, true, "Print values in a pretty format in JSON output format by default"},
            {"allow_experimental_ts_to_grid_aggregate_function", false, false, "Cloud only"},
            {"formatdatetime_f_prints_scale_number_of_digits", true, false, "New setting."},
            {"distributed_cache_connect_max_tries", 20, 20, "Cloud only"},
            {"query_plan_use_new_logical_join_step", false, false, "New join step, internal change"},
            {"distributed_cache_min_bytes_for_seek", 0, 0, "New private setting."},
            {"use_iceberg_partition_pruning", false, false, "New setting"},
            {"max_bytes_ratio_before_external_group_by", 0.0, 0.5, "Enable automatic spilling to disk by default."},
            {"max_bytes_ratio_before_external_sort", 0.0, 0.5, "Enable automatic spilling to disk by default."},
            {"min_external_sort_block_bytes", 0., 100_MiB, "New setting."},
            {"s3queue_migrate_old_metadata_to_buckets", false, false, "New setting."},
            {"distributed_cache_pool_behaviour_on_limit", "allocate_bypassing_pool", "wait", "Cloud only"},
            {"use_hive_partitioning", false, true, "Enabled the setting by default."},
            {"query_plan_try_use_vector_search", false, true, "New setting."},
            {"short_circuit_function_evaluation_for_nulls", false, true, "Allow to execute functions with Nullable arguments only on rows with non-NULL values in all arguments"},
            {"short_circuit_function_evaluation_for_nulls_threshold", 1.0, 1.0, "Ratio threshold of NULL values to execute functions with Nullable arguments only on rows with non-NULL values in all arguments. Applies when setting short_circuit_function_evaluation_for_nulls is enabled."},
            {"output_format_orc_writer_time_zone_name", "GMT", "GMT", "The time zone name for ORC writer, the default ORC writer's time zone is GMT."},
            {"output_format_pretty_highlight_trailing_spaces", false, true, "A new setting."},
            {"allow_experimental_bfloat16_type", false, true, "Add new BFloat16 type"},
            {"allow_push_predicate_ast_for_distributed_subqueries", false, true, "A new setting"},
            {"output_format_pretty_squash_consecutive_ms", 0, 50, "Add new setting"},
            {"output_format_pretty_squash_max_wait_ms", 0, 1000, "Add new setting"},
            {"output_format_pretty_max_column_name_width_cut_to", 0, 24, "A new setting"},
            {"output_format_pretty_max_column_name_width_min_chars_to_cut", 0, 4, "A new setting"},
            {"output_format_pretty_multiline_fields", false, true, "A new setting"},
            {"output_format_pretty_fallback_to_vertical", false, true, "A new setting"},
            {"output_format_pretty_fallback_to_vertical_max_rows_per_chunk", 0, 100, "A new setting"},
            {"output_format_pretty_fallback_to_vertical_min_columns", 0, 5, "A new setting"},
            {"output_format_pretty_fallback_to_vertical_min_table_width", 0, 250, "A new setting"},
            {"merge_table_max_tables_to_look_for_schema_inference", 1, 1000, "A new setting"},
            {"max_autoincrement_series", 1000, 1000, "A new setting"},
            {"validate_enum_literals_in_operators", false, false, "A new setting"},
            {"allow_experimental_kusto_dialect", true, false, "A new setting"},
            {"allow_experimental_prql_dialect", true, false, "A new setting"},
            {"h3togeo_lon_lat_result_order", true, false, "A new setting"},
            {"max_parallel_replicas", 1, 1000, "Use up to 1000 parallel replicas by default."},
            {"allow_general_join_planning", false, true, "Allow more general join planning algorithm when hash join algorithm is enabled."},
            {"optimize_extract_common_expressions", false, true, "Optimize WHERE, PREWHERE, ON, HAVING and QUALIFY expressions by extracting common expressions out from disjunction of conjunctions."},
            /// Release closed. Please use 25.2
        });
        addSettingsChanges(settings_changes_history, "24.12",
        {
            /// Release closed. Please use 25.1
            {"allow_experimental_database_iceberg", false, false, "New setting."},
            {"shared_merge_tree_sync_parts_on_partition_operations", 1, 1, "New setting. By default parts are always synchronized"},
            {"query_plan_join_swap_table", "false", "auto", "New setting. Right table was always chosen before."},
            {"max_size_to_preallocate_for_aggregation", 100'000'000, 1'000'000'000'000, "Enable optimisation for bigger tables."},
            {"max_size_to_preallocate_for_joins", 100'000'000, 1'000'000'000'000, "Enable optimisation for bigger tables."},
            {"max_bytes_ratio_before_external_group_by", 0., 0., "New setting."},
            {"optimize_extract_common_expressions", false, false, "Introduce setting to optimize WHERE, PREWHERE, ON, HAVING and QUALIFY expressions by extracting common expressions out from disjunction of conjunctions."},
            {"max_bytes_ratio_before_external_sort", 0., 0., "New setting."},
            {"use_async_executor_for_materialized_views", false, false, "New setting."},
            {"http_response_headers", "", "", "New setting."},
            {"output_format_parquet_datetime_as_uint32", true, false, "Write DateTime as DateTime64(3) instead of UInt32 (these are the two Parquet types closest to DateTime)."},
            {"skip_redundant_aliases_in_udf", false, false, "When enabled, this allows you to use the same user defined function several times for several materialized columns in the same table."},
            {"parallel_replicas_index_analysis_only_on_coordinator", true, true, "Index analysis done only on replica-coordinator and skipped on other replicas. Effective only with enabled parallel_replicas_local_plan"}, // enabling it was moved to 24.10
            {"least_greatest_legacy_null_behavior", true, false, "New setting"},
            {"use_concurrency_control", false, true, "Enable concurrency control by default"},
            {"join_algorithm", "default", "direct,parallel_hash,hash", "'default' was deprecated in favor of explicitly specified join algorithms, also parallel_hash is now preferred over hash"},
            /// Release closed. Please use 25.1
        });
        addSettingsChanges(settings_changes_history, "24.11",
        {
            {"validate_mutation_query", false, true, "New setting to validate mutation queries by default."},
            {"enable_job_stack_trace", false, true, "Enable by default collecting stack traces from job's scheduling."},
            {"allow_suspicious_types_in_group_by", true, false, "Don't allow Variant/Dynamic types in GROUP BY by default"},
            {"allow_suspicious_types_in_order_by", true, false, "Don't allow Variant/Dynamic types in ORDER BY by default"},
            {"distributed_cache_discard_connection_if_unread_data", true, true, "New setting"},
            {"filesystem_cache_enable_background_download_for_metadata_files_in_packed_storage", true, true, "New setting"},
            {"filesystem_cache_enable_background_download_during_fetch", true, true, "New setting"},
            {"azure_check_objects_after_upload", false, false, "Check each uploaded object in azure blob storage to be sure that upload was successful"},
            {"backup_restore_keeper_max_retries", 20, 1000, "Should be big enough so the whole operation BACKUP or RESTORE operation won't fail because of a temporary [Zoo]Keeper failure in the middle of it."},
            {"backup_restore_failure_after_host_disconnected_for_seconds", 0, 3600, "New setting."},
            {"backup_restore_keeper_max_retries_while_initializing", 0, 20, "New setting."},
            {"backup_restore_keeper_max_retries_while_handling_error", 0, 20, "New setting."},
            {"backup_restore_finish_timeout_after_error_sec", 0, 180, "New setting."},
            {"query_plan_merge_filters", false, true, "Allow to merge filters in the query plan. This is required to properly support filter-push-down with a new analyzer."},
            {"parallel_replicas_local_plan", false, true, "Use local plan for local replica in a query with parallel replicas"},
            {"merge_tree_use_v1_object_and_dynamic_serialization", true, false, "Add new serialization V2 version for JSON and Dynamic types"},
            {"min_joined_block_size_bytes", 524288, 524288, "New setting."},
            {"allow_experimental_bfloat16_type", false, false, "Add new experimental BFloat16 type"},
            {"filesystem_cache_skip_download_if_exceeds_per_query_cache_write_limit", 1, 1, "Rename of setting skip_download_if_exceeds_query_cache_limit"},
            {"filesystem_cache_prefer_bigger_buffer_size", true, true, "New setting"},
            {"read_in_order_use_virtual_row", false, false, "Use virtual row while reading in order of primary key or its monotonic function fashion. It is useful when searching over multiple parts as only relevant ones are touched."},
            {"s3_skip_empty_files", false, true, "We hope it will provide better UX"},
            {"filesystem_cache_boundary_alignment", 0, 0, "New setting"},
            {"push_external_roles_in_interserver_queries", false, true, "New setting."},
            {"enable_variant_type", false, false, "Add alias to allow_experimental_variant_type"},
            {"enable_dynamic_type", false, false, "Add alias to allow_experimental_dynamic_type"},
            {"enable_json_type", false, false, "Add alias to allow_experimental_json_type"},
        });
        addSettingsChanges(settings_changes_history, "24.10",
        {
            {"query_metric_log_interval", 0, -1, "New setting."},
            {"enforce_strict_identifier_format", false, false, "New setting."},
            {"enable_parsing_to_custom_serialization", false, true, "New setting"},
            {"mongodb_throw_on_unsupported_query", false, true, "New setting."},
            {"enable_parallel_replicas", false, false, "Parallel replicas with read tasks became the Beta tier feature."},
            {"parallel_replicas_mode", "read_tasks", "read_tasks", "This setting was introduced as a part of making parallel replicas feature Beta"},
            {"filesystem_cache_name", "", "", "Filesystem cache name to use for stateless table engines or data lakes"},
            {"restore_replace_external_dictionary_source_to_null", false, false, "New setting."},
            {"show_create_query_identifier_quoting_rule", "when_necessary", "when_necessary", "New setting."},
            {"show_create_query_identifier_quoting_style", "Backticks", "Backticks", "New setting."},
            {"merge_tree_min_read_task_size", 8, 8, "New setting"},
            {"merge_tree_min_rows_for_concurrent_read_for_remote_filesystem", (20 * 8192), 0, "Setting is deprecated"},
            {"merge_tree_min_bytes_for_concurrent_read_for_remote_filesystem", (24 * 10 * 1024 * 1024), 0, "Setting is deprecated"},
            {"implicit_select", false, false, "A new setting."},
            {"output_format_native_write_json_as_string", false, false, "Add new setting to allow write JSON column as single String column in Native format"},
            {"output_format_binary_write_json_as_string", false, false, "Add new setting to write values of JSON type as JSON string in RowBinary output format"},
            {"input_format_binary_read_json_as_string", false, false, "Add new setting to read values of JSON type as JSON string in RowBinary input format"},
            {"min_free_disk_bytes_to_perform_insert", 0, 0, "New setting."},
            {"min_free_disk_ratio_to_perform_insert", 0.0, 0.0, "New setting."},
            {"parallel_replicas_local_plan", false, true, "Use local plan for local replica in a query with parallel replicas"},
            {"enable_named_columns_in_function_tuple", false, false, "Disabled pending usability improvements"},
            {"cloud_mode_database_engine", 1, 1, "A setting for ClickHouse Cloud"},
            {"allow_experimental_shared_set_join", 0, 0, "A setting for ClickHouse Cloud"},
            {"read_through_distributed_cache", 0, 0, "A setting for ClickHouse Cloud"},
            {"write_through_distributed_cache", 0, 0, "A setting for ClickHouse Cloud"},
            {"distributed_cache_throw_on_error", 0, 0, "A setting for ClickHouse Cloud"},
            {"distributed_cache_log_mode", "on_error", "on_error", "A setting for ClickHouse Cloud"},
            {"distributed_cache_fetch_metrics_only_from_current_az", 1, 1, "A setting for ClickHouse Cloud"},
            {"distributed_cache_connect_max_tries", 20, 20, "A setting for ClickHouse Cloud"},
            {"distributed_cache_receive_response_wait_milliseconds", 60000, 60000, "A setting for ClickHouse Cloud"},
            {"distributed_cache_receive_timeout_milliseconds", 10000, 10000, "A setting for ClickHouse Cloud"},
            {"distributed_cache_wait_connection_from_pool_milliseconds", 100, 100, "A setting for ClickHouse Cloud"},
            {"distributed_cache_bypass_connection_pool", 0, 0, "A setting for ClickHouse Cloud"},
            {"distributed_cache_pool_behaviour_on_limit", "allocate_bypassing_pool", "allocate_bypassing_pool", "A setting for ClickHouse Cloud"},
            {"distributed_cache_read_alignment", 0, 0, "A setting for ClickHouse Cloud"},
            {"distributed_cache_max_unacked_inflight_packets", 10, 10, "A setting for ClickHouse Cloud"},
            {"distributed_cache_data_packet_ack_window", 5, 5, "A setting for ClickHouse Cloud"},
            {"input_format_parquet_enable_row_group_prefetch", false, true, "Enable row group prefetching during parquet parsing. Currently, only single-threaded parsing can prefetch."},
            {"input_format_orc_dictionary_as_low_cardinality", false, true, "Treat ORC dictionary encoded columns as LowCardinality columns while reading ORC files"},
            {"allow_experimental_refreshable_materialized_view", false, true, "Not experimental anymore"},
            {"max_parts_to_move", 0, 1000, "New setting"},
            {"hnsw_candidate_list_size_for_search", 64, 256, "New setting. Previously, the value was optionally specified in CREATE INDEX and 64 by default."},
            {"allow_reorder_prewhere_conditions", true, true, "New setting"},
            {"input_format_parquet_bloom_filter_push_down", false, true, "When reading Parquet files, skip whole row groups based on the WHERE/PREWHERE expressions and bloom filter in the Parquet metadata."},
            {"date_time_64_output_format_cut_trailing_zeros_align_to_groups_of_thousands", false, false, "Dynamically trim the trailing zeros of datetime64 values to adjust the output scale to (0, 3, 6), corresponding to 'seconds', 'milliseconds', and 'microseconds'."},
            {"parallel_replicas_index_analysis_only_on_coordinator", false, true, "Index analysis done only on replica-coordinator and skipped on other replicas. Effective only with enabled parallel_replicas_local_plan"},
            {"distributed_cache_discard_connection_if_unread_data", true, true, "New setting"},
            {"azure_check_objects_after_upload", false, false, "Check each uploaded object in azure blob storage to be sure that upload was successful"},
            {"backup_restore_keeper_max_retries", 20, 1000, "Should be big enough so the whole operation BACKUP or RESTORE operation won't fail because of a temporary [Zoo]Keeper failure in the middle of it."},
            {"backup_restore_failure_after_host_disconnected_for_seconds", 0, 3600, "New setting."},
            {"backup_restore_keeper_max_retries_while_initializing", 0, 20, "New setting."},
            {"backup_restore_keeper_max_retries_while_handling_error", 0, 20, "New setting."},
            {"backup_restore_finish_timeout_after_error_sec", 0, 180, "New setting."},
        });
        addSettingsChanges(settings_changes_history, "24.9",
        {
            {"output_format_orc_dictionary_key_size_threshold", 0.0, 0.0, "For a string column in ORC output format, if the number of distinct values is greater than this fraction of the total number of non-null rows, turn off dictionary encoding. Otherwise dictionary encoding is enabled"},
            {"input_format_json_empty_as_default", false, false, "Added new setting to allow to treat empty fields in JSON input as default values."},
            {"input_format_try_infer_variants", false, false, "Try to infer Variant type in text formats when there is more than one possible type for column/array elements"},
            {"join_output_by_rowlist_perkey_rows_threshold", 0, 5, "The lower limit of per-key average rows in the right table to determine whether to output by row list in hash join."},
            {"create_if_not_exists", false, false, "New setting."},
            {"allow_materialized_view_with_bad_select", true, true, "Support (but not enable yet) stricter validation in CREATE MATERIALIZED VIEW"},
            {"parallel_replicas_mark_segment_size", 128, 0, "Value for this setting now determined automatically"},
            {"database_replicated_allow_replicated_engine_arguments", 1, 0, "Don't allow explicit arguments by default"},
            {"database_replicated_allow_explicit_uuid", 1, 0, "Added a new setting to disallow explicitly specifying table UUID"},
            {"parallel_replicas_local_plan", false, false, "Use local plan for local replica in a query with parallel replicas"},
            {"join_to_sort_minimum_perkey_rows", 0, 40, "The lower limit of per-key average rows in the right table to determine whether to rerange the right table by key in left or inner join. This setting ensures that the optimization is not applied for sparse table keys"},
            {"join_to_sort_maximum_table_rows", 0, 10000, "The maximum number of rows in the right table to determine whether to rerange the right table by key in left or inner join"},
            {"allow_experimental_join_right_table_sorting", false, false, "If it is set to true, and the conditions of `join_to_sort_minimum_perkey_rows` and `join_to_sort_maximum_table_rows` are met, rerange the right table by key to improve the performance in left or inner hash join"},
            {"mongodb_throw_on_unsupported_query", false, true, "New setting."},
            {"min_free_disk_bytes_to_perform_insert", 0, 0, "Maintain some free disk space bytes from inserts while still allowing for temporary writing."},
            {"min_free_disk_ratio_to_perform_insert", 0.0, 0.0, "Maintain some free disk space bytes expressed as ratio to total disk space from inserts while still allowing for temporary writing."},
        });
        addSettingsChanges(settings_changes_history, "24.8",
        {
            {"rows_before_aggregation", false, false, "Provide exact value for rows_before_aggregation statistic, represents the number of rows read before aggregation"},
            {"restore_replace_external_table_functions_to_null", false, false, "New setting."},
            {"restore_replace_external_engines_to_null", false, false, "New setting."},
            {"input_format_json_max_depth", 1000000, 1000, "It was unlimited in previous versions, but that was unsafe."},
            {"merge_tree_min_bytes_per_task_for_remote_reading", 4194304, 2097152, "Value is unified with `filesystem_prefetch_min_bytes_for_single_read_task`"},
            {"use_hive_partitioning", false, false, "Allows to use hive partitioning for File, URL, S3, AzureBlobStorage and HDFS engines."},
            {"allow_experimental_kafka_offsets_storage_in_keeper", false, false, "Allow the usage of experimental Kafka storage engine that stores the committed offsets in ClickHouse Keeper"},
            {"allow_archive_path_syntax", true, true, "Added new setting to allow disabling archive path syntax."},
            {"query_cache_tag", "", "", "New setting for labeling query cache settings."},
            {"allow_experimental_time_series_table", false, false, "Added new setting to allow the TimeSeries table engine"},
            {"enable_analyzer", 1, 1, "Added an alias to a setting `allow_experimental_analyzer`."},
            {"optimize_functions_to_subcolumns", false, true, "Enabled settings by default"},
            {"allow_experimental_json_type", false, false, "Add new experimental JSON type"},
            {"use_json_alias_for_old_object_type", true, false, "Use JSON type alias to create new JSON type"},
            {"type_json_skip_duplicated_paths", false, false, "Allow to skip duplicated paths during JSON parsing"},
            {"allow_experimental_vector_similarity_index", false, false, "Added new setting to allow experimental vector similarity indexes"},
            {"input_format_try_infer_datetimes_only_datetime64", true, false, "Allow to infer DateTime instead of DateTime64 in data formats"},
        });
        addSettingsChanges(settings_changes_history, "24.7",
        {
            {"output_format_parquet_write_page_index", false, true, "Add a possibility to write page index into parquet files."},
            {"output_format_binary_encode_types_in_binary_format", false, false, "Added new setting to allow to write type names in binary format in RowBinaryWithNamesAndTypes output format"},
            {"input_format_binary_decode_types_in_binary_format", false, false, "Added new setting to allow to read type names in binary format in RowBinaryWithNamesAndTypes input format"},
            {"output_format_native_encode_types_in_binary_format", false, false, "Added new setting to allow to write type names in binary format in Native output format"},
            {"input_format_native_decode_types_in_binary_format", false, false, "Added new setting to allow to read type names in binary format in Native output format"},
            {"read_in_order_use_buffering", false, true, "Use buffering before merging while reading in order of primary key"},
            {"enable_named_columns_in_function_tuple", false, false, "Generate named tuples in function tuple() when all names are unique and can be treated as unquoted identifiers."},
            {"optimize_trivial_insert_select", true, false, "The optimization does not make sense in many cases."},
            {"dictionary_validate_primary_key_type", false, false, "Validate primary key type for dictionaries. By default id type for simple layouts will be implicitly converted to UInt64."},
            {"collect_hash_table_stats_during_joins", false, true, "New setting."},
            {"max_size_to_preallocate_for_joins", 0, 100'000'000, "New setting."},
            {"input_format_orc_reader_time_zone_name", "GMT", "GMT", "The time zone name for ORC row reader, the default ORC row reader's time zone is GMT."},
            {"database_replicated_allow_heavy_create", true, false, "Long-running DDL queries (CREATE AS SELECT and POPULATE) for Replicated database engine was forbidden"},
            {"query_plan_merge_filters", false, false, "Allow to merge filters in the query plan"},
            {"azure_sdk_max_retries", 10, 10, "Maximum number of retries in azure sdk"},
            {"azure_sdk_retry_initial_backoff_ms", 10, 10, "Minimal backoff between retries in azure sdk"},
            {"azure_sdk_retry_max_backoff_ms", 1000, 1000, "Maximal backoff between retries in azure sdk"},
            {"ignore_on_cluster_for_replicated_named_collections_queries", false, false, "Ignore ON CLUSTER clause for replicated named collections management queries."},
            {"backup_restore_s3_retry_attempts", 1000,1000, "Setting for Aws::Client::RetryStrategy, Aws::Client does retries itself, 0 means no retries. It takes place only for backup/restore."},
            {"postgresql_connection_attempt_timeout", 2, 2, "Allow to control 'connect_timeout' parameter of PostgreSQL connection."},
            {"postgresql_connection_pool_retries", 2, 2, "Allow to control the number of retries in PostgreSQL connection pool."}
        });
        addSettingsChanges(settings_changes_history, "24.6",
        {
            {"materialize_skip_indexes_on_insert", true, true, "Added new setting to allow to disable materialization of skip indexes on insert"},
            {"materialize_statistics_on_insert", true, true, "Added new setting to allow to disable materialization of statistics on insert"},
            {"input_format_parquet_use_native_reader", false, false, "When reading Parquet files, to use native reader instead of arrow reader."},
            {"hdfs_throw_on_zero_files_match", false, false, "Allow to throw an error when ListObjects request cannot match any files in HDFS engine instead of empty query result"},
            {"azure_throw_on_zero_files_match", false, false, "Allow to throw an error when ListObjects request cannot match any files in AzureBlobStorage engine instead of empty query result"},
            {"s3_validate_request_settings", true, true, "Allow to disable S3 request settings validation"},
            {"allow_experimental_full_text_index", false, false, "Enable experimental full-text index"},
            {"azure_skip_empty_files", false, false, "Allow to skip empty files in azure table engine"},
            {"hdfs_ignore_file_doesnt_exist", false, false, "Allow to return 0 rows when the requested files don't exist instead of throwing an exception in HDFS table engine"},
            {"azure_ignore_file_doesnt_exist", false, false, "Allow to return 0 rows when the requested files don't exist instead of throwing an exception in AzureBlobStorage table engine"},
            {"s3_ignore_file_doesnt_exist", false, false, "Allow to return 0 rows when the requested files don't exist instead of throwing an exception in S3 table engine"},
            {"s3_max_part_number", 10000, 10000, "Maximum part number number for s3 upload part"},
            {"s3_max_single_operation_copy_size", 32 * 1024 * 1024, 32 * 1024 * 1024, "Maximum size for a single copy operation in s3"},
            {"input_format_parquet_max_block_size", 8192, DEFAULT_BLOCK_SIZE, "Increase block size for parquet reader."},
            {"input_format_parquet_prefer_block_bytes", 0, DEFAULT_BLOCK_SIZE * 256, "Average block bytes output by parquet reader."},
            {"enable_blob_storage_log", true, true, "Write information about blob storage operations to system.blob_storage_log table"},
            {"allow_deprecated_snowflake_conversion_functions", true, false, "Disabled deprecated functions snowflakeToDateTime[64] and dateTime[64]ToSnowflake."},
            {"allow_statistic_optimize", false, false, "Old setting which popped up here being renamed."},
            {"allow_experimental_statistic", false, false, "Old setting which popped up here being renamed."},
            {"allow_statistics_optimize", false, false, "The setting was renamed. The previous name is `allow_statistic_optimize`."},
            {"allow_experimental_statistics", false, false, "The setting was renamed. The previous name is `allow_experimental_statistic`."},
            {"enable_vertical_final", false, true, "Enable vertical final by default again after fixing bug"},
            {"parallel_replicas_custom_key_range_lower", 0, 0, "Add settings to control the range filter when using parallel replicas with dynamic shards"},
            {"parallel_replicas_custom_key_range_upper", 0, 0, "Add settings to control the range filter when using parallel replicas with dynamic shards. A value of 0 disables the upper limit"},
            {"output_format_pretty_display_footer_column_names", 0, 1, "Add a setting to display column names in the footer if there are many rows. Threshold value is controlled by output_format_pretty_display_footer_column_names_min_rows."},
            {"output_format_pretty_display_footer_column_names_min_rows", 0, 50, "Add a setting to control the threshold value for setting output_format_pretty_display_footer_column_names_min_rows. Default 50."},
            {"output_format_csv_serialize_tuple_into_separate_columns", true, true, "A new way of how interpret tuples in CSV format was added."},
            {"input_format_csv_deserialize_separate_columns_into_tuple", true, true, "A new way of how interpret tuples in CSV format was added."},
            {"input_format_csv_try_infer_strings_from_quoted_tuples", true, true, "A new way of how interpret tuples in CSV format was added."},
        });
        addSettingsChanges(settings_changes_history, "24.5",
        {
            {"allow_deprecated_error_prone_window_functions", true, false, "Allow usage of deprecated error prone window functions (neighbor, runningAccumulate, runningDifferenceStartingWithFirstValue, runningDifference)"},
            {"allow_experimental_join_condition", false, false, "Support join with inequal conditions which involve columns from both left and right table. e.g. t1.y < t2.y."},
            {"input_format_tsv_crlf_end_of_line", false, false, "Enables reading of CRLF line endings with TSV formats"},
            {"output_format_parquet_use_custom_encoder", false, true, "Enable custom Parquet encoder."},
            {"cross_join_min_rows_to_compress", 0, 10000000, "Minimal count of rows to compress block in CROSS JOIN. Zero value means - disable this threshold. This block is compressed when any of the two thresholds (by rows or by bytes) are reached."},
            {"cross_join_min_bytes_to_compress", 0, 1_GiB, "Minimal size of block to compress in CROSS JOIN. Zero value means - disable this threshold. This block is compressed when any of the two thresholds (by rows or by bytes) are reached."},
            {"http_max_chunk_size", 0, 0, "Internal limitation"},
            {"prefer_external_sort_block_bytes", 0, DEFAULT_BLOCK_SIZE * 256, "Prefer maximum block bytes for external sort, reduce the memory usage during merging."},
            {"input_format_force_null_for_omitted_fields", false, false, "Disable type-defaults for omitted fields when needed"},
            {"cast_string_to_dynamic_use_inference", false, false, "Add setting to allow converting String to Dynamic through parsing"},
            {"allow_experimental_dynamic_type", false, false, "Add new experimental Dynamic type"},
            {"azure_max_blocks_in_multipart_upload", 50000, 50000, "Maximum number of blocks in multipart upload for Azure."},
            {"allow_archive_path_syntax", false, true, "Added new setting to allow disabling archive path syntax."},
        });
        addSettingsChanges(settings_changes_history, "24.4",
        {
            {"input_format_json_throw_on_bad_escape_sequence", true, true, "Allow to save JSON strings with bad escape sequences"},
            {"max_parsing_threads", 0, 0, "Add a separate setting to control number of threads in parallel parsing from files"},
            {"ignore_drop_queries_probability", 0, 0, "Allow to ignore drop queries in server with specified probability for testing purposes"},
            {"lightweight_deletes_sync", 2, 2, "The same as 'mutation_sync', but controls only execution of lightweight deletes"},
            {"query_cache_system_table_handling", "save", "throw", "The query cache no longer caches results of queries against system tables"},
            {"input_format_json_ignore_unnecessary_fields", false, true, "Ignore unnecessary fields and not parse them. Enabling this may not throw exceptions on json strings of invalid format or with duplicated fields"},
            {"input_format_hive_text_allow_variable_number_of_columns", false, true, "Ignore extra columns in Hive Text input (if file has more columns than expected) and treat missing fields in Hive Text input as default values."},
            {"allow_experimental_database_replicated", false, true, "Database engine Replicated is now in Beta stage"},
            {"temporary_data_in_cache_reserve_space_wait_lock_timeout_milliseconds", (10 * 60 * 1000), (10 * 60 * 1000), "Wait time to lock cache for sapce reservation in temporary data in filesystem cache"},
            {"optimize_rewrite_sum_if_to_count_if", false, true, "Only available for the analyzer, where it works correctly"},
            {"azure_allow_parallel_part_upload", "true", "true", "Use multiple threads for azure multipart upload."},
            {"max_recursive_cte_evaluation_depth", DBMS_RECURSIVE_CTE_MAX_EVALUATION_DEPTH, DBMS_RECURSIVE_CTE_MAX_EVALUATION_DEPTH, "Maximum limit on recursive CTE evaluation depth"},
            {"query_plan_convert_outer_join_to_inner_join", false, true, "Allow to convert OUTER JOIN to INNER JOIN if filter after JOIN always filters default values"},
        });
        addSettingsChanges(settings_changes_history, "24.3",
        {
            {"s3_connect_timeout_ms", 1000, 1000, "Introduce new dedicated setting for s3 connection timeout"},
            {"allow_experimental_shared_merge_tree", false, true, "The setting is obsolete"},
            {"use_page_cache_for_disks_without_file_cache", false, false, "Added userspace page cache"},
            {"read_from_page_cache_if_exists_otherwise_bypass_cache", false, false, "Added userspace page cache"},
            {"page_cache_inject_eviction", false, false, "Added userspace page cache"},
            {"default_table_engine", "None", "MergeTree", "Set default table engine to MergeTree for better usability"},
            {"input_format_json_use_string_type_for_ambiguous_paths_in_named_tuples_inference_from_objects", false, false, "Allow to use String type for ambiguous paths during named tuple inference from JSON objects"},
            {"traverse_shadow_remote_data_paths", false, false, "Traverse shadow directory when query system.remote_data_paths."},
            {"throw_if_deduplication_in_dependent_materialized_views_enabled_with_async_insert", false, true, "Deduplication in dependent materialized view cannot work together with async inserts."},
            {"parallel_replicas_allow_in_with_subquery", false, true, "If true, subquery for IN will be executed on every follower replica"},
            {"log_processors_profiles", false, true, "Enable by default"},
            {"function_locate_has_mysql_compatible_argument_order", false, true, "Increase compatibility with MySQL's locate function."},
            {"allow_suspicious_primary_key", true, false, "Forbid suspicious PRIMARY KEY/ORDER BY for MergeTree (i.e. SimpleAggregateFunction)"},
            {"filesystem_cache_reserve_space_wait_lock_timeout_milliseconds", 1000, 1000, "Wait time to lock cache for sapce reservation in filesystem cache"},
            {"max_parser_backtracks", 0, 1000000, "Limiting the complexity of parsing"},
            {"analyzer_compatibility_join_using_top_level_identifier", false, false, "Force to resolve identifier in JOIN USING from projection"},
            {"distributed_insert_skip_read_only_replicas", false, false, "If true, INSERT into Distributed will skip read-only replicas"},
            {"keeper_max_retries", 10, 10, "Max retries for general keeper operations"},
            {"keeper_retry_initial_backoff_ms", 100, 100, "Initial backoff timeout for general keeper operations"},
            {"keeper_retry_max_backoff_ms", 5000, 5000, "Max backoff timeout for general keeper operations"},
            {"s3queue_allow_experimental_sharded_mode", false, false, "Enable experimental sharded mode of S3Queue table engine. It is experimental because it will be rewritten"},
            {"allow_experimental_analyzer", false, true, "Enable analyzer and planner by default."},
            {"merge_tree_read_split_ranges_into_intersecting_and_non_intersecting_injection_probability", 0.0, 0.0, "For testing of `PartsSplitter` - split read ranges into intersecting and non intersecting every time you read from MergeTree with the specified probability."},
            {"allow_get_client_http_header", false, false, "Introduced a new function."},
            {"output_format_pretty_row_numbers", false, true, "It is better for usability."},
            {"output_format_pretty_max_value_width_apply_for_single_value", true, false, "Single values in Pretty formats won't be cut."},
            {"output_format_parquet_string_as_string", false, true, "ClickHouse allows arbitrary binary data in the String data type, which is typically UTF-8. Parquet/ORC/Arrow Strings only support UTF-8. That's why you can choose which Arrow's data type to use for the ClickHouse String data type - String or Binary. While Binary would be more correct and compatible, using String by default will correspond to user expectations in most cases."},
            {"output_format_orc_string_as_string", false, true, "ClickHouse allows arbitrary binary data in the String data type, which is typically UTF-8. Parquet/ORC/Arrow Strings only support UTF-8. That's why you can choose which Arrow's data type to use for the ClickHouse String data type - String or Binary. While Binary would be more correct and compatible, using String by default will correspond to user expectations in most cases."},
            {"output_format_arrow_string_as_string", false, true, "ClickHouse allows arbitrary binary data in the String data type, which is typically UTF-8. Parquet/ORC/Arrow Strings only support UTF-8. That's why you can choose which Arrow's data type to use for the ClickHouse String data type - String or Binary. While Binary would be more correct and compatible, using String by default will correspond to user expectations in most cases."},
            {"output_format_parquet_compression_method", "lz4", "zstd", "Parquet/ORC/Arrow support many compression methods, including lz4 and zstd. ClickHouse supports each and every compression method. Some inferior tools, such as 'duckdb', lack support for the faster `lz4` compression method, that's why we set zstd by default."},
            {"output_format_orc_compression_method", "lz4", "zstd", "Parquet/ORC/Arrow support many compression methods, including lz4 and zstd. ClickHouse supports each and every compression method. Some inferior tools, such as 'duckdb', lack support for the faster `lz4` compression method, that's why we set zstd by default."},
            {"output_format_pretty_highlight_digit_groups", false, true, "If enabled and if output is a terminal, highlight every digit corresponding to the number of thousands, millions, etc. with underline."},
            {"geo_distance_returns_float64_on_float64_arguments", false, true, "Increase the default precision."},
            {"azure_max_inflight_parts_for_one_file", 20, 20, "The maximum number of a concurrent loaded parts in multipart upload request. 0 means unlimited."},
            {"azure_strict_upload_part_size", 0, 0, "The exact size of part to upload during multipart upload to Azure blob storage."},
            {"azure_min_upload_part_size", 16*1024*1024, 16*1024*1024, "The minimum size of part to upload during multipart upload to Azure blob storage."},
            {"azure_max_upload_part_size", 5ull*1024*1024*1024, 5ull*1024*1024*1024, "The maximum size of part to upload during multipart upload to Azure blob storage."},
            {"azure_upload_part_size_multiply_factor", 2, 2, "Multiply azure_min_upload_part_size by this factor each time azure_multiply_parts_count_threshold parts were uploaded from a single write to Azure blob storage."},
            {"azure_upload_part_size_multiply_parts_count_threshold", 500, 500, "Each time this number of parts was uploaded to Azure blob storage, azure_min_upload_part_size is multiplied by azure_upload_part_size_multiply_factor."},
            {"output_format_csv_serialize_tuple_into_separate_columns", true, true, "A new way of how interpret tuples in CSV format was added."},
            {"input_format_csv_deserialize_separate_columns_into_tuple", true, true, "A new way of how interpret tuples in CSV format was added."},
            {"input_format_csv_try_infer_strings_from_quoted_tuples", true, true, "A new way of how interpret tuples in CSV format was added."},
        });
        addSettingsChanges(settings_changes_history, "24.2",
        {
            {"allow_suspicious_variant_types", true, false, "Don't allow creating Variant type with suspicious variants by default"},
            {"validate_experimental_and_suspicious_types_inside_nested_types", false, true, "Validate usage of experimental and suspicious types inside nested types"},
            {"output_format_values_escape_quote_with_quote", false, false, "If true escape ' with '', otherwise quoted with \\'"},
            {"output_format_pretty_single_large_number_tip_threshold", 0, 1'000'000, "Print a readable number tip on the right side of the table if the block consists of a single number which exceeds this value (except 0)"},
            {"input_format_try_infer_exponent_floats", true, false, "Don't infer floats in exponential notation by default"},
            {"query_plan_optimize_prewhere", true, true, "Allow to push down filter to PREWHERE expression for supported storages"},
            {"async_insert_max_data_size", 1000000, 10485760, "The previous value appeared to be too small."},
            {"async_insert_poll_timeout_ms", 10, 10, "Timeout in milliseconds for polling data from asynchronous insert queue"},
            {"async_insert_use_adaptive_busy_timeout", false, true, "Use adaptive asynchronous insert timeout"},
            {"async_insert_busy_timeout_min_ms", 50, 50, "The minimum value of the asynchronous insert timeout in milliseconds; it also serves as the initial value, which may be increased later by the adaptive algorithm"},
            {"async_insert_busy_timeout_max_ms", 200, 200, "The minimum value of the asynchronous insert timeout in milliseconds; async_insert_busy_timeout_ms is aliased to async_insert_busy_timeout_max_ms"},
            {"async_insert_busy_timeout_increase_rate", 0.2, 0.2, "The exponential growth rate at which the adaptive asynchronous insert timeout increases"},
            {"async_insert_busy_timeout_decrease_rate", 0.2, 0.2, "The exponential growth rate at which the adaptive asynchronous insert timeout decreases"},
            {"format_template_row_format", "", "", "Template row format string can be set directly in query"},
            {"format_template_resultset_format", "", "", "Template result set format string can be set in query"},
            {"split_parts_ranges_into_intersecting_and_non_intersecting_final", true, true, "Allow to split parts ranges into intersecting and non intersecting during FINAL optimization"},
            {"split_intersecting_parts_ranges_into_layers_final", true, true, "Allow to split intersecting parts ranges into layers during FINAL optimization"},
            {"azure_max_single_part_copy_size", 256*1024*1024, 256*1024*1024, "The maximum size of object to copy using single part copy to Azure blob storage."},
            {"min_external_table_block_size_rows", DEFAULT_INSERT_BLOCK_SIZE, DEFAULT_INSERT_BLOCK_SIZE, "Squash blocks passed to external table to specified size in rows, if blocks are not big enough"},
            {"min_external_table_block_size_bytes", DEFAULT_INSERT_BLOCK_SIZE * 256, DEFAULT_INSERT_BLOCK_SIZE * 256, "Squash blocks passed to external table to specified size in bytes, if blocks are not big enough."},
            {"parallel_replicas_prefer_local_join", true, true, "If true, and JOIN can be executed with parallel replicas algorithm, and all storages of right JOIN part are *MergeTree, local JOIN will be used instead of GLOBAL JOIN."},
            {"optimize_time_filter_with_preimage", true, true, "Optimize Date and DateTime predicates by converting functions into equivalent comparisons without conversions (e.g. toYear(col) = 2023 -> col >= '2023-01-01' AND col <= '2023-12-31')"},
            {"extract_key_value_pairs_max_pairs_per_row", 0, 0, "Max number of pairs that can be produced by the `extractKeyValuePairs` function. Used as a safeguard against consuming too much memory."},
            {"default_view_definer", "CURRENT_USER", "CURRENT_USER", "Allows to set default `DEFINER` option while creating a view"},
            {"default_materialized_view_sql_security", "DEFINER", "DEFINER", "Allows to set a default value for SQL SECURITY option when creating a materialized view"},
            {"default_normal_view_sql_security", "INVOKER", "INVOKER", "Allows to set default `SQL SECURITY` option while creating a normal view"},
            {"mysql_map_string_to_text_in_show_columns", false, true, "Reduce the configuration effort to connect ClickHouse with BI tools."},
            {"mysql_map_fixed_string_to_text_in_show_columns", false, true, "Reduce the configuration effort to connect ClickHouse with BI tools."},
        });
        addSettingsChanges(settings_changes_history, "24.1",
        {
            {"print_pretty_type_names", false, true, "Better user experience."},
            {"input_format_json_read_bools_as_strings", false, true, "Allow to read bools as strings in JSON formats by default"},
            {"output_format_arrow_use_signed_indexes_for_dictionary", false, true, "Use signed indexes type for Arrow dictionaries by default as it's recommended"},
            {"allow_experimental_variant_type", false, false, "Add new experimental Variant type"},
            {"use_variant_as_common_type", false, false, "Allow to use Variant in if/multiIf if there is no common type"},
            {"output_format_arrow_use_64_bit_indexes_for_dictionary", false, false, "Allow to use 64 bit indexes type in Arrow dictionaries"},
            {"parallel_replicas_mark_segment_size", 128, 128, "Add new setting to control segment size in new parallel replicas coordinator implementation"},
            {"ignore_materialized_views_with_dropped_target_table", false, false, "Add new setting to allow to ignore materialized views with dropped target table"},
            {"output_format_compression_level", 3, 3, "Allow to change compression level in the query output"},
            {"output_format_compression_zstd_window_log", 0, 0, "Allow to change zstd window log in the query output when zstd compression is used"},
            {"enable_zstd_qat_codec", false, false, "Add new ZSTD_QAT codec"},
            {"enable_vertical_final", false, true, "Use vertical final by default"},
            {"output_format_arrow_use_64_bit_indexes_for_dictionary", false, false, "Allow to use 64 bit indexes type in Arrow dictionaries"},
            {"max_rows_in_set_to_optimize_join", 100000, 0, "Disable join optimization as it prevents from read in order optimization"},
            {"output_format_pretty_color", true, "auto", "Setting is changed to allow also for auto value, disabling ANSI escapes if output is not a tty"},
            {"function_visible_width_behavior", 0, 1, "We changed the default behavior of `visibleWidth` to be more precise"},
            {"max_estimated_execution_time", 0, 0, "Separate max_execution_time and max_estimated_execution_time"},
            {"iceberg_engine_ignore_schema_evolution", false, false, "Allow to ignore schema evolution in Iceberg table engine"},
            {"optimize_injective_functions_in_group_by", false, true, "Replace injective functions by it's arguments in GROUP BY section in analyzer"},
            {"update_insert_deduplication_token_in_dependent_materialized_views", false, false, "Allow to update insert deduplication token with table identifier during insert in dependent materialized views"},
            {"azure_max_unexpected_write_error_retries", 4, 4, "The maximum number of retries in case of unexpected errors during Azure blob storage write"},
            {"split_parts_ranges_into_intersecting_and_non_intersecting_final", false, true, "Allow to split parts ranges into intersecting and non intersecting during FINAL optimization"},
            {"split_intersecting_parts_ranges_into_layers_final", true, true, "Allow to split intersecting parts ranges into layers during FINAL optimization"}
        });
        addSettingsChanges(settings_changes_history, "23.12",
        {
            {"allow_suspicious_ttl_expressions", true, false, "It is a new setting, and in previous versions the behavior was equivalent to allowing."},
            {"input_format_parquet_allow_missing_columns", false, true, "Allow missing columns in Parquet files by default"},
            {"input_format_orc_allow_missing_columns", false, true, "Allow missing columns in ORC files by default"},
            {"input_format_arrow_allow_missing_columns", false, true, "Allow missing columns in Arrow files by default"}
        });
        addSettingsChanges(settings_changes_history, "23.11",
        {
            {"parsedatetime_parse_without_leading_zeros", false, true, "Improved compatibility with MySQL DATE_FORMAT/STR_TO_DATE"}
        });
        addSettingsChanges(settings_changes_history, "23.9",
        {
            {"optimize_group_by_constant_keys", false, true, "Optimize group by constant keys by default"},
            {"input_format_json_try_infer_named_tuples_from_objects", false, true, "Try to infer named Tuples from JSON objects by default"},
            {"input_format_json_read_numbers_as_strings", false, true, "Allow to read numbers as strings in JSON formats by default"},
            {"input_format_json_read_arrays_as_strings", false, true, "Allow to read arrays as strings in JSON formats by default"},
            {"input_format_json_infer_incomplete_types_as_strings", false, true, "Allow to infer incomplete types as Strings in JSON formats by default"},
            {"input_format_json_try_infer_numbers_from_strings", true, false, "Don't infer numbers from strings in JSON formats by default to prevent possible parsing errors"},
            {"http_write_exception_in_output_format", false, true, "Output valid JSON/XML on exception in HTTP streaming."}
        });
        addSettingsChanges(settings_changes_history, "23.8",
        {
            {"rewrite_count_distinct_if_with_count_distinct_implementation", false, true, "Rewrite countDistinctIf with count_distinct_implementation configuration"}
        });
        addSettingsChanges(settings_changes_history, "23.7",
        {
            {"function_sleep_max_microseconds_per_block", 0, 3000000, "In previous versions, the maximum sleep time of 3 seconds was applied only for `sleep`, but not for `sleepEachRow` function. In the new version, we introduce this setting. If you set compatibility with the previous versions, we will disable the limit altogether."}
        });
        addSettingsChanges(settings_changes_history, "23.6",
        {
            {"http_send_timeout", 180, 30, "3 minutes seems crazy long. Note that this is timeout for a single network write call, not for the whole upload operation."},
            {"http_receive_timeout", 180, 30, "See http_send_timeout."}
        });
        addSettingsChanges(settings_changes_history, "23.5",
        {
            {"input_format_parquet_preserve_order", true, false, "Allow Parquet reader to reorder rows for better parallelism."},
            {"parallelize_output_from_storages", false, true, "Allow parallelism when executing queries that read from file/url/s3/etc. This may reorder rows."},
            {"use_with_fill_by_sorting_prefix", false, true, "Columns preceding WITH FILL columns in ORDER BY clause form sorting prefix. Rows with different values in sorting prefix are filled independently"},
            {"output_format_parquet_compliant_nested_types", false, true, "Change an internal field name in output Parquet file schema."}
        });
        addSettingsChanges(settings_changes_history, "23.4",
        {
            {"allow_suspicious_indices", true, false, "If true, index can defined with identical expressions"},
            {"allow_nonconst_timezone_arguments", true, false, "Allow non-const timezone arguments in certain time-related functions like toTimeZone(), fromUnixTimestamp*(), snowflakeToDateTime*()."},
            {"connect_timeout_with_failover_ms", 50, 1000, "Increase default connect timeout because of async connect"},
            {"connect_timeout_with_failover_secure_ms", 100, 1000, "Increase default secure connect timeout because of async connect"},
            {"hedged_connection_timeout_ms", 100, 50, "Start new connection in hedged requests after 50 ms instead of 100 to correspond with previous connect timeout"},
            {"formatdatetime_f_prints_single_zero", true, false, "Improved compatibility with MySQL DATE_FORMAT()/STR_TO_DATE()"},
            {"formatdatetime_parsedatetime_m_is_month_name", false, true, "Improved compatibility with MySQL DATE_FORMAT/STR_TO_DATE"}
        });
        addSettingsChanges(settings_changes_history, "23.3",
        {
            {"output_format_parquet_version", "1.0", "2.latest", "Use latest Parquet format version for output format"},
            {"input_format_json_ignore_unknown_keys_in_named_tuple", false, true, "Improve parsing JSON objects as named tuples"},
            {"input_format_native_allow_types_conversion", false, true, "Allow types conversion in Native input forma"},
            {"output_format_arrow_compression_method", "none", "lz4_frame", "Use lz4 compression in Arrow output format by default"},
            {"output_format_parquet_compression_method", "snappy", "lz4", "Use lz4 compression in Parquet output format by default"},
            {"output_format_orc_compression_method", "none", "lz4_frame", "Use lz4 compression in ORC output format by default"},
            {"async_query_sending_for_remote", false, true, "Create connections and send query async across shards"}
        });
        addSettingsChanges(settings_changes_history, "23.2",
        {
            {"output_format_parquet_fixed_string_as_fixed_byte_array", false, true, "Use Parquet FIXED_LENGTH_BYTE_ARRAY type for FixedString by default"},
            {"output_format_arrow_fixed_string_as_fixed_byte_array", false, true, "Use Arrow FIXED_SIZE_BINARY type for FixedString by default"},
            {"query_plan_remove_redundant_distinct", false, true, "Remove redundant Distinct step in query plan"},
            {"optimize_duplicate_order_by_and_distinct", true, false, "Remove duplicate ORDER BY and DISTINCT if it's possible"},
            {"insert_keeper_max_retries", 0, 20, "Enable reconnections to Keeper on INSERT, improve reliability"}
        });
        addSettingsChanges(settings_changes_history, "23.1",
        {
            {"input_format_json_read_objects_as_strings", 0, 1, "Enable reading nested json objects as strings while object type is experimental"},
            {"input_format_json_defaults_for_missing_elements_in_named_tuple", false, true, "Allow missing elements in JSON objects while reading named tuples by default"},
            {"input_format_csv_detect_header", false, true, "Detect header in CSV format by default"},
            {"input_format_tsv_detect_header", false, true, "Detect header in TSV format by default"},
            {"input_format_custom_detect_header", false, true, "Detect header in CustomSeparated format by default"},
            {"query_plan_remove_redundant_sorting", false, true, "Remove redundant sorting in query plan. For example, sorting steps related to ORDER BY clauses in subqueries"}
        });
        addSettingsChanges(settings_changes_history, "22.12",
        {
            {"max_size_to_preallocate_for_aggregation", 10'000'000, 100'000'000, "This optimizes performance"},
            {"query_plan_aggregation_in_order", 0, 1, "Enable some refactoring around query plan"},
            {"format_binary_max_string_size", 0, 1_GiB, "Prevent allocating large amount of memory"}
        });
        addSettingsChanges(settings_changes_history, "22.11",
        {
            {"use_structure_from_insertion_table_in_table_functions", 0, 2, "Improve using structure from insertion table in table functions"}
        });
        addSettingsChanges(settings_changes_history, "22.9",
        {
            {"force_grouping_standard_compatibility", false, true, "Make GROUPING function output the same as in SQL standard and other DBMS"}
        });
        addSettingsChanges(settings_changes_history, "22.7",
        {
            {"cross_to_inner_join_rewrite", 1, 2, "Force rewrite comma join to inner"},
            {"enable_positional_arguments", false, true, "Enable positional arguments feature by default"},
            {"format_csv_allow_single_quotes", true, false, "Most tools don't treat single quote in CSV specially, don't do it by default too"}
        });
        addSettingsChanges(settings_changes_history, "22.6",
        {
            {"output_format_json_named_tuples_as_objects", false, true, "Allow to serialize named tuples as JSON objects in JSON formats by default"},
            {"input_format_skip_unknown_fields", false, true, "Optimize reading subset of columns for some input formats"}
        });
        addSettingsChanges(settings_changes_history, "22.5",
        {
            {"memory_overcommit_ratio_denominator", 0, 1073741824, "Enable memory overcommit feature by default"},
            {"memory_overcommit_ratio_denominator_for_user", 0, 1073741824, "Enable memory overcommit feature by default"}
        });
        addSettingsChanges(settings_changes_history, "22.4",
        {
            {"allow_settings_after_format_in_insert", true, false, "Do not allow SETTINGS after FORMAT for INSERT queries because ClickHouse interpret SETTINGS as some values, which is misleading"}
        });
        addSettingsChanges(settings_changes_history, "22.3",
        {
            {"cast_ipv4_ipv6_default_on_conversion_error", true, false, "Make functions cast(value, 'IPv4') and cast(value, 'IPv6') behave same as toIPv4 and toIPv6 functions"}
        });
        addSettingsChanges(settings_changes_history, "21.12",
        {
            {"stream_like_engine_allow_direct_select", true, false, "Do not allow direct select for Kafka/RabbitMQ/FileLog by default"}
        });
        addSettingsChanges(settings_changes_history, "21.9",
        {
            {"output_format_decimal_trailing_zeros", true, false, "Do not output trailing zeros in text representation of Decimal types by default for better looking output"},
            {"use_hedged_requests", false, true, "Enable Hedged Requests feature by default"}
        });
        addSettingsChanges(settings_changes_history, "21.7",
        {
            {"legacy_column_name_of_tuple_literal", true, false, "Add this setting only for compatibility reasons. It makes sense to set to 'true', while doing rolling update of cluster from version lower than 21.7 to higher"}
        });
        addSettingsChanges(settings_changes_history, "21.5",
        {
            {"async_socket_for_remote", false, true, "Fix all problems and turn on asynchronous reads from socket for remote queries by default again"}
        });
        addSettingsChanges(settings_changes_history, "21.3",
        {
            {"async_socket_for_remote", true, false, "Turn off asynchronous reads from socket for remote queries because of some problems"},
            {"optimize_normalize_count_variants", false, true, "Rewrite aggregate functions that semantically equals to count() as count() by default"},
            {"normalize_function_names", false, true, "Normalize function names to their canonical names, this was needed for projection query routing"}
        });
        addSettingsChanges(settings_changes_history, "21.2",
        {
            {"enable_global_with_statement", false, true, "Propagate WITH statements to UNION queries and all subqueries by default"}
        });
        addSettingsChanges(settings_changes_history, "21.1",
        {
            {"insert_quorum_parallel", false, true, "Use parallel quorum inserts by default. It is significantly more convenient to use than sequential quorum inserts"},
            {"input_format_null_as_default", false, true, "Allow to insert NULL as default for input formats by default"},
            {"optimize_on_insert", false, true, "Enable data optimization on INSERT by default for better user experience"},
            {"use_compact_format_in_distributed_parts_names", false, true, "Use compact format for async INSERT into Distributed tables by default"}
        });
        addSettingsChanges(settings_changes_history, "20.10",
        {
            {"format_regexp_escaping_rule", "Escaped", "Raw", "Use Raw as default escaping rule for Regexp format to male the behaviour more like to what users expect"}
        });
        addSettingsChanges(settings_changes_history, "20.7",
        {
            {"show_table_uuid_in_table_create_query_if_not_nil", true, false, "Stop showing  UID of the table in its CREATE query for Engine=Atomic"}
        });
        addSettingsChanges(settings_changes_history, "20.5",
        {
            {"input_format_with_names_use_header", false, true, "Enable using header with names for formats with WithNames/WithNamesAndTypes suffixes"},
            {"allow_suspicious_codecs", true, false, "Don't allow to specify meaningless compression codecs"}
        });
        addSettingsChanges(settings_changes_history, "20.4",
        {
            {"validate_polygons", false, true, "Throw exception if polygon is invalid in function pointInPolygon by default instead of returning possibly wrong results"}
        });
        addSettingsChanges(settings_changes_history, "19.18",
        {
            {"enable_scalar_subquery_optimization", false, true, "Prevent scalar subqueries from (de)serializing large scalar values and possibly avoid running the same subquery more than once"}
        });
        addSettingsChanges(settings_changes_history, "19.14",
        {
            {"any_join_distinct_right_table_keys", true, false, "Disable ANY RIGHT and ANY FULL JOINs by default to avoid inconsistency"}
        });
        addSettingsChanges(settings_changes_history, "19.12",
        {
            {"input_format_defaults_for_omitted_fields", false, true, "Enable calculation of complex default expressions for omitted fields for some input formats, because it should be the expected behaviour"}
        });
        addSettingsChanges(settings_changes_history, "19.5",
        {
            {"max_partitions_per_insert_block", 0, 100, "Add a limit for the number of partitions in one block"}
        });
        addSettingsChanges(settings_changes_history, "18.12.17",
        {
            {"enable_optimize_predicate_expression", 0, 1, "Optimize predicates to subqueries by default"}
        });
    });
    return settings_changes_history;
}

const VersionToSettingsChangesMap & getMergeTreeSettingsChangesHistory()
{
    static VersionToSettingsChangesMap merge_tree_settings_changes_history;
    static std::once_flag initialized_flag;
    std::call_once(initialized_flag, [&]
    {
        addSettingsChanges(merge_tree_settings_changes_history, "25.4",
        {
            {"max_merge_delayed_streams_for_parallel_write", 1000, 100, "New setting"},
        });
        addSettingsChanges(merge_tree_settings_changes_history, "25.3",
        {
            /// Release closed. Please use 25.4
            {"shared_merge_tree_enable_keeper_parts_extra_data", false, false, "New setting"},
            {"zero_copy_merge_mutation_min_parts_size_sleep_no_scale_before_lock", 0, 0, "New setting"},
            {"enable_replacing_merge_with_cleanup_for_min_age_to_force_merge", false, false, "New setting to allow automatic cleanup merges for ReplacingMergeTree"},
            /// Release closed. Please use 25.4
        });
        addSettingsChanges(merge_tree_settings_changes_history, "25.2",
        {
            /// Release closed. Please use 25.3
            {"shared_merge_tree_initial_parts_update_backoff_ms", 50, 50, "New setting"},
            {"shared_merge_tree_max_parts_update_backoff_ms", 5000, 5000, "New setting"},
            {"shared_merge_tree_interserver_http_connection_timeout_ms", 100, 100, "New setting"},
            {"columns_and_secondary_indices_sizes_lazy_calculation", true, true, "New setting to calculate columns and indices sizes lazily"},
            {"table_disk", false, false, "New setting"},
            {"allow_reduce_blocking_parts_task", false, true, "Now SMT will remove stale blocking parts from ZooKeeper by default"},
            {"shared_merge_tree_max_suspicious_broken_parts", 0, 0, "Max broken parts for SMT, if more - deny automatic detach"},
            {"shared_merge_tree_max_suspicious_broken_parts_bytes", 0, 0, "Max size of all broken parts for SMT, if more - deny automatic detach"},
            /// Release closed. Please use 25.3
        });
        addSettingsChanges(merge_tree_settings_changes_history, "25.1",
        {
            /// Release closed. Please use 25.2
            {"shared_merge_tree_try_fetch_part_in_memory_data_from_replicas", false, false, "New setting to fetch parts data from other replicas"},
            {"enable_max_bytes_limit_for_min_age_to_force_merge", false, false, "Added new setting to limit max bytes for min_age_to_force_merge."},
            {"enable_max_bytes_limit_for_min_age_to_force_merge", false, false, "New setting"},
            {"add_minmax_index_for_numeric_columns", false, false, "New setting"},
            {"add_minmax_index_for_string_columns", false, false, "New setting"},
            {"materialize_skip_indexes_on_merge", true, true, "New setting"},
            {"merge_max_bytes_to_prewarm_cache", 1ULL * 1024 * 1024 * 1024, 1ULL * 1024 * 1024 * 1024, "Cloud sync"},
            {"merge_total_max_bytes_to_prewarm_cache", 15ULL * 1024 * 1024 * 1024, 15ULL * 1024 * 1024 * 1024, "Cloud sync"},
            {"reduce_blocking_parts_sleep_ms", 5000, 5000, "Cloud sync"},
            {"number_of_partitions_to_consider_for_merge", 10, 10, "Cloud sync"},
            {"shared_merge_tree_enable_outdated_parts_check", true, true, "Cloud sync"},
            {"shared_merge_tree_max_parts_update_leaders_in_total", 6, 6, "Cloud sync"},
            {"shared_merge_tree_max_parts_update_leaders_per_az", 2, 2, "Cloud sync"},
            {"shared_merge_tree_leader_update_period_seconds", 30, 30, "Cloud sync"},
            {"shared_merge_tree_leader_update_period_random_add_seconds", 10, 10, "Cloud sync"},
            {"shared_merge_tree_read_virtual_parts_from_leader", true, true, "Cloud sync"},
            {"shared_merge_tree_interserver_http_timeout_ms", 10000, 10000, "Cloud sync"},
            {"shared_merge_tree_max_replicas_for_parts_deletion", 10, 10, "Cloud sync"},
            {"shared_merge_tree_max_replicas_to_merge_parts_for_each_parts_range", 5, 5, "Cloud sync"},
            {"shared_merge_tree_use_outdated_parts_compact_format", false, false, "Cloud sync"},
            {"shared_merge_tree_memo_ids_remove_timeout_seconds", 1800, 1800, "Cloud sync"},
            {"shared_merge_tree_idle_parts_update_seconds", 3600, 3600, "Cloud sync"},
            {"shared_merge_tree_max_outdated_parts_to_process_at_once", 1000, 1000, "Cloud sync"},
            {"shared_merge_tree_postpone_next_merge_for_locally_merged_parts_rows_threshold", 1000000, 1000000, "Cloud sync"},
            {"shared_merge_tree_postpone_next_merge_for_locally_merged_parts_ms", 0, 0, "Cloud sync"},
            {"shared_merge_tree_range_for_merge_window_size", 10, 10, "Cloud sync"},
            {"shared_merge_tree_use_too_many_parts_count_from_virtual_parts", 0, 0, "Cloud sync"},
            {"shared_merge_tree_create_per_replica_metadata_nodes", true, true, "Cloud sync"},
            {"shared_merge_tree_use_metadata_hints_cache", true, true, "Cloud sync"},
            {"notify_newest_block_number", false, false, "Cloud sync"},
            {"allow_reduce_blocking_parts_task", false, false, "Cloud sync"},
            /// Release closed. Please use 25.2
        });
        addSettingsChanges(merge_tree_settings_changes_history, "24.12",
        {
            /// Release closed. Please use 25.1
            {"enforce_index_structure_match_on_partition_manipulation", true, false, "New setting"},
            {"use_primary_key_cache", false, false, "New setting"},
            {"prewarm_primary_key_cache", false, false, "New setting"},
            {"min_bytes_to_prewarm_caches", 0, 0, "New setting"},
            {"allow_experimental_reverse_key", false, false, "New setting"},
            /// Release closed. Please use 25.1
        });
        addSettingsChanges(merge_tree_settings_changes_history, "24.11",
        {
        });
        addSettingsChanges(merge_tree_settings_changes_history, "24.10",
        {
        });
        addSettingsChanges(merge_tree_settings_changes_history, "24.9",
        {
        });
        addSettingsChanges(merge_tree_settings_changes_history, "24.8",
        {
            {"deduplicate_merge_projection_mode", "ignore", "throw", "Do not allow to create inconsistent projection"}
        });
    });

    return merge_tree_settings_changes_history;
}

}<|MERGE_RESOLUTION|>--- conflicted
+++ resolved
@@ -68,12 +68,9 @@
         /// Note: please check if the key already exists to prevent duplicate entries.
         addSettingsChanges(settings_changes_history, "25.4",
         {
-<<<<<<< HEAD
             {"allow_materialized_view_with_bad_select", true, false, "Don't allow creating MVs referencing nonexistent columns or tables"},
-=======
             {"query_plan_convert_join_to_in", false, false, "New setting"},
             {"enable_hdfs_pread", true, true, "New setting."},
->>>>>>> c3e5f063
         });
         addSettingsChanges(settings_changes_history, "25.3",
         {
