#include <Core/Defines.h>
#include <Core/SettingsChangesHistory.h>
#include <IO/ReadBufferFromString.h>
#include <IO/ReadHelpers.h>
#include <boost/algorithm/string.hpp>


namespace DB
{

namespace ErrorCodes
{
    extern const int BAD_ARGUMENTS;
    extern const int LOGICAL_ERROR;
}

ClickHouseVersion::ClickHouseVersion(std::string_view version)
{
    Strings split;
    boost::split(split, version, [](char c){ return c == '.'; });
    components.reserve(split.size());
    if (split.empty())
        throw Exception{ErrorCodes::BAD_ARGUMENTS, "Cannot parse ClickHouse version here: {}", version};

    for (const auto & split_element : split)
    {
        size_t component;
        ReadBufferFromString buf(split_element);
        if (!tryReadIntText(component, buf) || !buf.eof())
            throw Exception{ErrorCodes::BAD_ARGUMENTS, "Cannot parse ClickHouse version here: {}", version};
        components.push_back(component);
    }
}

String ClickHouseVersion::toString() const
{
    return fmt::format("{}", fmt::join(components, "."));
}

static void addSettingsChanges(
    VersionToSettingsChangesMap & settings_changes_history,
    std::string_view version,
    SettingsChangesHistory::SettingsChanges && changes)
{
    /// Forbid duplicate versions
    auto [_, inserted] = settings_changes_history.emplace(ClickHouseVersion(version), std::move(changes));
    if (!inserted)
        throw Exception{ErrorCodes::LOGICAL_ERROR, "Detected duplicate version '{}'", ClickHouseVersion(version).toString()};
}

const VersionToSettingsChangesMap & getSettingsChangesHistory()
{
    static VersionToSettingsChangesMap settings_changes_history;
    static std::once_flag initialized_flag;
    std::call_once(initialized_flag, [&]
    {
        // clang-format off
        /// History of settings changes that controls some backward incompatible changes
        /// across all ClickHouse versions. It maps ClickHouse version to settings changes that were done
        /// in this version. This history contains both changes to existing settings and newly added settings.
        /// Settings changes is a vector of structs
        ///     {setting_name, previous_value, new_value, reason}.
        /// For newly added setting choose the most appropriate previous_value (for example, if new setting
        /// controls new feature and it's 'true' by default, use 'false' as previous_value).
        /// It's used to implement `compatibility` setting (see https://github.com/ClickHouse/ClickHouse/issues/35972)
        /// Note: please check if the key already exists to prevent duplicate entries.
        addSettingsChanges(settings_changes_history, "25.1",
        {
            {"allow_experimental_ts_to_grid_aggregate_function", false, false, "Cloud only"},
            {"distributed_cache_connect_max_tries", 20, 20, "Cloud only"},
            {"distributed_cache_min_bytes_for_seek", false, false, "New private setting."},
            {"s3queue_migrate_old_metadata_to_buckets", false, false, "New setting."},
            {"distributed_cache_pool_behaviour_on_limit", "allocate_bypassing_pool", "wait", "Cloud only"},
        });
        addSettingsChanges(settings_changes_history, "24.12",
        {
            /// Release closed. Please use 25.1
            {"allow_experimental_database_iceberg", false, false, "New setting."},
            {"shared_merge_tree_sync_parts_on_partition_operations", 1, 1, "New setting. By default parts are always synchronized"},
            {"query_plan_join_swap_table", "false", "auto", "New setting. Right table was always chosen before."},
            {"max_size_to_preallocate_for_aggregation", 100'000'000, 1'000'000'000'000, "Enable optimisation for bigger tables."},
            {"max_size_to_preallocate_for_joins", 100'000'000, 1'000'000'000'000, "Enable optimisation for bigger tables."},
            {"max_bytes_ratio_before_external_group_by", 0., 0., "New setting."},
            {"optimize_extract_common_expressions", false, false, "Introduce setting to optimize WHERE, PREWHERE, ON, HAVING and QUALIFY expressions by extracting common expressions out from disjunction of conjunctions."},
            {"max_bytes_ratio_before_external_sort", 0., 0., "New setting."},
            {"use_async_executor_for_materialized_views", false, false, "New setting."},
            {"composed_data_type_output_format_mode", "default", "default", "New setting"},
            {"http_response_headers", "", "", "New setting."},
<<<<<<< HEAD
            {"output_format_orc_writer_time_zone_name", "GMT", "GMT", "The time zone name for ORC writer, the default ORC writer's time zone is GMT."},
=======
            {"output_format_parquet_datetime_as_uint32", true, false, "Write DateTime as DateTime64(3) instead of UInt32 (these are the two Parquet types closest to DateTime)."},
>>>>>>> 05df8948
            {"skip_redundant_aliases_in_udf", false, false, "New setting."},
            {"parallel_replicas_index_analysis_only_on_coordinator", true, true, "Index analysis done only on replica-coordinator and skipped on other replicas. Effective only with enabled parallel_replicas_local_plan"}, // enabling it was moved to 24.10
            {"least_greatest_legacy_null_behavior", true, false, "New setting"},
            /// Release closed. Please use 25.1
        });
        addSettingsChanges(settings_changes_history, "24.11",
        {
            {"validate_mutation_query", false, true, "New setting to validate mutation queries by default."},
            {"enable_job_stack_trace", false, true, "Enable by default collecting stack traces from job's scheduling."},
            {"allow_suspicious_types_in_group_by", true, false, "Don't allow Variant/Dynamic types in GROUP BY by default"},
            {"allow_suspicious_types_in_order_by", true, false, "Don't allow Variant/Dynamic types in ORDER BY by default"},
            {"distributed_cache_discard_connection_if_unread_data", true, true, "New setting"},
            {"filesystem_cache_enable_background_download_for_metadata_files_in_packed_storage", true, true, "New setting"},
            {"filesystem_cache_enable_background_download_during_fetch", true, true, "New setting"},
            {"azure_check_objects_after_upload", false, false, "Check each uploaded object in azure blob storage to be sure that upload was successful"},
            {"backup_restore_keeper_max_retries", 20, 1000, "Should be big enough so the whole operation BACKUP or RESTORE operation won't fail because of a temporary [Zoo]Keeper failure in the middle of it."},
            {"backup_restore_failure_after_host_disconnected_for_seconds", 0, 3600, "New setting."},
            {"backup_restore_keeper_max_retries_while_initializing", 0, 20, "New setting."},
            {"backup_restore_keeper_max_retries_while_handling_error", 0, 20, "New setting."},
            {"backup_restore_finish_timeout_after_error_sec", 0, 180, "New setting."},
            {"query_plan_merge_filters", false, true, "Allow to merge filters in the query plan. This is required to properly support filter-push-down with a new analyzer."},
            {"parallel_replicas_local_plan", false, true, "Use local plan for local replica in a query with parallel replicas"},
            {"allow_experimental_shared_set_join", 1, 0, "Disable a setting for ClickHouse Cloud"},
            {"merge_tree_use_v1_object_and_dynamic_serialization", true, false, "Add new serialization V2 version for JSON and Dynamic types"},
            {"min_joined_block_size_bytes", 524288, 524288, "New setting."},
            {"allow_experimental_bfloat16_type", false, false, "Add new experimental BFloat16 type"},
            {"filesystem_cache_skip_download_if_exceeds_per_query_cache_write_limit", 1, 1, "Rename of setting skip_download_if_exceeds_query_cache_limit"},
            {"filesystem_cache_prefer_bigger_buffer_size", true, true, "New setting"},
            {"read_in_order_use_virtual_row", false, false, "Use virtual row while reading in order of primary key or its monotonic function fashion. It is useful when searching over multiple parts as only relevant ones are touched."},
            {"s3_skip_empty_files", false, true, "We hope it will provide better UX"},
            {"filesystem_cache_boundary_alignment", 0, 0, "New setting"},
            {"push_external_roles_in_interserver_queries", false, true, "New setting."},
            {"enable_variant_type", false, false, "Add alias to allow_experimental_variant_type"},
            {"enable_dynamic_type", false, false, "Add alias to allow_experimental_dynamic_type"},
            {"enable_json_type", false, false, "Add alias to allow_experimental_json_type"},
        });
        addSettingsChanges(settings_changes_history, "24.10",
        {
            {"query_metric_log_interval", 0, -1, "New setting."},
            {"enforce_strict_identifier_format", false, false, "New setting."},
            {"enable_parsing_to_custom_serialization", false, true, "New setting"},
            {"mongodb_throw_on_unsupported_query", false, true, "New setting."},
            {"enable_parallel_replicas", false, false, "Parallel replicas with read tasks became the Beta tier feature."},
            {"parallel_replicas_mode", "read_tasks", "read_tasks", "This setting was introduced as a part of making parallel replicas feature Beta"},
            {"filesystem_cache_name", "", "", "Filesystem cache name to use for stateless table engines or data lakes"},
            {"restore_replace_external_dictionary_source_to_null", false, false, "New setting."},
            {"show_create_query_identifier_quoting_rule", "when_necessary", "when_necessary", "New setting."},
            {"show_create_query_identifier_quoting_style", "Backticks", "Backticks", "New setting."},
            {"merge_tree_min_read_task_size", 8, 8, "New setting"},
            {"merge_tree_min_rows_for_concurrent_read_for_remote_filesystem", (20 * 8192), 0, "Setting is deprecated"},
            {"merge_tree_min_bytes_for_concurrent_read_for_remote_filesystem", (24 * 10 * 1024 * 1024), 0, "Setting is deprecated"},
            {"implicit_select", false, false, "A new setting."},
            {"output_format_native_write_json_as_string", false, false, "Add new setting to allow write JSON column as single String column in Native format"},
            {"output_format_binary_write_json_as_string", false, false, "Add new setting to write values of JSON type as JSON string in RowBinary output format"},
            {"input_format_binary_read_json_as_string", false, false, "Add new setting to read values of JSON type as JSON string in RowBinary input format"},
            {"min_free_disk_bytes_to_perform_insert", 0, 0, "New setting."},
            {"min_free_disk_ratio_to_perform_insert", 0.0, 0.0, "New setting."},
            {"enable_named_columns_in_function_tuple", false, false, "Disabled pending usability improvements"},
            {"cloud_mode_database_engine", 1, 1, "A setting for ClickHouse Cloud"},
            {"allow_experimental_shared_set_join", 0, 0, "A setting for ClickHouse Cloud"},
            {"read_through_distributed_cache", 0, 0, "A setting for ClickHouse Cloud"},
            {"write_through_distributed_cache", 0, 0, "A setting for ClickHouse Cloud"},
            {"distributed_cache_throw_on_error", 0, 0, "A setting for ClickHouse Cloud"},
            {"distributed_cache_log_mode", "on_error", "on_error", "A setting for ClickHouse Cloud"},
            {"distributed_cache_fetch_metrics_only_from_current_az", 1, 1, "A setting for ClickHouse Cloud"},
            {"distributed_cache_connect_max_tries", 20, 20, "A setting for ClickHouse Cloud"},
            {"distributed_cache_receive_response_wait_milliseconds", 60000, 60000, "A setting for ClickHouse Cloud"},
            {"distributed_cache_receive_timeout_milliseconds", 10000, 10000, "A setting for ClickHouse Cloud"},
            {"distributed_cache_wait_connection_from_pool_milliseconds", 100, 100, "A setting for ClickHouse Cloud"},
            {"distributed_cache_bypass_connection_pool", 0, 0, "A setting for ClickHouse Cloud"},
            {"distributed_cache_pool_behaviour_on_limit", "allocate_bypassing_pool", "allocate_bypassing_pool", "A setting for ClickHouse Cloud"},
            {"distributed_cache_read_alignment", 0, 0, "A setting for ClickHouse Cloud"},
            {"distributed_cache_max_unacked_inflight_packets", 10, 10, "A setting for ClickHouse Cloud"},
            {"distributed_cache_data_packet_ack_window", 5, 5, "A setting for ClickHouse Cloud"},
            {"input_format_parquet_enable_row_group_prefetch", false, true, "Enable row group prefetching during parquet parsing. Currently, only single-threaded parsing can prefetch."},
            {"input_format_orc_dictionary_as_low_cardinality", false, true, "Treat ORC dictionary encoded columns as LowCardinality columns while reading ORC files"},
            {"allow_experimental_refreshable_materialized_view", false, true, "Not experimental anymore"},
            {"max_parts_to_move", 0, 1000, "New setting"},
            {"hnsw_candidate_list_size_for_search", 64, 256, "New setting. Previously, the value was optionally specified in CREATE INDEX and 64 by default."},
            {"allow_reorder_prewhere_conditions", true, true, "New setting"},
            {"input_format_parquet_bloom_filter_push_down", false, true, "When reading Parquet files, skip whole row groups based on the WHERE/PREWHERE expressions and bloom filter in the Parquet metadata."},
            {"date_time_64_output_format_cut_trailing_zeros_align_to_groups_of_thousands", false, false, "Dynamically trim the trailing zeros of datetime64 values to adjust the output scale to (0, 3, 6), corresponding to 'seconds', 'milliseconds', and 'microseconds'."},
            {"parallel_replicas_index_analysis_only_on_coordinator", false, true, "Index analysis done only on replica-coordinator and skipped on other replicas. Effective only with enabled parallel_replicas_local_plan"},
        });
        addSettingsChanges(settings_changes_history, "24.9",
        {
            {"output_format_orc_dictionary_key_size_threshold", 0.0, 0.0, "For a string column in ORC output format, if the number of distinct values is greater than this fraction of the total number of non-null rows, turn off dictionary encoding. Otherwise dictionary encoding is enabled"},
            {"input_format_json_empty_as_default", false, false, "Added new setting to allow to treat empty fields in JSON input as default values."},
            {"input_format_try_infer_variants", false, false, "Try to infer Variant type in text formats when there is more than one possible type for column/array elements"},
            {"join_output_by_rowlist_perkey_rows_threshold", 0, 5, "The lower limit of per-key average rows in the right table to determine whether to output by row list in hash join."},
            {"create_if_not_exists", false, false, "New setting."},
            {"allow_materialized_view_with_bad_select", true, true, "Support (but not enable yet) stricter validation in CREATE MATERIALIZED VIEW"},
            {"parallel_replicas_mark_segment_size", 128, 0, "Value for this setting now determined automatically"},
            {"database_replicated_allow_replicated_engine_arguments", 1, 0, "Don't allow explicit arguments by default"},
            {"database_replicated_allow_explicit_uuid", 1, 0, "Added a new setting to disallow explicitly specifying table UUID"},
            {"parallel_replicas_local_plan", false, false, "Use local plan for local replica in a query with parallel replicas"},
            {"join_to_sort_minimum_perkey_rows", 0, 40, "The lower limit of per-key average rows in the right table to determine whether to rerange the right table by key in left or inner join. This setting ensures that the optimization is not applied for sparse table keys"},
            {"join_to_sort_maximum_table_rows", 0, 10000, "The maximum number of rows in the right table to determine whether to rerange the right table by key in left or inner join"},
            {"allow_experimental_join_right_table_sorting", false, false, "If it is set to true, and the conditions of `join_to_sort_minimum_perkey_rows` and `join_to_sort_maximum_table_rows` are met, rerange the right table by key to improve the performance in left or inner hash join"},
            {"mongodb_throw_on_unsupported_query", false, true, "New setting."},
            {"min_free_disk_bytes_to_perform_insert", 0, 0, "Maintain some free disk space bytes from inserts while still allowing for temporary writing."},
            {"min_free_disk_ratio_to_perform_insert", 0.0, 0.0, "Maintain some free disk space bytes expressed as ratio to total disk space from inserts while still allowing for temporary writing."},
        });
        addSettingsChanges(settings_changes_history, "24.8",
        {
            {"rows_before_aggregation", false, false, "Provide exact value for rows_before_aggregation statistic, represents the number of rows read before aggregation"},
            {"restore_replace_external_table_functions_to_null", false, false, "New setting."},
            {"restore_replace_external_engines_to_null", false, false, "New setting."},
            {"input_format_json_max_depth", 1000000, 1000, "It was unlimited in previous versions, but that was unsafe."},
            {"merge_tree_min_bytes_per_task_for_remote_reading", 4194304, 2097152, "Value is unified with `filesystem_prefetch_min_bytes_for_single_read_task`"},
            {"use_hive_partitioning", false, false, "Allows to use hive partitioning for File, URL, S3, AzureBlobStorage and HDFS engines."},
            {"allow_experimental_kafka_offsets_storage_in_keeper", false, false, "Allow the usage of experimental Kafka storage engine that stores the committed offsets in ClickHouse Keeper"},
            {"allow_archive_path_syntax", true, true, "Added new setting to allow disabling archive path syntax."},
            {"query_cache_tag", "", "", "New setting for labeling query cache settings."},
            {"allow_experimental_time_series_table", false, false, "Added new setting to allow the TimeSeries table engine"},
            {"enable_analyzer", 1, 1, "Added an alias to a setting `allow_experimental_analyzer`."},
            {"optimize_functions_to_subcolumns", false, true, "Enabled settings by default"},
            {"allow_experimental_json_type", false, false, "Add new experimental JSON type"},
            {"use_json_alias_for_old_object_type", true, false, "Use JSON type alias to create new JSON type"},
            {"type_json_skip_duplicated_paths", false, false, "Allow to skip duplicated paths during JSON parsing"},
            {"allow_experimental_vector_similarity_index", false, false, "Added new setting to allow experimental vector similarity indexes"},
            {"input_format_try_infer_datetimes_only_datetime64", true, false, "Allow to infer DateTime instead of DateTime64 in data formats"},
        });
        addSettingsChanges(settings_changes_history, "24.7",
        {
            {"output_format_parquet_write_page_index", false, true, "Add a possibility to write page index into parquet files."},
            {"output_format_binary_encode_types_in_binary_format", false, false, "Added new setting to allow to write type names in binary format in RowBinaryWithNamesAndTypes output format"},
            {"input_format_binary_decode_types_in_binary_format", false, false, "Added new setting to allow to read type names in binary format in RowBinaryWithNamesAndTypes input format"},
            {"output_format_native_encode_types_in_binary_format", false, false, "Added new setting to allow to write type names in binary format in Native output format"},
            {"input_format_native_decode_types_in_binary_format", false, false, "Added new setting to allow to read type names in binary format in Native output format"},
            {"read_in_order_use_buffering", false, true, "Use buffering before merging while reading in order of primary key"},
            {"enable_named_columns_in_function_tuple", false, false, "Generate named tuples in function tuple() when all names are unique and can be treated as unquoted identifiers."},
            {"optimize_trivial_insert_select", true, false, "The optimization does not make sense in many cases."},
            {"dictionary_validate_primary_key_type", false, false, "Validate primary key type for dictionaries. By default id type for simple layouts will be implicitly converted to UInt64."},
            {"collect_hash_table_stats_during_joins", false, true, "New setting."},
            {"max_size_to_preallocate_for_joins", 0, 100'000'000, "New setting."},
            {"input_format_orc_reader_time_zone_name", "GMT", "GMT", "The time zone name for ORC row reader, the default ORC row reader's time zone is GMT."},
            {"database_replicated_allow_heavy_create", true, false, "Long-running DDL queries (CREATE AS SELECT and POPULATE) for Replicated database engine was forbidden"},
            {"query_plan_merge_filters", false, false, "Allow to merge filters in the query plan"},
            {"azure_sdk_max_retries", 10, 10, "Maximum number of retries in azure sdk"},
            {"azure_sdk_retry_initial_backoff_ms", 10, 10, "Minimal backoff between retries in azure sdk"},
            {"azure_sdk_retry_max_backoff_ms", 1000, 1000, "Maximal backoff between retries in azure sdk"},
            {"ignore_on_cluster_for_replicated_named_collections_queries", false, false, "Ignore ON CLUSTER clause for replicated named collections management queries."},
            {"backup_restore_s3_retry_attempts", 1000,1000, "Setting for Aws::Client::RetryStrategy, Aws::Client does retries itself, 0 means no retries. It takes place only for backup/restore."},
            {"postgresql_connection_attempt_timeout", 2, 2, "Allow to control 'connect_timeout' parameter of PostgreSQL connection."},
            {"postgresql_connection_pool_retries", 2, 2, "Allow to control the number of retries in PostgreSQL connection pool."}
        });
        addSettingsChanges(settings_changes_history, "24.6",
        {
            {"materialize_skip_indexes_on_insert", true, true, "Added new setting to allow to disable materialization of skip indexes on insert"},
            {"materialize_statistics_on_insert", true, true, "Added new setting to allow to disable materialization of statistics on insert"},
            {"input_format_parquet_use_native_reader", false, false, "When reading Parquet files, to use native reader instead of arrow reader."},
            {"hdfs_throw_on_zero_files_match", false, false, "Allow to throw an error when ListObjects request cannot match any files in HDFS engine instead of empty query result"},
            {"azure_throw_on_zero_files_match", false, false, "Allow to throw an error when ListObjects request cannot match any files in AzureBlobStorage engine instead of empty query result"},
            {"s3_validate_request_settings", true, true, "Allow to disable S3 request settings validation"},
            {"allow_experimental_full_text_index", false, false, "Enable experimental full-text index"},
            {"azure_skip_empty_files", false, false, "Allow to skip empty files in azure table engine"},
            {"hdfs_ignore_file_doesnt_exist", false, false, "Allow to return 0 rows when the requested files don't exist instead of throwing an exception in HDFS table engine"},
            {"azure_ignore_file_doesnt_exist", false, false, "Allow to return 0 rows when the requested files don't exist instead of throwing an exception in AzureBlobStorage table engine"},
            {"s3_ignore_file_doesnt_exist", false, false, "Allow to return 0 rows when the requested files don't exist instead of throwing an exception in S3 table engine"},
            {"s3_max_part_number", 10000, 10000, "Maximum part number number for s3 upload part"},
            {"s3_max_single_operation_copy_size", 32 * 1024 * 1024, 32 * 1024 * 1024, "Maximum size for a single copy operation in s3"},
            {"input_format_parquet_max_block_size", 8192, DEFAULT_BLOCK_SIZE, "Increase block size for parquet reader."},
            {"input_format_parquet_prefer_block_bytes", 0, DEFAULT_BLOCK_SIZE * 256, "Average block bytes output by parquet reader."},
            {"enable_blob_storage_log", true, true, "Write information about blob storage operations to system.blob_storage_log table"},
            {"allow_deprecated_snowflake_conversion_functions", true, false, "Disabled deprecated functions snowflakeToDateTime[64] and dateTime[64]ToSnowflake."},
            {"allow_statistic_optimize", false, false, "Old setting which popped up here being renamed."},
            {"allow_experimental_statistic", false, false, "Old setting which popped up here being renamed."},
            {"allow_statistics_optimize", false, false, "The setting was renamed. The previous name is `allow_statistic_optimize`."},
            {"allow_experimental_statistics", false, false, "The setting was renamed. The previous name is `allow_experimental_statistic`."},
            {"enable_vertical_final", false, true, "Enable vertical final by default again after fixing bug"},
            {"parallel_replicas_custom_key_range_lower", 0, 0, "Add settings to control the range filter when using parallel replicas with dynamic shards"},
            {"parallel_replicas_custom_key_range_upper", 0, 0, "Add settings to control the range filter when using parallel replicas with dynamic shards. A value of 0 disables the upper limit"},
            {"output_format_pretty_display_footer_column_names", 0, 1, "Add a setting to display column names in the footer if there are many rows. Threshold value is controlled by output_format_pretty_display_footer_column_names_min_rows."},
            {"output_format_pretty_display_footer_column_names_min_rows", 0, 50, "Add a setting to control the threshold value for setting output_format_pretty_display_footer_column_names_min_rows. Default 50."},
            {"output_format_csv_serialize_tuple_into_separate_columns", true, true, "A new way of how interpret tuples in CSV format was added."},
            {"input_format_csv_deserialize_separate_columns_into_tuple", true, true, "A new way of how interpret tuples in CSV format was added."},
            {"input_format_csv_try_infer_strings_from_quoted_tuples", true, true, "A new way of how interpret tuples in CSV format was added."},
        });
        addSettingsChanges(settings_changes_history, "24.5",
        {
            {"allow_deprecated_error_prone_window_functions", true, false, "Allow usage of deprecated error prone window functions (neighbor, runningAccumulate, runningDifferenceStartingWithFirstValue, runningDifference)"},
            {"allow_experimental_join_condition", false, false, "Support join with inequal conditions which involve columns from both left and right table. e.g. t1.y < t2.y."},
            {"input_format_tsv_crlf_end_of_line", false, false, "Enables reading of CRLF line endings with TSV formats"},
            {"output_format_parquet_use_custom_encoder", false, true, "Enable custom Parquet encoder."},
            {"cross_join_min_rows_to_compress", 0, 10000000, "Minimal count of rows to compress block in CROSS JOIN. Zero value means - disable this threshold. This block is compressed when any of the two thresholds (by rows or by bytes) are reached."},
            {"cross_join_min_bytes_to_compress", 0, 1_GiB, "Minimal size of block to compress in CROSS JOIN. Zero value means - disable this threshold. This block is compressed when any of the two thresholds (by rows or by bytes) are reached."},
            {"http_max_chunk_size", 0, 0, "Internal limitation"},
            {"prefer_external_sort_block_bytes", 0, DEFAULT_BLOCK_SIZE * 256, "Prefer maximum block bytes for external sort, reduce the memory usage during merging."},
            {"input_format_force_null_for_omitted_fields", false, false, "Disable type-defaults for omitted fields when needed"},
            {"cast_string_to_dynamic_use_inference", false, false, "Add setting to allow converting String to Dynamic through parsing"},
            {"allow_experimental_dynamic_type", false, false, "Add new experimental Dynamic type"},
            {"azure_max_blocks_in_multipart_upload", 50000, 50000, "Maximum number of blocks in multipart upload for Azure."},
            {"allow_archive_path_syntax", false, true, "Added new setting to allow disabling archive path syntax."},
        });
        addSettingsChanges(settings_changes_history, "24.4",
        {
            {"input_format_json_throw_on_bad_escape_sequence", true, true, "Allow to save JSON strings with bad escape sequences"},
            {"max_parsing_threads", 0, 0, "Add a separate setting to control number of threads in parallel parsing from files"},
            {"ignore_drop_queries_probability", 0, 0, "Allow to ignore drop queries in server with specified probability for testing purposes"},
            {"lightweight_deletes_sync", 2, 2, "The same as 'mutation_sync', but controls only execution of lightweight deletes"},
            {"query_cache_system_table_handling", "save", "throw", "The query cache no longer caches results of queries against system tables"},
            {"input_format_json_ignore_unnecessary_fields", false, true, "Ignore unnecessary fields and not parse them. Enabling this may not throw exceptions on json strings of invalid format or with duplicated fields"},
            {"input_format_hive_text_allow_variable_number_of_columns", false, true, "Ignore extra columns in Hive Text input (if file has more columns than expected) and treat missing fields in Hive Text input as default values."},
            {"allow_experimental_database_replicated", false, true, "Database engine Replicated is now in Beta stage"},
            {"temporary_data_in_cache_reserve_space_wait_lock_timeout_milliseconds", (10 * 60 * 1000), (10 * 60 * 1000), "Wait time to lock cache for sapce reservation in temporary data in filesystem cache"},
            {"optimize_rewrite_sum_if_to_count_if", false, true, "Only available for the analyzer, where it works correctly"},
            {"azure_allow_parallel_part_upload", "true", "true", "Use multiple threads for azure multipart upload."},
            {"max_recursive_cte_evaluation_depth", DBMS_RECURSIVE_CTE_MAX_EVALUATION_DEPTH, DBMS_RECURSIVE_CTE_MAX_EVALUATION_DEPTH, "Maximum limit on recursive CTE evaluation depth"},
            {"query_plan_convert_outer_join_to_inner_join", false, true, "Allow to convert OUTER JOIN to INNER JOIN if filter after JOIN always filters default values"},
        });
        addSettingsChanges(settings_changes_history, "24.3",
        {
            {"s3_connect_timeout_ms", 1000, 1000, "Introduce new dedicated setting for s3 connection timeout"},
            {"allow_experimental_shared_merge_tree", false, true, "The setting is obsolete"},
            {"use_page_cache_for_disks_without_file_cache", false, false, "Added userspace page cache"},
            {"read_from_page_cache_if_exists_otherwise_bypass_cache", false, false, "Added userspace page cache"},
            {"page_cache_inject_eviction", false, false, "Added userspace page cache"},
            {"default_table_engine", "None", "MergeTree", "Set default table engine to MergeTree for better usability"},
            {"input_format_json_use_string_type_for_ambiguous_paths_in_named_tuples_inference_from_objects", false, false, "Allow to use String type for ambiguous paths during named tuple inference from JSON objects"},
            {"traverse_shadow_remote_data_paths", false, false, "Traverse shadow directory when query system.remote_data_paths."},
            {"throw_if_deduplication_in_dependent_materialized_views_enabled_with_async_insert", false, true, "Deduplication in dependent materialized view cannot work together with async inserts."},
            {"parallel_replicas_allow_in_with_subquery", false, true, "If true, subquery for IN will be executed on every follower replica"},
            {"log_processors_profiles", false, true, "Enable by default"},
            {"function_locate_has_mysql_compatible_argument_order", false, true, "Increase compatibility with MySQL's locate function."},
            {"allow_suspicious_primary_key", true, false, "Forbid suspicious PRIMARY KEY/ORDER BY for MergeTree (i.e. SimpleAggregateFunction)"},
            {"filesystem_cache_reserve_space_wait_lock_timeout_milliseconds", 1000, 1000, "Wait time to lock cache for sapce reservation in filesystem cache"},
            {"max_parser_backtracks", 0, 1000000, "Limiting the complexity of parsing"},
            {"analyzer_compatibility_join_using_top_level_identifier", false, false, "Force to resolve identifier in JOIN USING from projection"},
            {"distributed_insert_skip_read_only_replicas", false, false, "If true, INSERT into Distributed will skip read-only replicas"},
            {"keeper_max_retries", 10, 10, "Max retries for general keeper operations"},
            {"keeper_retry_initial_backoff_ms", 100, 100, "Initial backoff timeout for general keeper operations"},
            {"keeper_retry_max_backoff_ms", 5000, 5000, "Max backoff timeout for general keeper operations"},
            {"s3queue_allow_experimental_sharded_mode", false, false, "Enable experimental sharded mode of S3Queue table engine. It is experimental because it will be rewritten"},
            {"allow_experimental_analyzer", false, true, "Enable analyzer and planner by default."},
            {"merge_tree_read_split_ranges_into_intersecting_and_non_intersecting_injection_probability", 0.0, 0.0, "For testing of `PartsSplitter` - split read ranges into intersecting and non intersecting every time you read from MergeTree with the specified probability."},
            {"allow_get_client_http_header", false, false, "Introduced a new function."},
            {"output_format_pretty_row_numbers", false, true, "It is better for usability."},
            {"output_format_pretty_max_value_width_apply_for_single_value", true, false, "Single values in Pretty formats won't be cut."},
            {"output_format_parquet_string_as_string", false, true, "ClickHouse allows arbitrary binary data in the String data type, which is typically UTF-8. Parquet/ORC/Arrow Strings only support UTF-8. That's why you can choose which Arrow's data type to use for the ClickHouse String data type - String or Binary. While Binary would be more correct and compatible, using String by default will correspond to user expectations in most cases."},
            {"output_format_orc_string_as_string", false, true, "ClickHouse allows arbitrary binary data in the String data type, which is typically UTF-8. Parquet/ORC/Arrow Strings only support UTF-8. That's why you can choose which Arrow's data type to use for the ClickHouse String data type - String or Binary. While Binary would be more correct and compatible, using String by default will correspond to user expectations in most cases."},
            {"output_format_arrow_string_as_string", false, true, "ClickHouse allows arbitrary binary data in the String data type, which is typically UTF-8. Parquet/ORC/Arrow Strings only support UTF-8. That's why you can choose which Arrow's data type to use for the ClickHouse String data type - String or Binary. While Binary would be more correct and compatible, using String by default will correspond to user expectations in most cases."},
            {"output_format_parquet_compression_method", "lz4", "zstd", "Parquet/ORC/Arrow support many compression methods, including lz4 and zstd. ClickHouse supports each and every compression method. Some inferior tools, such as 'duckdb', lack support for the faster `lz4` compression method, that's why we set zstd by default."},
            {"output_format_orc_compression_method", "lz4", "zstd", "Parquet/ORC/Arrow support many compression methods, including lz4 and zstd. ClickHouse supports each and every compression method. Some inferior tools, such as 'duckdb', lack support for the faster `lz4` compression method, that's why we set zstd by default."},
            {"output_format_pretty_highlight_digit_groups", false, true, "If enabled and if output is a terminal, highlight every digit corresponding to the number of thousands, millions, etc. with underline."},
            {"geo_distance_returns_float64_on_float64_arguments", false, true, "Increase the default precision."},
            {"azure_max_inflight_parts_for_one_file", 20, 20, "The maximum number of a concurrent loaded parts in multipart upload request. 0 means unlimited."},
            {"azure_strict_upload_part_size", 0, 0, "The exact size of part to upload during multipart upload to Azure blob storage."},
            {"azure_min_upload_part_size", 16*1024*1024, 16*1024*1024, "The minimum size of part to upload during multipart upload to Azure blob storage."},
            {"azure_max_upload_part_size", 5ull*1024*1024*1024, 5ull*1024*1024*1024, "The maximum size of part to upload during multipart upload to Azure blob storage."},
            {"azure_upload_part_size_multiply_factor", 2, 2, "Multiply azure_min_upload_part_size by this factor each time azure_multiply_parts_count_threshold parts were uploaded from a single write to Azure blob storage."},
            {"azure_upload_part_size_multiply_parts_count_threshold", 500, 500, "Each time this number of parts was uploaded to Azure blob storage, azure_min_upload_part_size is multiplied by azure_upload_part_size_multiply_factor."},
            {"output_format_csv_serialize_tuple_into_separate_columns", true, true, "A new way of how interpret tuples in CSV format was added."},
            {"input_format_csv_deserialize_separate_columns_into_tuple", true, true, "A new way of how interpret tuples in CSV format was added."},
            {"input_format_csv_try_infer_strings_from_quoted_tuples", true, true, "A new way of how interpret tuples in CSV format was added."},
        });
        addSettingsChanges(settings_changes_history, "24.2",
        {
            {"allow_suspicious_variant_types", true, false, "Don't allow creating Variant type with suspicious variants by default"},
            {"validate_experimental_and_suspicious_types_inside_nested_types", false, true, "Validate usage of experimental and suspicious types inside nested types"},
            {"output_format_values_escape_quote_with_quote", false, false, "If true escape ' with '', otherwise quoted with \\'"},
            {"output_format_pretty_single_large_number_tip_threshold", 0, 1'000'000, "Print a readable number tip on the right side of the table if the block consists of a single number which exceeds this value (except 0)"},
            {"input_format_try_infer_exponent_floats", true, false, "Don't infer floats in exponential notation by default"},
            {"query_plan_optimize_prewhere", true, true, "Allow to push down filter to PREWHERE expression for supported storages"},
            {"async_insert_max_data_size", 1000000, 10485760, "The previous value appeared to be too small."},
            {"async_insert_poll_timeout_ms", 10, 10, "Timeout in milliseconds for polling data from asynchronous insert queue"},
            {"async_insert_use_adaptive_busy_timeout", false, true, "Use adaptive asynchronous insert timeout"},
            {"async_insert_busy_timeout_min_ms", 50, 50, "The minimum value of the asynchronous insert timeout in milliseconds; it also serves as the initial value, which may be increased later by the adaptive algorithm"},
            {"async_insert_busy_timeout_max_ms", 200, 200, "The minimum value of the asynchronous insert timeout in milliseconds; async_insert_busy_timeout_ms is aliased to async_insert_busy_timeout_max_ms"},
            {"async_insert_busy_timeout_increase_rate", 0.2, 0.2, "The exponential growth rate at which the adaptive asynchronous insert timeout increases"},
            {"async_insert_busy_timeout_decrease_rate", 0.2, 0.2, "The exponential growth rate at which the adaptive asynchronous insert timeout decreases"},
            {"format_template_row_format", "", "", "Template row format string can be set directly in query"},
            {"format_template_resultset_format", "", "", "Template result set format string can be set in query"},
            {"split_parts_ranges_into_intersecting_and_non_intersecting_final", true, true, "Allow to split parts ranges into intersecting and non intersecting during FINAL optimization"},
            {"split_intersecting_parts_ranges_into_layers_final", true, true, "Allow to split intersecting parts ranges into layers during FINAL optimization"},
            {"azure_max_single_part_copy_size", 256*1024*1024, 256*1024*1024, "The maximum size of object to copy using single part copy to Azure blob storage."},
            {"min_external_table_block_size_rows", DEFAULT_INSERT_BLOCK_SIZE, DEFAULT_INSERT_BLOCK_SIZE, "Squash blocks passed to external table to specified size in rows, if blocks are not big enough"},
            {"min_external_table_block_size_bytes", DEFAULT_INSERT_BLOCK_SIZE * 256, DEFAULT_INSERT_BLOCK_SIZE * 256, "Squash blocks passed to external table to specified size in bytes, if blocks are not big enough."},
            {"parallel_replicas_prefer_local_join", true, true, "If true, and JOIN can be executed with parallel replicas algorithm, and all storages of right JOIN part are *MergeTree, local JOIN will be used instead of GLOBAL JOIN."},
            {"optimize_time_filter_with_preimage", true, true, "Optimize Date and DateTime predicates by converting functions into equivalent comparisons without conversions (e.g. toYear(col) = 2023 -> col >= '2023-01-01' AND col <= '2023-12-31')"},
            {"extract_key_value_pairs_max_pairs_per_row", 0, 0, "Max number of pairs that can be produced by the `extractKeyValuePairs` function. Used as a safeguard against consuming too much memory."},
            {"default_view_definer", "CURRENT_USER", "CURRENT_USER", "Allows to set default `DEFINER` option while creating a view"},
            {"default_materialized_view_sql_security", "DEFINER", "DEFINER", "Allows to set a default value for SQL SECURITY option when creating a materialized view"},
            {"default_normal_view_sql_security", "INVOKER", "INVOKER", "Allows to set default `SQL SECURITY` option while creating a normal view"},
            {"mysql_map_string_to_text_in_show_columns", false, true, "Reduce the configuration effort to connect ClickHouse with BI tools."},
            {"mysql_map_fixed_string_to_text_in_show_columns", false, true, "Reduce the configuration effort to connect ClickHouse with BI tools."},
        });
        addSettingsChanges(settings_changes_history, "24.1",
        {
            {"print_pretty_type_names", false, true, "Better user experience."},
            {"input_format_json_read_bools_as_strings", false, true, "Allow to read bools as strings in JSON formats by default"},
            {"output_format_arrow_use_signed_indexes_for_dictionary", false, true, "Use signed indexes type for Arrow dictionaries by default as it's recommended"},
            {"allow_experimental_variant_type", false, false, "Add new experimental Variant type"},
            {"use_variant_as_common_type", false, false, "Allow to use Variant in if/multiIf if there is no common type"},
            {"output_format_arrow_use_64_bit_indexes_for_dictionary", false, false, "Allow to use 64 bit indexes type in Arrow dictionaries"},
            {"parallel_replicas_mark_segment_size", 128, 128, "Add new setting to control segment size in new parallel replicas coordinator implementation"},
            {"ignore_materialized_views_with_dropped_target_table", false, false, "Add new setting to allow to ignore materialized views with dropped target table"},
            {"output_format_compression_level", 3, 3, "Allow to change compression level in the query output"},
            {"output_format_compression_zstd_window_log", 0, 0, "Allow to change zstd window log in the query output when zstd compression is used"},
            {"enable_zstd_qat_codec", false, false, "Add new ZSTD_QAT codec"},
            {"enable_vertical_final", false, true, "Use vertical final by default"},
            {"output_format_arrow_use_64_bit_indexes_for_dictionary", false, false, "Allow to use 64 bit indexes type in Arrow dictionaries"},
            {"max_rows_in_set_to_optimize_join", 100000, 0, "Disable join optimization as it prevents from read in order optimization"},
            {"output_format_pretty_color", true, "auto", "Setting is changed to allow also for auto value, disabling ANSI escapes if output is not a tty"},
            {"function_visible_width_behavior", 0, 1, "We changed the default behavior of `visibleWidth` to be more precise"},
            {"max_estimated_execution_time", 0, 0, "Separate max_execution_time and max_estimated_execution_time"},
            {"iceberg_engine_ignore_schema_evolution", false, false, "Allow to ignore schema evolution in Iceberg table engine"},
            {"optimize_injective_functions_in_group_by", false, true, "Replace injective functions by it's arguments in GROUP BY section in analyzer"},
            {"update_insert_deduplication_token_in_dependent_materialized_views", false, false, "Allow to update insert deduplication token with table identifier during insert in dependent materialized views"},
            {"azure_max_unexpected_write_error_retries", 4, 4, "The maximum number of retries in case of unexpected errors during Azure blob storage write"},
            {"split_parts_ranges_into_intersecting_and_non_intersecting_final", false, true, "Allow to split parts ranges into intersecting and non intersecting during FINAL optimization"},
            {"split_intersecting_parts_ranges_into_layers_final", true, true, "Allow to split intersecting parts ranges into layers during FINAL optimization"}
        });
        addSettingsChanges(settings_changes_history, "23.12",
        {
            {"allow_suspicious_ttl_expressions", true, false, "It is a new setting, and in previous versions the behavior was equivalent to allowing."},
            {"input_format_parquet_allow_missing_columns", false, true, "Allow missing columns in Parquet files by default"},
            {"input_format_orc_allow_missing_columns", false, true, "Allow missing columns in ORC files by default"},
            {"input_format_arrow_allow_missing_columns", false, true, "Allow missing columns in Arrow files by default"}
        });
        addSettingsChanges(settings_changes_history, "23.11",
        {
            {"parsedatetime_parse_without_leading_zeros", false, true, "Improved compatibility with MySQL DATE_FORMAT/STR_TO_DATE"}
        });
        addSettingsChanges(settings_changes_history, "23.9",
        {
            {"optimize_group_by_constant_keys", false, true, "Optimize group by constant keys by default"},
            {"input_format_json_try_infer_named_tuples_from_objects", false, true, "Try to infer named Tuples from JSON objects by default"},
            {"input_format_json_read_numbers_as_strings", false, true, "Allow to read numbers as strings in JSON formats by default"},
            {"input_format_json_read_arrays_as_strings", false, true, "Allow to read arrays as strings in JSON formats by default"},
            {"input_format_json_infer_incomplete_types_as_strings", false, true, "Allow to infer incomplete types as Strings in JSON formats by default"},
            {"input_format_json_try_infer_numbers_from_strings", true, false, "Don't infer numbers from strings in JSON formats by default to prevent possible parsing errors"},
            {"http_write_exception_in_output_format", false, true, "Output valid JSON/XML on exception in HTTP streaming."}
        });
        addSettingsChanges(settings_changes_history, "23.8",
        {
            {"rewrite_count_distinct_if_with_count_distinct_implementation", false, true, "Rewrite countDistinctIf with count_distinct_implementation configuration"}
        });
        addSettingsChanges(settings_changes_history, "23.7",
        {
            {"function_sleep_max_microseconds_per_block", 0, 3000000, "In previous versions, the maximum sleep time of 3 seconds was applied only for `sleep`, but not for `sleepEachRow` function. In the new version, we introduce this setting. If you set compatibility with the previous versions, we will disable the limit altogether."}
        });
        addSettingsChanges(settings_changes_history, "23.6",
        {
            {"http_send_timeout", 180, 30, "3 minutes seems crazy long. Note that this is timeout for a single network write call, not for the whole upload operation."},
            {"http_receive_timeout", 180, 30, "See http_send_timeout."}
        });
        addSettingsChanges(settings_changes_history, "23.5",
        {
            {"input_format_parquet_preserve_order", true, false, "Allow Parquet reader to reorder rows for better parallelism."},
            {"parallelize_output_from_storages", false, true, "Allow parallelism when executing queries that read from file/url/s3/etc. This may reorder rows."},
            {"use_with_fill_by_sorting_prefix", false, true, "Columns preceding WITH FILL columns in ORDER BY clause form sorting prefix. Rows with different values in sorting prefix are filled independently"},
            {"output_format_parquet_compliant_nested_types", false, true, "Change an internal field name in output Parquet file schema."}
        });
        addSettingsChanges(settings_changes_history, "23.4",
        {
            {"allow_suspicious_indices", true, false, "If true, index can defined with identical expressions"},
            {"allow_nonconst_timezone_arguments", true, false, "Allow non-const timezone arguments in certain time-related functions like toTimeZone(), fromUnixTimestamp*(), snowflakeToDateTime*()."},
            {"connect_timeout_with_failover_ms", 50, 1000, "Increase default connect timeout because of async connect"},
            {"connect_timeout_with_failover_secure_ms", 100, 1000, "Increase default secure connect timeout because of async connect"},
            {"hedged_connection_timeout_ms", 100, 50, "Start new connection in hedged requests after 50 ms instead of 100 to correspond with previous connect timeout"},
            {"formatdatetime_f_prints_single_zero", true, false, "Improved compatibility with MySQL DATE_FORMAT()/STR_TO_DATE()"},
            {"formatdatetime_parsedatetime_m_is_month_name", false, true, "Improved compatibility with MySQL DATE_FORMAT/STR_TO_DATE"}
        });
        addSettingsChanges(settings_changes_history, "23.3",
        {
            {"output_format_parquet_version", "1.0", "2.latest", "Use latest Parquet format version for output format"},
            {"input_format_json_ignore_unknown_keys_in_named_tuple", false, true, "Improve parsing JSON objects as named tuples"},
            {"input_format_native_allow_types_conversion", false, true, "Allow types conversion in Native input forma"},
            {"output_format_arrow_compression_method", "none", "lz4_frame", "Use lz4 compression in Arrow output format by default"},
            {"output_format_parquet_compression_method", "snappy", "lz4", "Use lz4 compression in Parquet output format by default"},
            {"output_format_orc_compression_method", "none", "lz4_frame", "Use lz4 compression in ORC output format by default"},
            {"async_query_sending_for_remote", false, true, "Create connections and send query async across shards"}
        });
        addSettingsChanges(settings_changes_history, "23.2",
        {
            {"output_format_parquet_fixed_string_as_fixed_byte_array", false, true, "Use Parquet FIXED_LENGTH_BYTE_ARRAY type for FixedString by default"},
            {"output_format_arrow_fixed_string_as_fixed_byte_array", false, true, "Use Arrow FIXED_SIZE_BINARY type for FixedString by default"},
            {"query_plan_remove_redundant_distinct", false, true, "Remove redundant Distinct step in query plan"},
            {"optimize_duplicate_order_by_and_distinct", true, false, "Remove duplicate ORDER BY and DISTINCT if it's possible"},
            {"insert_keeper_max_retries", 0, 20, "Enable reconnections to Keeper on INSERT, improve reliability"}
        });
        addSettingsChanges(settings_changes_history, "23.1",
        {
            {"input_format_json_read_objects_as_strings", 0, 1, "Enable reading nested json objects as strings while object type is experimental"},
            {"input_format_json_defaults_for_missing_elements_in_named_tuple", false, true, "Allow missing elements in JSON objects while reading named tuples by default"},
            {"input_format_csv_detect_header", false, true, "Detect header in CSV format by default"},
            {"input_format_tsv_detect_header", false, true, "Detect header in TSV format by default"},
            {"input_format_custom_detect_header", false, true, "Detect header in CustomSeparated format by default"},
            {"query_plan_remove_redundant_sorting", false, true, "Remove redundant sorting in query plan. For example, sorting steps related to ORDER BY clauses in subqueries"}
        });
        addSettingsChanges(settings_changes_history, "22.12",
        {
            {"max_size_to_preallocate_for_aggregation", 10'000'000, 100'000'000, "This optimizes performance"},
            {"query_plan_aggregation_in_order", 0, 1, "Enable some refactoring around query plan"},
            {"format_binary_max_string_size", 0, 1_GiB, "Prevent allocating large amount of memory"}
        });
        addSettingsChanges(settings_changes_history, "22.11",
        {
            {"use_structure_from_insertion_table_in_table_functions", 0, 2, "Improve using structure from insertion table in table functions"}
        });
        addSettingsChanges(settings_changes_history, "22.9",
        {
            {"force_grouping_standard_compatibility", false, true, "Make GROUPING function output the same as in SQL standard and other DBMS"}
        });
        addSettingsChanges(settings_changes_history, "22.7",
        {
            {"cross_to_inner_join_rewrite", 1, 2, "Force rewrite comma join to inner"},
            {"enable_positional_arguments", false, true, "Enable positional arguments feature by default"},
            {"format_csv_allow_single_quotes", true, false, "Most tools don't treat single quote in CSV specially, don't do it by default too"}
        });
        addSettingsChanges(settings_changes_history, "22.6",
        {
            {"output_format_json_named_tuples_as_objects", false, true, "Allow to serialize named tuples as JSON objects in JSON formats by default"},
            {"input_format_skip_unknown_fields", false, true, "Optimize reading subset of columns for some input formats"}
        });
        addSettingsChanges(settings_changes_history, "22.5",
        {
            {"memory_overcommit_ratio_denominator", 0, 1073741824, "Enable memory overcommit feature by default"},
            {"memory_overcommit_ratio_denominator_for_user", 0, 1073741824, "Enable memory overcommit feature by default"}
        });
        addSettingsChanges(settings_changes_history, "22.4",
        {
            {"allow_settings_after_format_in_insert", true, false, "Do not allow SETTINGS after FORMAT for INSERT queries because ClickHouse interpret SETTINGS as some values, which is misleading"}
        });
        addSettingsChanges(settings_changes_history, "22.3",
        {
            {"cast_ipv4_ipv6_default_on_conversion_error", true, false, "Make functions cast(value, 'IPv4') and cast(value, 'IPv6') behave same as toIPv4 and toIPv6 functions"}
        });
        addSettingsChanges(settings_changes_history, "21.12",
        {
            {"stream_like_engine_allow_direct_select", true, false, "Do not allow direct select for Kafka/RabbitMQ/FileLog by default"}
        });
        addSettingsChanges(settings_changes_history, "21.9",
        {
            {"output_format_decimal_trailing_zeros", true, false, "Do not output trailing zeros in text representation of Decimal types by default for better looking output"},
            {"use_hedged_requests", false, true, "Enable Hedged Requests feature by default"}
        });
        addSettingsChanges(settings_changes_history, "21.7",
        {
            {"legacy_column_name_of_tuple_literal", true, false, "Add this setting only for compatibility reasons. It makes sense to set to 'true', while doing rolling update of cluster from version lower than 21.7 to higher"}
        });
        addSettingsChanges(settings_changes_history, "21.5",
        {
            {"async_socket_for_remote", false, true, "Fix all problems and turn on asynchronous reads from socket for remote queries by default again"}
        });
        addSettingsChanges(settings_changes_history, "21.3",
        {
            {"async_socket_for_remote", true, false, "Turn off asynchronous reads from socket for remote queries because of some problems"},
            {"optimize_normalize_count_variants", false, true, "Rewrite aggregate functions that semantically equals to count() as count() by default"},
            {"normalize_function_names", false, true, "Normalize function names to their canonical names, this was needed for projection query routing"}
        });
        addSettingsChanges(settings_changes_history, "21.2",
        {
            {"enable_global_with_statement", false, true, "Propagate WITH statements to UNION queries and all subqueries by default"}
        });
        addSettingsChanges(settings_changes_history, "21.1",
        {
            {"insert_quorum_parallel", false, true, "Use parallel quorum inserts by default. It is significantly more convenient to use than sequential quorum inserts"},
            {"input_format_null_as_default", false, true, "Allow to insert NULL as default for input formats by default"},
            {"optimize_on_insert", false, true, "Enable data optimization on INSERT by default for better user experience"},
            {"use_compact_format_in_distributed_parts_names", false, true, "Use compact format for async INSERT into Distributed tables by default"}
        });
        addSettingsChanges(settings_changes_history, "20.10",
        {
            {"format_regexp_escaping_rule", "Escaped", "Raw", "Use Raw as default escaping rule for Regexp format to male the behaviour more like to what users expect"}
        });
        addSettingsChanges(settings_changes_history, "20.7",
        {
            {"show_table_uuid_in_table_create_query_if_not_nil", true, false, "Stop showing  UID of the table in its CREATE query for Engine=Atomic"}
        });
        addSettingsChanges(settings_changes_history, "20.5",
        {
            {"input_format_with_names_use_header", false, true, "Enable using header with names for formats with WithNames/WithNamesAndTypes suffixes"},
            {"allow_suspicious_codecs", true, false, "Don't allow to specify meaningless compression codecs"}
        });
        addSettingsChanges(settings_changes_history, "20.4",
        {
            {"validate_polygons", false, true, "Throw exception if polygon is invalid in function pointInPolygon by default instead of returning possibly wrong results"}
        });
        addSettingsChanges(settings_changes_history, "19.18",
        {
            {"enable_scalar_subquery_optimization", false, true, "Prevent scalar subqueries from (de)serializing large scalar values and possibly avoid running the same subquery more than once"}
        });
        addSettingsChanges(settings_changes_history, "19.14",
        {
            {"any_join_distinct_right_table_keys", true, false, "Disable ANY RIGHT and ANY FULL JOINs by default to avoid inconsistency"}
        });
        addSettingsChanges(settings_changes_history, "19.12",
        {
            {"input_format_defaults_for_omitted_fields", false, true, "Enable calculation of complex default expressions for omitted fields for some input formats, because it should be the expected behaviour"}
        });
        addSettingsChanges(settings_changes_history, "19.5",
        {
            {"max_partitions_per_insert_block", 0, 100, "Add a limit for the number of partitions in one block"}
        });
        addSettingsChanges(settings_changes_history, "18.12.17",
        {
            {"enable_optimize_predicate_expression", 0, 1, "Optimize predicates to subqueries by default"}
        });
    });
    return settings_changes_history;
}

const VersionToSettingsChangesMap & getMergeTreeSettingsChangesHistory()
{
    static VersionToSettingsChangesMap merge_tree_settings_changes_history;
    static std::once_flag initialized_flag;
    std::call_once(initialized_flag, [&]
    {
        addSettingsChanges(merge_tree_settings_changes_history, "25.1",
        {
        });
        addSettingsChanges(merge_tree_settings_changes_history, "24.12",
        {
            /// Release closed. Please use 25.1
            {"enforce_index_structure_match_on_partition_manipulation", true, false, "Add new setting to allow attach when source table's projections and secondary indices is a subset of those in the target table."},
            {"use_primary_key_cache", false, false, "New setting"},
            {"prewarm_primary_key_cache", false, false, "New setting"},
            {"min_bytes_to_prewarm_caches", 0, 0, "New setting"},
            {"allow_experimental_reverse_key", false, false, "New setting"},
            /// Release closed. Please use 25.1
        });
        addSettingsChanges(merge_tree_settings_changes_history, "24.11",
        {
        });
        addSettingsChanges(merge_tree_settings_changes_history, "24.10",
        {
        });
        addSettingsChanges(merge_tree_settings_changes_history, "24.9",
        {
        });
        addSettingsChanges(merge_tree_settings_changes_history, "24.8",
        {
            {"deduplicate_merge_projection_mode", "ignore", "throw", "Do not allow to create inconsistent projection"}
        });
    });

    return merge_tree_settings_changes_history;
}

}<|MERGE_RESOLUTION|>--- conflicted
+++ resolved
@@ -71,6 +71,7 @@
             {"distributed_cache_min_bytes_for_seek", false, false, "New private setting."},
             {"s3queue_migrate_old_metadata_to_buckets", false, false, "New setting."},
             {"distributed_cache_pool_behaviour_on_limit", "allocate_bypassing_pool", "wait", "Cloud only"},
+            {"output_format_orc_writer_time_zone_name", "GMT", "GMT", "The time zone name for ORC writer, the default ORC writer's time zone is GMT."},
         });
         addSettingsChanges(settings_changes_history, "24.12",
         {
@@ -86,11 +87,7 @@
             {"use_async_executor_for_materialized_views", false, false, "New setting."},
             {"composed_data_type_output_format_mode", "default", "default", "New setting"},
             {"http_response_headers", "", "", "New setting."},
-<<<<<<< HEAD
-            {"output_format_orc_writer_time_zone_name", "GMT", "GMT", "The time zone name for ORC writer, the default ORC writer's time zone is GMT."},
-=======
             {"output_format_parquet_datetime_as_uint32", true, false, "Write DateTime as DateTime64(3) instead of UInt32 (these are the two Parquet types closest to DateTime)."},
->>>>>>> 05df8948
             {"skip_redundant_aliases_in_udf", false, false, "New setting."},
             {"parallel_replicas_index_analysis_only_on_coordinator", true, true, "Index analysis done only on replica-coordinator and skipped on other replicas. Effective only with enabled parallel_replicas_local_plan"}, // enabling it was moved to 24.10
             {"least_greatest_legacy_null_behavior", true, false, "New setting"},
