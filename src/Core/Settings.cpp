#include <Columns/ColumnArray.h>
#include <Columns/ColumnMap.h>
#include <Core/BaseSettings.h>
#include <Core/BaseSettingsFwdMacros.h>
#include <Core/BaseSettingsProgramOptions.h>
#include <Core/FormatFactorySettingsDeclaration.h>
#include <Core/Settings.h>
#include <Core/SettingsChangesHistory.h>
#include <Core/SettingsEnums.h>
#include <Core/SettingsFields.h>
#include <IO/ReadBufferFromString.h>
#include <IO/S3Defines.h>
#include <Storages/System/MutableColumnsAndConstraints.h>
#include <base/types.h>
#include <Common/NamePrompter.h>
#include <Common/typeid_cast.h>

#include <boost/program_options.hpp>
#include <Poco/Util/AbstractConfiguration.h>
#include <Poco/Util/Application.h>

#include <cstring>

namespace DB
{

namespace ErrorCodes
{
    extern const int THERE_IS_NO_PROFILE;
    extern const int NO_ELEMENTS_IN_CONFIG;
    extern const int UNKNOWN_ELEMENT_IN_CONFIG;
    extern const int BAD_ARGUMENTS;
}

/** List of settings: type, name, default value, description, flags
  *
  * This looks rather inconvenient. It is done that way to avoid repeating settings in different places.
  * Note: as an alternative, we could implement settings to be completely dynamic in the form of the map: String -> Field,
  *  but we are not going to do it, because settings are used everywhere as static struct fields.
  *
  * `flags` can be either 0 or IMPORTANT.
  * A setting is "IMPORTANT" if it affects the results of queries and can't be ignored by older versions.
  *
  * When adding new or changing existing settings add them to the settings changes history in SettingsChangesHistory.h
  * for tracking settings changes in different versions and for special `compatibility` settings to work correctly.
  */

// clang-format off
#if defined(__CLION_IDE__)
/// CLion freezes for a minute every time it processes this
#define COMMON_SETTINGS(M, ALIAS)
#define OBSOLETE_SETTINGS(M, ALIAS)
#else
#define COMMON_SETTINGS(M, ALIAS) \
    M(Dialect, dialect, Dialect::clickhouse, R"(
Which dialect will be used to parse query
)", 0)\
    M(UInt64, min_compress_block_size, 65536, R"(
For [MergeTree](../../engines/table-engines/mergetree-family/mergetree.md) tables. In order to reduce latency when processing queries, a block is compressed when writing the next mark if its size is at least `min_compress_block_size`. By default, 65,536.

The actual size of the block, if the uncompressed data is less than `max_compress_block_size`, is no less than this value and no less than the volume of data for one mark.

Let’s look at an example. Assume that `index_granularity` was set to 8192 during table creation.

We are writing a UInt32-type column (4 bytes per value). When writing 8192 rows, the total will be 32 KB of data. Since min_compress_block_size = 65,536, a compressed block will be formed for every two marks.

We are writing a URL column with the String type (average size of 60 bytes per value). When writing 8192 rows, the average will be slightly less than 500 KB of data. Since this is more than 65,536, a compressed block will be formed for each mark. In this case, when reading data from the disk in the range of a single mark, extra data won’t be decompressed.

:::note
This is an expert-level setting, and you shouldn't change it if you're just getting started with ClickHouse.
:::
)", 0) \
    M(UInt64, max_compress_block_size, 1048576, R"(
The maximum size of blocks of uncompressed data before compressing for writing to a table. By default, 1,048,576 (1 MiB). Specifying a smaller block size generally leads to slightly reduced compression ratio, the compression and decompression speed increases slightly due to cache locality, and memory consumption is reduced.

:::note
This is an expert-level setting, and you shouldn't change it if you're just getting started with ClickHouse.
:::

Don’t confuse blocks for compression (a chunk of memory consisting of bytes) with blocks for query processing (a set of rows from a table).
)", 0) \
    M(UInt64, max_block_size, DEFAULT_BLOCK_SIZE, R"(
In ClickHouse, data is processed by blocks, which are sets of column parts. The internal processing cycles for a single block are efficient but there are noticeable costs when processing each block.

The `max_block_size` setting indicates the recommended maximum number of rows to include in a single block when loading data from tables. Blocks the size of `max_block_size` are not always loaded from the table: if ClickHouse determines that less data needs to be retrieved, a smaller block is processed.

The block size should not be too small to avoid noticeable costs when processing each block. It should also not be too large to ensure that queries with a LIMIT clause execute quickly after processing the first block. When setting `max_block_size`, the goal should be to avoid consuming too much memory when extracting a large number of columns in multiple threads and to preserve at least some cache locality.
)", 0) \
    M(UInt64, max_insert_block_size, DEFAULT_INSERT_BLOCK_SIZE, R"(
The size of blocks (in a count of rows) to form for insertion into a table.
This setting only applies in cases when the server forms the blocks.
For example, for an INSERT via the HTTP interface, the server parses the data format and forms blocks of the specified size.
But when using clickhouse-client, the client parses the data itself, and the ‘max_insert_block_size’ setting on the server does not affect the size of the inserted blocks.
The setting also does not have a purpose when using INSERT SELECT, since data is inserted using the same blocks that are formed after SELECT.

The default is slightly more than `max_block_size`. The reason for this is that certain table engines (`*MergeTree`) form a data part on the disk for each inserted block, which is a fairly large entity. Similarly, `*MergeTree` tables sort data during insertion, and a large enough block size allow sorting more data in RAM.
)", 0) \
    M(UInt64, min_insert_block_size_rows, DEFAULT_INSERT_BLOCK_SIZE, R"(
Sets the minimum number of rows in the block that can be inserted into a table by an `INSERT` query. Smaller-sized blocks are squashed into bigger ones.

Possible values:

- Positive integer.
- 0 — Squashing disabled.
)", 0) \
    M(UInt64, min_insert_block_size_bytes, (DEFAULT_INSERT_BLOCK_SIZE * 256), R"(
Sets the minimum number of bytes in the block which can be inserted into a table by an `INSERT` query. Smaller-sized blocks are squashed into bigger ones.

Possible values:

- Positive integer.
- 0 — Squashing disabled.
)", 0) \
    M(UInt64, min_insert_block_size_rows_for_materialized_views, 0, R"(
Sets the minimum number of rows in the block which can be inserted into a table by an `INSERT` query. Smaller-sized blocks are squashed into bigger ones. This setting is applied only for blocks inserted into [materialized view](../../sql-reference/statements/create/view.md). By adjusting this setting, you control blocks squashing while pushing to materialized view and avoid excessive memory usage.

Possible values:

- Any positive integer.
- 0 — Squashing disabled.

**See Also**

- [min_insert_block_size_rows](#min-insert-block-size-rows)
)", 0) \
    M(UInt64, min_insert_block_size_bytes_for_materialized_views, 0, R"(
Sets the minimum number of bytes in the block which can be inserted into a table by an `INSERT` query. Smaller-sized blocks are squashed into bigger ones. This setting is applied only for blocks inserted into [materialized view](../../sql-reference/statements/create/view.md). By adjusting this setting, you control blocks squashing while pushing to materialized view and avoid excessive memory usage.

Possible values:

- Any positive integer.
- 0 — Squashing disabled.

**See also**

- [min_insert_block_size_bytes](#min-insert-block-size-bytes)
)", 0) \
    M(UInt64, min_external_table_block_size_rows, DEFAULT_INSERT_BLOCK_SIZE, R"(
Squash blocks passed to external table to specified size in rows, if blocks are not big enough.
)", 0) \
    M(UInt64, min_external_table_block_size_bytes, (DEFAULT_INSERT_BLOCK_SIZE * 256), R"(
Squash blocks passed to the external table to a specified size in bytes, if blocks are not big enough.
)", 0) \
    M(UInt64, max_joined_block_size_rows, DEFAULT_BLOCK_SIZE, R"(
Maximum block size for JOIN result (if join algorithm supports it). 0 means unlimited.
)", 0) \
    M(UInt64, max_insert_threads, 0, R"(
The maximum number of threads to execute the `INSERT SELECT` query.

Possible values:

- 0 (or 1) — `INSERT SELECT` no parallel execution.
- Positive integer. Bigger than 1.

Cloud default value: from `2` to `4`, depending on the service size.

Parallel `INSERT SELECT` has effect only if the `SELECT` part is executed in parallel, see [max_threads](#max_threads) setting.
Higher values will lead to higher memory usage.
)", 0) \
    M(UInt64, max_insert_delayed_streams_for_parallel_write, 0, R"(
The maximum number of streams (columns) to delay final part flush. Default - auto (1000 in case of underlying storage supports parallel write, for example S3 and disabled otherwise)
)", 0) \
    M(MaxThreads, max_final_threads, 0, R"(
Sets the maximum number of parallel threads for the `SELECT` query data read phase with the [FINAL](../../sql-reference/statements/select/from.md#select-from-final) modifier.

Possible values:

- Positive integer.
- 0 or 1 — Disabled. `SELECT` queries are executed in a single thread.
)", 0) \
    M(UInt64, max_threads_for_indexes, 0, R"(
The maximum number of threads process indices.
)", 0) \
    M(MaxThreads, max_threads, 0, R"(
The maximum number of query processing threads, excluding threads for retrieving data from remote servers (see the ‘max_distributed_connections’ parameter).

This parameter applies to threads that perform the same stages of the query processing pipeline in parallel.
For example, when reading from a table, if it is possible to evaluate expressions with functions, filter with WHERE and pre-aggregate for GROUP BY in parallel using at least ‘max_threads’ number of threads, then ‘max_threads’ are used.

For queries that are completed quickly because of a LIMIT, you can set a lower ‘max_threads’. For example, if the necessary number of entries are located in every block and max_threads = 8, then 8 blocks are retrieved, although it would have been enough to read just one.

The smaller the `max_threads` value, the less memory is consumed.
)", 0) \
    M(Bool, use_concurrency_control, true, R"(
Respect the server's concurrency control (see the `concurrent_threads_soft_limit_num` and `concurrent_threads_soft_limit_ratio_to_cores` global server settings). If disabled, it allows using a larger number of threads even if the server is overloaded (not recommended for normal usage, and needed mostly for tests).
)", 0) \
    M(MaxThreads, max_download_threads, 4, R"(
The maximum number of threads to download data (e.g. for URL engine).
)", 0) \
    M(MaxThreads, max_parsing_threads, 0, R"(
The maximum number of threads to parse data in input formats that support parallel parsing. By default, it is determined automatically
)", 0) \
    M(UInt64, max_download_buffer_size, 10*1024*1024, R"(
The maximal size of buffer for parallel downloading (e.g. for URL engine) per each thread.
)", 0) \
    M(UInt64, max_read_buffer_size, DBMS_DEFAULT_BUFFER_SIZE, R"(
The maximum size of the buffer to read from the filesystem.
)", 0) \
    M(UInt64, max_read_buffer_size_local_fs, 128*1024, R"(
The maximum size of the buffer to read from local filesystem. If set to 0 then max_read_buffer_size will be used.
)", 0) \
    M(UInt64, max_read_buffer_size_remote_fs, 0, R"(
The maximum size of the buffer to read from remote filesystem. If set to 0 then max_read_buffer_size will be used.
)", 0) \
    M(UInt64, max_distributed_connections, 1024, R"(
The maximum number of simultaneous connections with remote servers for distributed processing of a single query to a single Distributed table. We recommend setting a value no less than the number of servers in the cluster.

The following parameters are only used when creating Distributed tables (and when launching a server), so there is no reason to change them at runtime.
)", 0) \
    M(UInt64, max_query_size, DBMS_DEFAULT_MAX_QUERY_SIZE, R"(
The maximum number of bytes of a query string parsed by the SQL parser.
Data in the VALUES clause of INSERT queries is processed by a separate stream parser (that consumes O(1) RAM) and not affected by this restriction.

:::note
`max_query_size` cannot be set within an SQL query (e.g., `SELECT now() SETTINGS max_query_size=10000`) because ClickHouse needs to allocate a buffer to parse the query, and this buffer size is determined by the `max_query_size` setting, which must be configured before the query is executed.
:::
)", 0) \
    M(UInt64, interactive_delay, 100000, R"(
The interval in microseconds for checking whether request execution has been canceled and sending the progress.
)", 0) \
    M(Seconds, connect_timeout, DBMS_DEFAULT_CONNECT_TIMEOUT_SEC, R"(
Connection timeout if there are no replicas.
)", 0) \
    M(Milliseconds, handshake_timeout_ms, 10000, R"(
Timeout in milliseconds for receiving Hello packet from replicas during handshake.
)", 0) \
    M(Milliseconds, connect_timeout_with_failover_ms, 1000, R"(
The timeout in milliseconds for connecting to a remote server for a Distributed table engine, if the ‘shard’ and ‘replica’ sections are used in the cluster definition.
If unsuccessful, several attempts are made to connect to various replicas.
)", 0) \
    M(Milliseconds, connect_timeout_with_failover_secure_ms, 1000, R"(
Connection timeout for selecting first healthy replica (for secure connections).
)", 0) \
    M(Seconds, receive_timeout, DBMS_DEFAULT_RECEIVE_TIMEOUT_SEC, R"(
Timeout for receiving data from the network, in seconds. If no bytes were received in this interval, the exception is thrown. If you set this setting on the client, the 'send_timeout' for the socket will also be set on the corresponding connection end on the server.
)", 0) \
    M(Seconds, send_timeout, DBMS_DEFAULT_SEND_TIMEOUT_SEC, R"(
Timeout for sending data to the network, in seconds. If a client needs to send some data but is not able to send any bytes in this interval, the exception is thrown. If you set this setting on the client, the 'receive_timeout' for the socket will also be set on the corresponding connection end on the server.
)", 0) \
    M(Seconds, tcp_keep_alive_timeout, DEFAULT_TCP_KEEP_ALIVE_TIMEOUT /* less than DBMS_DEFAULT_RECEIVE_TIMEOUT_SEC */, R"(
The time in seconds the connection needs to remain idle before TCP starts sending keepalive probes
)", 0) \
    M(Milliseconds, hedged_connection_timeout_ms, 50, R"(
Connection timeout for establishing connection with replica for Hedged requests
)", 0) \
    M(Milliseconds, receive_data_timeout_ms, 2000, R"(
Connection timeout for receiving first packet of data or packet with positive progress from replica
)", 0) \
    M(Bool, use_hedged_requests, true, R"(
Enables hedged requests logic for remote queries. It allows to establish many connections with different replicas for query.
New connection is enabled in case existent connection(s) with replica(s) were not established within `hedged_connection_timeout`
or no data was received within `receive_data_timeout`. Query uses the first connection which send non empty progress packet (or data packet, if `allow_changing_replica_until_first_data_packet`);
other connections are cancelled. Queries with `max_parallel_replicas > 1` are supported.

Enabled by default.

Disabled by default on Cloud.
)", 0) \
    M(Bool, allow_changing_replica_until_first_data_packet, false, R"(
If it's enabled, in hedged requests we can start new connection until receiving first data packet even if we have already made some progress
(but progress haven't updated for `receive_data_timeout` timeout), otherwise we disable changing replica after the first time we made progress.
)", 0) \
    M(Milliseconds, queue_max_wait_ms, 0, R"(
The wait time in the request queue, if the number of concurrent requests exceeds the maximum.
)", 0) \
    M(Milliseconds, connection_pool_max_wait_ms, 0, R"(
The wait time in milliseconds for a connection when the connection pool is full.

Possible values:

- Positive integer.
- 0 — Infinite timeout.
)", 0) \
    M(Milliseconds, replace_running_query_max_wait_ms, 5000, R"(
The wait time for running the query with the same `query_id` to finish, when the [replace_running_query](#replace-running-query) setting is active.

Possible values:

- Positive integer.
- 0 — Throwing an exception that does not allow to run a new query if the server already executes a query with the same `query_id`.
)", 0) \
    M(Milliseconds, kafka_max_wait_ms, 5000, R"(
The wait time in milliseconds for reading messages from [Kafka](../../engines/table-engines/integrations/kafka.md/#kafka) before retry.

Possible values:

- Positive integer.
- 0 — Infinite timeout.

See also:

- [Apache Kafka](https://kafka.apache.org/)
)", 0) \
    M(Milliseconds, rabbitmq_max_wait_ms, 5000, R"(
The wait time for reading from RabbitMQ before retry.
)", 0) \
    M(UInt64, poll_interval, DBMS_DEFAULT_POLL_INTERVAL, R"(
Block at the query wait loop on the server for the specified number of seconds.
)", 0) \
    M(UInt64, idle_connection_timeout, 3600, R"(
Timeout to close idle TCP connections after specified number of seconds.

Possible values:

- Positive integer (0 - close immediately, after 0 seconds).
)", 0) \
    M(UInt64, distributed_connections_pool_size, 1024, R"(
The maximum number of simultaneous connections with remote servers for distributed processing of all queries to a single Distributed table. We recommend setting a value no less than the number of servers in the cluster.
)", 0) \
    M(UInt64, connections_with_failover_max_tries, 3, R"(
The maximum number of connection attempts with each replica for the Distributed table engine.
)", 0) \
    M(UInt64, s3_strict_upload_part_size, S3::DEFAULT_STRICT_UPLOAD_PART_SIZE, R"(
The exact size of part to upload during multipart upload to S3 (some implementations does not supports variable size parts).
)", 0) \
    M(UInt64, azure_strict_upload_part_size, 0, R"(
The exact size of part to upload during multipart upload to Azure blob storage.
)", 0) \
    M(UInt64, azure_max_blocks_in_multipart_upload, 50000, R"(
Maximum number of blocks in multipart upload for Azure.
)", 0) \
    M(UInt64, s3_min_upload_part_size, S3::DEFAULT_MIN_UPLOAD_PART_SIZE, R"(
The minimum size of part to upload during multipart upload to S3.
)", 0) \
    M(UInt64, s3_max_upload_part_size, S3::DEFAULT_MAX_UPLOAD_PART_SIZE, R"(
The maximum size of part to upload during multipart upload to S3.
)", 0) \
    M(UInt64, azure_min_upload_part_size, 16*1024*1024, R"(
The minimum size of part to upload during multipart upload to Azure blob storage.
)", 0) \
    M(UInt64, azure_max_upload_part_size, 5ull*1024*1024*1024, R"(
The maximum size of part to upload during multipart upload to Azure blob storage.
)", 0) \
    M(UInt64, s3_upload_part_size_multiply_factor, S3::DEFAULT_UPLOAD_PART_SIZE_MULTIPLY_FACTOR, R"(
Multiply s3_min_upload_part_size by this factor each time s3_multiply_parts_count_threshold parts were uploaded from a single write to S3.
)", 0) \
    M(UInt64, s3_upload_part_size_multiply_parts_count_threshold, S3::DEFAULT_UPLOAD_PART_SIZE_MULTIPLY_PARTS_COUNT_THRESHOLD, R"(
Each time this number of parts was uploaded to S3, s3_min_upload_part_size is multiplied by s3_upload_part_size_multiply_factor.
)", 0) \
    M(UInt64, s3_max_part_number, S3::DEFAULT_MAX_PART_NUMBER, R"(
Maximum part number number for s3 upload part.
)", 0) \
    M(UInt64, s3_max_single_operation_copy_size, S3::DEFAULT_MAX_SINGLE_OPERATION_COPY_SIZE, R"(
Maximum size for a single copy operation in s3
)", 0) \
    M(UInt64, azure_upload_part_size_multiply_factor, 2, R"(
Multiply azure_min_upload_part_size by this factor each time azure_multiply_parts_count_threshold parts were uploaded from a single write to Azure blob storage.
)", 0) \
    M(UInt64, azure_upload_part_size_multiply_parts_count_threshold, 500, R"(
Each time this number of parts was uploaded to Azure blob storage, azure_min_upload_part_size is multiplied by azure_upload_part_size_multiply_factor.
)", 0) \
    M(UInt64, s3_max_inflight_parts_for_one_file, S3::DEFAULT_MAX_INFLIGHT_PARTS_FOR_ONE_FILE, R"(
The maximum number of a concurrent loaded parts in multipart upload request. 0 means unlimited.
)", 0) \
    M(UInt64, azure_max_inflight_parts_for_one_file, 20, R"(
The maximum number of a concurrent loaded parts in multipart upload request. 0 means unlimited.
)", 0) \
    M(UInt64, s3_max_single_part_upload_size, S3::DEFAULT_MAX_SINGLE_PART_UPLOAD_SIZE, R"(
The maximum size of object to upload using singlepart upload to S3.
)", 0) \
    M(UInt64, azure_max_single_part_upload_size, 100*1024*1024, R"(
The maximum size of object to upload using singlepart upload to Azure blob storage.
)", 0)                                                                             \
    M(UInt64, azure_max_single_part_copy_size, 256*1024*1024, R"(
The maximum size of object to copy using single part copy to Azure blob storage.
)", 0) \
    M(UInt64, s3_max_single_read_retries, S3::DEFAULT_MAX_SINGLE_READ_TRIES, R"(
The maximum number of retries during single S3 read.
)", 0) \
    M(UInt64, azure_max_single_read_retries, 4, R"(
The maximum number of retries during single Azure blob storage read.
)", 0) \
    M(UInt64, azure_max_unexpected_write_error_retries, 4, R"(
The maximum number of retries in case of unexpected errors during Azure blob storage write
)", 0) \
    M(UInt64, s3_max_unexpected_write_error_retries, S3::DEFAULT_MAX_UNEXPECTED_WRITE_ERROR_RETRIES, R"(
The maximum number of retries in case of unexpected errors during S3 write.
)", 0) \
    M(UInt64, s3_max_redirects, S3::DEFAULT_MAX_REDIRECTS, R"(
Max number of S3 redirects hops allowed.
)", 0) \
    M(UInt64, s3_max_connections, S3::DEFAULT_MAX_CONNECTIONS, R"(
The maximum number of connections per server.
)", 0) \
    M(UInt64, s3_max_get_rps, 0, R"(
Limit on S3 GET request per second rate before throttling. Zero means unlimited.
)", 0) \
    M(UInt64, s3_max_get_burst, 0, R"(
Max number of requests that can be issued simultaneously before hitting request per second limit. By default (0) equals to `s3_max_get_rps`
)", 0) \
    M(UInt64, s3_max_put_rps, 0, R"(
Limit on S3 PUT request per second rate before throttling. Zero means unlimited.
)", 0) \
    M(UInt64, s3_max_put_burst, 0, R"(
Max number of requests that can be issued simultaneously before hitting request per second limit. By default (0) equals to `s3_max_put_rps`
)", 0) \
    M(UInt64, s3_list_object_keys_size, S3::DEFAULT_LIST_OBJECT_KEYS_SIZE, R"(
Maximum number of files that could be returned in batch by ListObject request
)", 0) \
    M(Bool, s3_use_adaptive_timeouts, S3::DEFAULT_USE_ADAPTIVE_TIMEOUTS, R"(
When set to `true` than for all s3 requests first two attempts are made with low send and receive timeouts.
When set to `false` than all attempts are made with identical timeouts.
)", 0) \
    M(UInt64, azure_list_object_keys_size, 1000, R"(
Maximum number of files that could be returned in batch by ListObject request
)", 0) \
    M(Bool, s3_truncate_on_insert, false, R"(
Enables or disables truncate before inserts in s3 engine tables. If disabled, an exception will be thrown on insert attempts if an S3 object already exists.

Possible values:
- 0 — `INSERT` query appends new data to the end of the file.
- 1 — `INSERT` query replaces existing content of the file with the new data.
)", 0) \
    M(Bool, azure_truncate_on_insert, false, R"(
Enables or disables truncate before insert in azure engine tables.
)", 0) \
    M(Bool, s3_create_new_file_on_insert, false, R"(
Enables or disables creating a new file on each insert in s3 engine tables. If enabled, on each insert a new S3 object will be created with the key, similar to this pattern:

initial: `data.Parquet.gz` -> `data.1.Parquet.gz` -> `data.2.Parquet.gz`, etc.

Possible values:
- 0 — `INSERT` query appends new data to the end of the file.
- 1 — `INSERT` query creates a new file.
)", 0) \
    M(Bool, s3_skip_empty_files, false, R"(
Enables or disables skipping empty files in [S3](../../engines/table-engines/integrations/s3.md) engine tables.

Possible values:
- 0 — `SELECT` throws an exception if empty file is not compatible with requested format.
- 1 — `SELECT` returns empty result for empty file.
)", 0) \
    M(Bool, azure_create_new_file_on_insert, false, R"(
Enables or disables creating a new file on each insert in azure engine tables
)", 0) \
    M(Bool, s3_check_objects_after_upload, false, R"(
Check each uploaded object to s3 with head request to be sure that upload was successful
)", 0) \
    M(Bool, s3_allow_parallel_part_upload, true, R"(
Use multiple threads for s3 multipart upload. It may lead to slightly higher memory usage
)", 0) \
    M(Bool, azure_allow_parallel_part_upload, true, R"(
Use multiple threads for azure multipart upload.
)", 0) \
    M(Bool, s3_throw_on_zero_files_match, false, R"(
Throw an error, when ListObjects request cannot match any files
)", 0) \
    M(Bool, hdfs_throw_on_zero_files_match, false, R"(
Throw an error if matched zero files according to glob expansion rules.

Possible values:
- 1 — `SELECT` throws an exception.
- 0 — `SELECT` returns empty result.
)", 0) \
    M(Bool, azure_throw_on_zero_files_match, false, R"(
Throw an error if matched zero files according to glob expansion rules.

Possible values:
- 1 — `SELECT` throws an exception.
- 0 — `SELECT` returns empty result.
)", 0) \
    M(Bool, s3_ignore_file_doesnt_exist, false, R"(
Ignore absence of file if it does not exist when reading certain keys.

Possible values:
- 1 — `SELECT` returns empty result.
- 0 — `SELECT` throws an exception.
)", 0) \
    M(Bool, hdfs_ignore_file_doesnt_exist, false, R"(
Ignore absence of file if it does not exist when reading certain keys.

Possible values:
- 1 — `SELECT` returns empty result.
- 0 — `SELECT` throws an exception.
)", 0) \
    M(Bool, azure_ignore_file_doesnt_exist, false, R"(
Ignore absence of file if it does not exist when reading certain keys.

Possible values:
- 1 — `SELECT` returns empty result.
- 0 — `SELECT` throws an exception.
)", 0) \
    M(UInt64, azure_sdk_max_retries, 10, R"(
Maximum number of retries in azure sdk
)", 0) \
    M(UInt64, azure_sdk_retry_initial_backoff_ms, 10, R"(
Minimal backoff between retries in azure sdk
)", 0) \
    M(UInt64, azure_sdk_retry_max_backoff_ms, 1000, R"(
Maximal backoff between retries in azure sdk
)", 0) \
    M(Bool, s3_validate_request_settings, true, R"(
Enables s3 request settings validation.

Possible values:
- 1 — validate settings.
- 0 — do not validate settings.
)", 0) \
    M(Bool, s3_disable_checksum, S3::DEFAULT_DISABLE_CHECKSUM, R"(
Do not calculate a checksum when sending a file to S3. This speeds up writes by avoiding excessive processing passes on a file. It is mostly safe as the data of MergeTree tables is checksummed by ClickHouse anyway, and when S3 is accessed with HTTPS, the TLS layer already provides integrity while transferring through the network. While additional checksums on S3 give defense in depth.
)", 0) \
    M(UInt64, s3_retry_attempts, S3::DEFAULT_RETRY_ATTEMPTS, R"(
Setting for Aws::Client::RetryStrategy, Aws::Client does retries itself, 0 means no retries
)", 0) \
    M(UInt64, s3_request_timeout_ms, S3::DEFAULT_REQUEST_TIMEOUT_MS, R"(
Idleness timeout for sending and receiving data to/from S3. Fail if a single TCP read or write call blocks for this long.
)", 0) \
    M(UInt64, s3_connect_timeout_ms, S3::DEFAULT_CONNECT_TIMEOUT_MS, R"(
Connection timeout for host from s3 disks.
)", 0) \
    M(Bool, enable_s3_requests_logging, false, R"(
Enable very explicit logging of S3 requests. Makes sense for debug only.
)", 0) \
    M(String, s3queue_default_zookeeper_path, "/clickhouse/s3queue/", R"(
Default zookeeper path prefix for S3Queue engine
)", 0) \
    M(Bool, s3queue_enable_logging_to_s3queue_log, false, R"(
Enable writing to system.s3queue_log. The value can be overwritten per table with table settings
)", 0) \
    M(UInt64, hdfs_replication, 0, R"(
The actual number of replications can be specified when the hdfs file is created.
)", 0) \
    M(Bool, hdfs_truncate_on_insert, false, R"(
Enables or disables truncation before an insert in hdfs engine tables. If disabled, an exception will be thrown on an attempt to insert if a file in HDFS already exists.

Possible values:
- 0 — `INSERT` query appends new data to the end of the file.
- 1 — `INSERT` query replaces existing content of the file with the new data.
)", 0) \
    M(Bool, hdfs_create_new_file_on_insert, false, R"(
Enables or disables creating a new file on each insert in HDFS engine tables. If enabled, on each insert a new HDFS file will be created with the name, similar to this pattern:

initial: `data.Parquet.gz` -> `data.1.Parquet.gz` -> `data.2.Parquet.gz`, etc.

Possible values:
- 0 — `INSERT` query appends new data to the end of the file.
- 1 — `INSERT` query creates a new file.
)", 0) \
    M(Bool, hdfs_skip_empty_files, false, R"(
Enables or disables skipping empty files in [HDFS](../../engines/table-engines/integrations/hdfs.md) engine tables.

Possible values:
- 0 — `SELECT` throws an exception if empty file is not compatible with requested format.
- 1 — `SELECT` returns empty result for empty file.
)", 0) \
    M(Bool, azure_skip_empty_files, false, R"(
Enables or disables skipping empty files in S3 engine.

Possible values:
- 0 — `SELECT` throws an exception if empty file is not compatible with requested format.
- 1 — `SELECT` returns empty result for empty file.
)", 0) \
    M(UInt64, hsts_max_age, 0, R"(
Expired time for HSTS. 0 means disable HSTS.
)", 0) \
    M(Bool, extremes, false, R"(
Whether to count extreme values (the minimums and maximums in columns of a query result). Accepts 0 or 1. By default, 0 (disabled).
For more information, see the section “Extreme values”.
)", IMPORTANT) \
    M(Bool, use_uncompressed_cache, false, R"(
Whether to use a cache of uncompressed blocks. Accepts 0 or 1. By default, 0 (disabled).
Using the uncompressed cache (only for tables in the MergeTree family) can significantly reduce latency and increase throughput when working with a large number of short queries. Enable this setting for users who send frequent short requests. Also pay attention to the [uncompressed_cache_size](../../operations/server-configuration-parameters/settings.md/#server-settings-uncompressed_cache_size) configuration parameter (only set in the config file) – the size of uncompressed cache blocks. By default, it is 8 GiB. The uncompressed cache is filled in as needed and the least-used data is automatically deleted.

For queries that read at least a somewhat large volume of data (one million rows or more), the uncompressed cache is disabled automatically to save space for truly small queries. This means that you can keep the ‘use_uncompressed_cache’ setting always set to 1.
)", 0) \
    M(Bool, replace_running_query, false, R"(
When using the HTTP interface, the ‘query_id’ parameter can be passed. This is any string that serves as the query identifier.
If a query from the same user with the same ‘query_id’ already exists at this time, the behaviour depends on the ‘replace_running_query’ parameter.

`0` (default) – Throw an exception (do not allow the query to run if a query with the same ‘query_id’ is already running).

`1` – Cancel the old query and start running the new one.

Set this parameter to 1 for implementing suggestions for segmentation conditions. After entering the next character, if the old query hasn’t finished yet, it should be cancelled.
)", 0) \
    M(UInt64, max_remote_read_network_bandwidth, 0, R"(
The maximum speed of data exchange over the network in bytes per second for read.
)", 0) \
    M(UInt64, max_remote_write_network_bandwidth, 0, R"(
The maximum speed of data exchange over the network in bytes per second for write.
)", 0) \
    M(UInt64, max_local_read_bandwidth, 0, R"(
The maximum speed of local reads in bytes per second.
)", 0) \
    M(UInt64, max_local_write_bandwidth, 0, R"(
The maximum speed of local writes in bytes per second.
)", 0) \
    M(Bool, stream_like_engine_allow_direct_select, false, R"(
Allow direct SELECT query for Kafka, RabbitMQ, FileLog, Redis Streams, and NATS engines. In case there are attached materialized views, SELECT query is not allowed even if this setting is enabled.
)", 0) \
    M(String, stream_like_engine_insert_queue, "", R"(
When stream-like engine reads from multiple queues, the user will need to select one queue to insert into when writing. Used by Redis Streams and NATS.
)", 0) \
    M(Bool, dictionary_validate_primary_key_type, false, R"(
Validate primary key type for dictionaries. By default id type for simple layouts will be implicitly converted to UInt64.
)", 0) \
    M(Bool, distributed_insert_skip_read_only_replicas, false, R"(
Enables skipping read-only replicas for INSERT queries into Distributed.

Possible values:

- 0 — INSERT was as usual, if it will go to read-only replica it will fail
- 1 — Initiator will skip read-only replicas before sending data to shards.
)", 0) \
    M(Bool, distributed_foreground_insert, false, R"(
Enables or disables synchronous data insertion into a [Distributed](../../engines/table-engines/special/distributed.md/#distributed) table.

By default, when inserting data into a `Distributed` table, the ClickHouse server sends data to cluster nodes in background mode. When `distributed_foreground_insert=1`, the data is processed synchronously, and the `INSERT` operation succeeds only after all the data is saved on all shards (at least one replica for each shard if `internal_replication` is true).

Possible values:

- 0 — Data is inserted in background mode.
- 1 — Data is inserted in synchronous mode.

Cloud default value: `1`.

**See Also**

- [Distributed Table Engine](../../engines/table-engines/special/distributed.md/#distributed)
- [Managing Distributed Tables](../../sql-reference/statements/system.md/#query-language-system-distributed)
)", 0) ALIAS(insert_distributed_sync) \
    M(UInt64, distributed_background_insert_timeout, 0, R"(
Timeout for insert query into distributed. Setting is used only with insert_distributed_sync enabled. Zero value means no timeout.
)", 0) ALIAS(insert_distributed_timeout) \
    M(Milliseconds, distributed_background_insert_sleep_time_ms, 100, R"(
Base interval for the [Distributed](../../engines/table-engines/special/distributed.md) table engine to send data. The actual interval grows exponentially in the event of errors.

Possible values:

- A positive integer number of milliseconds.
)", 0) ALIAS(distributed_directory_monitor_sleep_time_ms) \
    M(Milliseconds, distributed_background_insert_max_sleep_time_ms, 30000, R"(
Maximum interval for the [Distributed](../../engines/table-engines/special/distributed.md) table engine to send data. Limits exponential growth of the interval set in the [distributed_background_insert_sleep_time_ms](#distributed_background_insert_sleep_time_ms) setting.

Possible values:

- A positive integer number of milliseconds.
)", 0) ALIAS(distributed_directory_monitor_max_sleep_time_ms) \
    \
    M(Bool, distributed_background_insert_batch, false, R"(
Enables/disables inserted data sending in batches.

When batch sending is enabled, the [Distributed](../../engines/table-engines/special/distributed.md) table engine tries to send multiple files of inserted data in one operation instead of sending them separately. Batch sending improves cluster performance by better-utilizing server and network resources.

Possible values:

- 1 — Enabled.
- 0 — Disabled.
)", 0) ALIAS(distributed_directory_monitor_batch_inserts) \
    M(Bool, distributed_background_insert_split_batch_on_failure, false, R"(
Enables/disables splitting batches on failures.

Sometimes sending particular batch to the remote shard may fail, because of some complex pipeline after (i.e. `MATERIALIZED VIEW` with `GROUP BY`) due to `Memory limit exceeded` or similar errors. In this case, retrying will not help (and this will stuck distributed sends for the table) but sending files from that batch one by one may succeed INSERT.

So installing this setting to `1` will disable batching for such batches (i.e. temporary disables `distributed_background_insert_batch` for failed batches).

Possible values:

- 1 — Enabled.
- 0 — Disabled.

:::note
This setting also affects broken batches (that may appears because of abnormal server (machine) termination and no `fsync_after_insert`/`fsync_directories` for [Distributed](../../engines/table-engines/special/distributed.md) table engine).
:::

:::note
You should not rely on automatic batch splitting, since this may hurt performance.
:::
)", 0) ALIAS(distributed_directory_monitor_split_batch_on_failure) \
    \
    M(Bool, optimize_move_to_prewhere, true, R"(
Enables or disables automatic [PREWHERE](../../sql-reference/statements/select/prewhere.md) optimization in [SELECT](../../sql-reference/statements/select/index.md) queries.

Works only for [*MergeTree](../../engines/table-engines/mergetree-family/index.md) tables.

Possible values:

- 0 — Automatic `PREWHERE` optimization is disabled.
- 1 — Automatic `PREWHERE` optimization is enabled.
)", 0) \
    M(Bool, optimize_move_to_prewhere_if_final, false, R"(
Enables or disables automatic [PREWHERE](../../sql-reference/statements/select/prewhere.md) optimization in [SELECT](../../sql-reference/statements/select/index.md) queries with [FINAL](../../sql-reference/statements/select/from.md#select-from-final) modifier.

Works only for [*MergeTree](../../engines/table-engines/mergetree-family/index.md) tables.

Possible values:

- 0 — Automatic `PREWHERE` optimization in `SELECT` queries with `FINAL` modifier is disabled.
- 1 — Automatic `PREWHERE` optimization in `SELECT` queries with `FINAL` modifier is enabled.

**See Also**

- [optimize_move_to_prewhere](#optimize_move_to_prewhere) setting
)", 0) \
    M(Bool, move_all_conditions_to_prewhere, true, R"(
Move all viable conditions from WHERE to PREWHERE
)", 0) \
    M(Bool, enable_multiple_prewhere_read_steps, true, R"(
Move more conditions from WHERE to PREWHERE and do reads from disk and filtering in multiple steps if there are multiple conditions combined with AND
)", 0) \
    M(Bool, move_primary_key_columns_to_end_of_prewhere, true, R"(
Move PREWHERE conditions containing primary key columns to the end of AND chain. It is likely that these conditions are taken into account during primary key analysis and thus will not contribute a lot to PREWHERE filtering.
)", 0) \
    \
    M(UInt64, alter_sync, 1, R"(
Allows to set up waiting for actions to be executed on replicas by [ALTER](../../sql-reference/statements/alter/index.md), [OPTIMIZE](../../sql-reference/statements/optimize.md) or [TRUNCATE](../../sql-reference/statements/truncate.md) queries.

Possible values:

- 0 — Do not wait.
- 1 — Wait for own execution.
- 2 — Wait for everyone.

Cloud default value: `0`.

:::note
`alter_sync` is applicable to `Replicated` tables only, it does nothing to alters of not `Replicated` tables.
:::
)", 0) ALIAS(replication_alter_partitions_sync) \
    M(Int64, replication_wait_for_inactive_replica_timeout, 120, R"(
Specifies how long (in seconds) to wait for inactive replicas to execute [ALTER](../../sql-reference/statements/alter/index.md), [OPTIMIZE](../../sql-reference/statements/optimize.md) or [TRUNCATE](../../sql-reference/statements/truncate.md) queries.

Possible values:

- 0 — Do not wait.
- Negative integer — Wait for unlimited time.
- Positive integer — The number of seconds to wait.
)", 0) \
    M(Bool, alter_move_to_space_execute_async, false, R"(
Execute ALTER TABLE MOVE ... TO [DISK|VOLUME] asynchronously
)", 0) \
    \
    M(LoadBalancing, load_balancing, LoadBalancing::RANDOM, R"(
Specifies the algorithm of replicas selection that is used for distributed query processing.

ClickHouse supports the following algorithms of choosing replicas:

- [Random](#load_balancing-random) (by default)
- [Nearest hostname](#load_balancing-nearest_hostname)
- [Hostname levenshtein distance](#load_balancing-hostname_levenshtein_distance)
- [In order](#load_balancing-in_order)
- [First or random](#load_balancing-first_or_random)
- [Round robin](#load_balancing-round_robin)

See also:

- [distributed_replica_max_ignored_errors](#distributed_replica_max_ignored_errors)

### Random (by Default) {#load_balancing-random}

``` sql
load_balancing = random
```

The number of errors is counted for each replica. The query is sent to the replica with the fewest errors, and if there are several of these, to anyone of them.
Disadvantages: Server proximity is not accounted for; if the replicas have different data, you will also get different data.

### Nearest Hostname {#load_balancing-nearest_hostname}

``` sql
load_balancing = nearest_hostname
```

The number of errors is counted for each replica. Every 5 minutes, the number of errors is integrally divided by 2. Thus, the number of errors is calculated for a recent time with exponential smoothing. If there is one replica with a minimal number of errors (i.e. errors occurred recently on the other replicas), the query is sent to it. If there are multiple replicas with the same minimal number of errors, the query is sent to the replica with a hostname that is most similar to the server’s hostname in the config file (for the number of different characters in identical positions, up to the minimum length of both hostnames).

For instance, example01-01-1 and example01-01-2 are different in one position, while example01-01-1 and example01-02-2 differ in two places.
This method might seem primitive, but it does not require external data about network topology, and it does not compare IP addresses, which would be complicated for our IPv6 addresses.

Thus, if there are equivalent replicas, the closest one by name is preferred.
We can also assume that when sending a query to the same server, in the absence of failures, a distributed query will also go to the same servers. So even if different data is placed on the replicas, the query will return mostly the same results.

### Hostname levenshtein distance {#load_balancing-hostname_levenshtein_distance}

``` sql
load_balancing = hostname_levenshtein_distance
```

Just like `nearest_hostname`, but it compares hostname in a [levenshtein distance](https://en.wikipedia.org/wiki/Levenshtein_distance) manner. For example:

``` text
example-clickhouse-0-0 ample-clickhouse-0-0
1

example-clickhouse-0-0 example-clickhouse-1-10
2

example-clickhouse-0-0 example-clickhouse-12-0
3
```

### In Order {#load_balancing-in_order}

``` sql
load_balancing = in_order
```

Replicas with the same number of errors are accessed in the same order as they are specified in the configuration.
This method is appropriate when you know exactly which replica is preferable.

### First or Random {#load_balancing-first_or_random}

``` sql
load_balancing = first_or_random
```

This algorithm chooses the first replica in the set or a random replica if the first is unavailable. It’s effective in cross-replication topology setups, but useless in other configurations.

The `first_or_random` algorithm solves the problem of the `in_order` algorithm. With `in_order`, if one replica goes down, the next one gets a double load while the remaining replicas handle the usual amount of traffic. When using the `first_or_random` algorithm, the load is evenly distributed among replicas that are still available.

It's possible to explicitly define what the first replica is by using the setting `load_balancing_first_offset`. This gives more control to rebalance query workloads among replicas.

### Round Robin {#load_balancing-round_robin}

``` sql
load_balancing = round_robin
```

This algorithm uses a round-robin policy across replicas with the same number of errors (only the queries with `round_robin` policy is accounted).
)", 0) \
    M(UInt64, load_balancing_first_offset, 0, R"(
Which replica to preferably send a query when FIRST_OR_RANDOM load balancing strategy is used.
)", 0) \
    \
    M(TotalsMode, totals_mode, TotalsMode::AFTER_HAVING_EXCLUSIVE, R"(
How to calculate TOTALS when HAVING is present, as well as when max_rows_to_group_by and group_by_overflow_mode = ‘any’ are present.
See the section “WITH TOTALS modifier”.
)", IMPORTANT) \
    M(Float, totals_auto_threshold, 0.5, R"(
The threshold for `totals_mode = 'auto'`.
See the section “WITH TOTALS modifier”.
)", 0) \
    \
    M(Bool, allow_suspicious_low_cardinality_types, false, R"(
Allows or restricts using [LowCardinality](../../sql-reference/data-types/lowcardinality.md) with data types with fixed size of 8 bytes or less: numeric data types and `FixedString(8_bytes_or_less)`.

For small fixed values using of `LowCardinality` is usually inefficient, because ClickHouse stores a numeric index for each row. As a result:

- Disk space usage can rise.
- RAM consumption can be higher, depending on a dictionary size.
- Some functions can work slower due to extra coding/encoding operations.

Merge times in [MergeTree](../../engines/table-engines/mergetree-family/mergetree.md)-engine tables can grow due to all the reasons described above.

Possible values:

- 1 — Usage of `LowCardinality` is not restricted.
- 0 — Usage of `LowCardinality` is restricted.
)", 0) \
    M(Bool, allow_suspicious_fixed_string_types, false, R"(
In CREATE TABLE statement allows creating columns of type FixedString(n) with n > 256. FixedString with length >= 256 is suspicious and most likely indicates a misuse
)", 0) \
    M(Bool, allow_suspicious_indices, false, R"(
Reject primary/secondary indexes and sorting keys with identical expressions
)", 0) \
    M(Bool, allow_suspicious_ttl_expressions, false, R"(
Reject TTL expressions that don't depend on any of table's columns. It indicates a user error most of the time.
)", 0) \
    M(Bool, allow_suspicious_variant_types, false, R"(
In CREATE TABLE statement allows specifying Variant type with similar variant types (for example, with different numeric or date types). Enabling this setting may introduce some ambiguity when working with values with similar types.
)", 0) \
    M(Bool, allow_suspicious_primary_key, false, R"(
Allow suspicious `PRIMARY KEY`/`ORDER BY` for MergeTree (i.e. SimpleAggregateFunction).
)", 0) \
    M(Bool, compile_expressions, false, R"(
Compile some scalar functions and operators to native code. Due to a bug in the LLVM compiler infrastructure, on AArch64 machines, it is known to lead to a nullptr dereference and, consequently, server crash. Do not enable this setting.
)", 0) \
    M(UInt64, min_count_to_compile_expression, 3, R"(
Minimum count of executing same expression before it is get compiled.
)", 0) \
    M(Bool, compile_aggregate_expressions, true, R"(
Enables or disables JIT-compilation of aggregate functions to native code. Enabling this setting can improve the performance.

Possible values:

- 0 — Aggregation is done without JIT compilation.
- 1 — Aggregation is done using JIT compilation.

**See Also**

- [min_count_to_compile_aggregate_expression](#min_count_to_compile_aggregate_expression)
)", 0) \
    M(UInt64, min_count_to_compile_aggregate_expression, 3, R"(
The minimum number of identical aggregate expressions to start JIT-compilation. Works only if the [compile_aggregate_expressions](#compile_aggregate_expressions) setting is enabled.

Possible values:

- Positive integer.
- 0 — Identical aggregate expressions are always JIT-compiled.
)", 0) \
    M(Bool, compile_sort_description, true, R"(
Compile sort description to native code.
)", 0) \
    M(UInt64, min_count_to_compile_sort_description, 3, R"(
The number of identical sort descriptions before they are JIT-compiled
)", 0) \
    M(UInt64, group_by_two_level_threshold, 100000, R"(
From what number of keys, a two-level aggregation starts. 0 - the threshold is not set.
)", 0) \
    M(UInt64, group_by_two_level_threshold_bytes, 50000000, R"(
From what size of the aggregation state in bytes, a two-level aggregation begins to be used. 0 - the threshold is not set. Two-level aggregation is used when at least one of the thresholds is triggered.
)", 0) \
    M(Bool, distributed_aggregation_memory_efficient, true, R"(
Is the memory-saving mode of distributed aggregation enabled.
)", 0) \
    M(UInt64, aggregation_memory_efficient_merge_threads, 0, R"(
Number of threads to use for merge intermediate aggregation results in memory efficient mode. When bigger, then more memory is consumed. 0 means - same as 'max_threads'.
)", 0) \
    M(Bool, enable_memory_bound_merging_of_aggregation_results, true, R"(
Enable memory bound merging strategy for aggregation.
)", 0) \
    M(Bool, enable_positional_arguments, true, R"(
Enables or disables supporting positional arguments for [GROUP BY](../../sql-reference/statements/select/group-by.md), [LIMIT BY](../../sql-reference/statements/select/limit-by.md), [ORDER BY](../../sql-reference/statements/select/order-by.md) statements.

Possible values:

- 0 — Positional arguments aren't supported.
- 1 — Positional arguments are supported: column numbers can use instead of column names.

**Example**

Query:

```sql
CREATE TABLE positional_arguments(one Int, two Int, three Int) ENGINE=Memory();

INSERT INTO positional_arguments VALUES (10, 20, 30), (20, 20, 10), (30, 10, 20);

SELECT * FROM positional_arguments ORDER BY 2,3;
```

Result:

```text
┌─one─┬─two─┬─three─┐
│  30 │  10 │   20  │
│  20 │  20 │   10  │
│  10 │  20 │   30  │
└─────┴─────┴───────┘
```
)", 0) \
    M(Bool, enable_extended_results_for_datetime_functions, false, R"(
Enables or disables returning results of type:
- `Date32` with extended range (compared to type `Date`) for functions [toStartOfYear](../../sql-reference/functions/date-time-functions.md#tostartofyear), [toStartOfISOYear](../../sql-reference/functions/date-time-functions.md#tostartofisoyear), [toStartOfQuarter](../../sql-reference/functions/date-time-functions.md#tostartofquarter), [toStartOfMonth](../../sql-reference/functions/date-time-functions.md#tostartofmonth), [toLastDayOfMonth](../../sql-reference/functions/date-time-functions.md#tolastdayofmonth), [toStartOfWeek](../../sql-reference/functions/date-time-functions.md#tostartofweek), [toLastDayOfWeek](../../sql-reference/functions/date-time-functions.md#tolastdayofweek) and [toMonday](../../sql-reference/functions/date-time-functions.md#tomonday).
- `DateTime64` with extended range (compared to type `DateTime`) for functions [toStartOfDay](../../sql-reference/functions/date-time-functions.md#tostartofday), [toStartOfHour](../../sql-reference/functions/date-time-functions.md#tostartofhour), [toStartOfMinute](../../sql-reference/functions/date-time-functions.md#tostartofminute), [toStartOfFiveMinutes](../../sql-reference/functions/date-time-functions.md#tostartoffiveminutes), [toStartOfTenMinutes](../../sql-reference/functions/date-time-functions.md#tostartoftenminutes), [toStartOfFifteenMinutes](../../sql-reference/functions/date-time-functions.md#tostartoffifteenminutes) and [timeSlot](../../sql-reference/functions/date-time-functions.md#timeslot).

Possible values:

- 0 — Functions return `Date` or `DateTime` for all types of arguments.
- 1 — Functions return `Date32` or `DateTime64` for `Date32` or `DateTime64` arguments and `Date` or `DateTime` otherwise.
)", 0) \
    M(Bool, allow_nonconst_timezone_arguments, false, R"(
Allow non-const timezone arguments in certain time-related functions like toTimeZone(), fromUnixTimestamp*(), snowflakeToDateTime*()
)", 0) \
    M(Bool, function_locate_has_mysql_compatible_argument_order, true, R"(
Controls the order of arguments in function [locate](../../sql-reference/functions/string-search-functions.md#locate).

Possible values:

- 0 — Function `locate` accepts arguments `(haystack, needle[, start_pos])`.
- 1 — Function `locate` accepts arguments `(needle, haystack, [, start_pos])` (MySQL-compatible behavior)
)", 0) \
    \
    M(Bool, group_by_use_nulls, false, R"(
Changes the way the [GROUP BY clause](/docs/en/sql-reference/statements/select/group-by.md) treats the types of aggregation keys.
When the `ROLLUP`, `CUBE`, or `GROUPING SETS` specifiers are used, some aggregation keys may not be used to produce some result rows.
Columns for these keys are filled with either default value or `NULL` in corresponding rows depending on this setting.

Possible values:

- 0 — The default value for the aggregation key type is used to produce missing values.
- 1 — ClickHouse executes `GROUP BY` the same way as the SQL standard says. The types of aggregation keys are converted to [Nullable](/docs/en/sql-reference/data-types/nullable.md/#data_type-nullable). Columns for corresponding aggregation keys are filled with [NULL](/docs/en/sql-reference/syntax.md) for rows that didn't use it.

See also:

- [GROUP BY clause](/docs/en/sql-reference/statements/select/group-by.md)
)", 0) \
    \
    M(Bool, skip_unavailable_shards, false, R"(
Enables or disables silently skipping of unavailable shards.

Shard is considered unavailable if all its replicas are unavailable. A replica is unavailable in the following cases:

- ClickHouse can’t connect to replica for any reason.

    When connecting to a replica, ClickHouse performs several attempts. If all these attempts fail, the replica is considered unavailable.

- Replica can’t be resolved through DNS.

    If replica’s hostname can’t be resolved through DNS, it can indicate the following situations:

    - Replica’s host has no DNS record. It can occur in systems with dynamic DNS, for example, [Kubernetes](https://kubernetes.io), where nodes can be unresolvable during downtime, and this is not an error.

    - Configuration error. ClickHouse configuration file contains a wrong hostname.

Possible values:

- 1 — skipping enabled.

    If a shard is unavailable, ClickHouse returns a result based on partial data and does not report node availability issues.

- 0 — skipping disabled.

    If a shard is unavailable, ClickHouse throws an exception.
)", 0) \
    \
    M(UInt64, parallel_distributed_insert_select, 0, R"(
Enables parallel distributed `INSERT ... SELECT` query.

If we execute `INSERT INTO distributed_table_a SELECT ... FROM distributed_table_b` queries and both tables use the same cluster, and both tables are either [replicated](../../engines/table-engines/mergetree-family/replication.md) or non-replicated, then this query is processed locally on every shard.

Possible values:

- 0 — Disabled.
- 1 — `SELECT` will be executed on each shard from the underlying table of the distributed engine.
- 2 — `SELECT` and `INSERT` will be executed on each shard from/to the underlying table of the distributed engine.
)", 0) \
    M(UInt64, distributed_group_by_no_merge, 0, R"(
Do not merge aggregation states from different servers for distributed query processing, you can use this in case it is for certain that there are different keys on different shards

Possible values:

- `0` — Disabled (final query processing is done on the initiator node).
- `1` - Do not merge aggregation states from different servers for distributed query processing (query completely processed on the shard, initiator only proxy the data), can be used in case it is for certain that there are different keys on different shards.
- `2` - Same as `1` but applies `ORDER BY` and `LIMIT` (it is not possible when the query processed completely on the remote node, like for `distributed_group_by_no_merge=1`) on the initiator (can be used for queries with `ORDER BY` and/or `LIMIT`).

**Example**

```sql
SELECT *
FROM remote('127.0.0.{2,3}', system.one)
GROUP BY dummy
LIMIT 1
SETTINGS distributed_group_by_no_merge = 1
FORMAT PrettyCompactMonoBlock

┌─dummy─┐
│     0 │
│     0 │
└───────┘
```

```sql
SELECT *
FROM remote('127.0.0.{2,3}', system.one)
GROUP BY dummy
LIMIT 1
SETTINGS distributed_group_by_no_merge = 2
FORMAT PrettyCompactMonoBlock

┌─dummy─┐
│     0 │
└───────┘
```
)", 0) \
    M(UInt64, distributed_push_down_limit, 1, R"(
Enables or disables [LIMIT](#limit) applying on each shard separately.

This will allow to avoid:
- Sending extra rows over network;
- Processing rows behind the limit on the initiator.

Starting from 21.9 version you cannot get inaccurate results anymore, since `distributed_push_down_limit` changes query execution only if at least one of the conditions met:
- [distributed_group_by_no_merge](#distributed-group-by-no-merge) > 0.
- Query **does not have** `GROUP BY`/`DISTINCT`/`LIMIT BY`, but it has `ORDER BY`/`LIMIT`.
- Query **has** `GROUP BY`/`DISTINCT`/`LIMIT BY` with `ORDER BY`/`LIMIT` and:
    - [optimize_skip_unused_shards](#optimize-skip-unused-shards) is enabled.
    - [optimize_distributed_group_by_sharding_key](#optimize-distributed-group-by-sharding-key) is enabled.

Possible values:

- 0 — Disabled.
- 1 — Enabled.

See also:

- [distributed_group_by_no_merge](#distributed-group-by-no-merge)
- [optimize_skip_unused_shards](#optimize-skip-unused-shards)
- [optimize_distributed_group_by_sharding_key](#optimize-distributed-group-by-sharding-key)
)", 0) \
    M(Bool, optimize_distributed_group_by_sharding_key, true, R"(
Optimize `GROUP BY sharding_key` queries, by avoiding costly aggregation on the initiator server (which will reduce memory usage for the query on the initiator server).

The following types of queries are supported (and all combinations of them):

- `SELECT DISTINCT [..., ]sharding_key[, ...] FROM dist`
- `SELECT ... FROM dist GROUP BY sharding_key[, ...]`
- `SELECT ... FROM dist GROUP BY sharding_key[, ...] ORDER BY x`
- `SELECT ... FROM dist GROUP BY sharding_key[, ...] LIMIT 1`
- `SELECT ... FROM dist GROUP BY sharding_key[, ...] LIMIT 1 BY x`

The following types of queries are not supported (support for some of them may be added later):

- `SELECT ... GROUP BY sharding_key[, ...] WITH TOTALS`
- `SELECT ... GROUP BY sharding_key[, ...] WITH ROLLUP`
- `SELECT ... GROUP BY sharding_key[, ...] WITH CUBE`
- `SELECT ... GROUP BY sharding_key[, ...] SETTINGS extremes=1`

Possible values:

- 0 — Disabled.
- 1 — Enabled.

See also:

- [distributed_group_by_no_merge](#distributed-group-by-no-merge)
- [distributed_push_down_limit](#distributed-push-down-limit)
- [optimize_skip_unused_shards](#optimize-skip-unused-shards)

:::note
Right now it requires `optimize_skip_unused_shards` (the reason behind this is that one day it may be enabled by default, and it will work correctly only if data was inserted via Distributed table, i.e. data is distributed according to sharding_key).
:::
)", 0) \
    M(UInt64, optimize_skip_unused_shards_limit, 1000, R"(
Limit for number of sharding key values, turns off `optimize_skip_unused_shards` if the limit is reached.

Too many values may require significant amount for processing, while the benefit is doubtful, since if you have huge number of values in `IN (...)`, then most likely the query will be sent to all shards anyway.
)", 0) \
    M(Bool, optimize_skip_unused_shards, false, R"(
Enables or disables skipping of unused shards for [SELECT](../../sql-reference/statements/select/index.md) queries that have sharding key condition in `WHERE/PREWHERE` (assuming that the data is distributed by sharding key, otherwise a query yields incorrect result).

Possible values:

- 0 — Disabled.
- 1 — Enabled.
)", 0) \
    M(Bool, optimize_skip_unused_shards_rewrite_in, true, R"(
Rewrite IN in query for remote shards to exclude values that does not belong to the shard (requires optimize_skip_unused_shards).

Possible values:

- 0 — Disabled.
- 1 — Enabled.
)", 0) \
    M(Bool, allow_nondeterministic_optimize_skip_unused_shards, false, R"(
Allow nondeterministic (like `rand` or `dictGet`, since later has some caveats with updates) functions in sharding key.

Possible values:

- 0 — Disallowed.
- 1 — Allowed.
)", 0) \
    M(UInt64, force_optimize_skip_unused_shards, 0, R"(
Enables or disables query execution if [optimize_skip_unused_shards](#optimize-skip-unused-shards) is enabled and skipping of unused shards is not possible. If the skipping is not possible and the setting is enabled, an exception will be thrown.

Possible values:

- 0 — Disabled. ClickHouse does not throw an exception.
- 1 — Enabled. Query execution is disabled only if the table has a sharding key.
- 2 — Enabled. Query execution is disabled regardless of whether a sharding key is defined for the table.
)", 0) \
    M(UInt64, optimize_skip_unused_shards_nesting, 0, R"(
Controls [`optimize_skip_unused_shards`](#optimize-skip-unused-shards) (hence still requires [`optimize_skip_unused_shards`](#optimize-skip-unused-shards)) depends on the nesting level of the distributed query (case when you have `Distributed` table that look into another `Distributed` table).

Possible values:

- 0 — Disabled, `optimize_skip_unused_shards` works always.
- 1 — Enables `optimize_skip_unused_shards` only for the first level.
- 2 — Enables `optimize_skip_unused_shards` up to the second level.
)", 0) \
    M(UInt64, force_optimize_skip_unused_shards_nesting, 0, R"(
Controls [`force_optimize_skip_unused_shards`](#force-optimize-skip-unused-shards) (hence still requires [`force_optimize_skip_unused_shards`](#force-optimize-skip-unused-shards)) depends on the nesting level of the distributed query (case when you have `Distributed` table that look into another `Distributed` table).

Possible values:

- 0 - Disabled, `force_optimize_skip_unused_shards` works always.
- 1 — Enables `force_optimize_skip_unused_shards` only for the first level.
- 2 — Enables `force_optimize_skip_unused_shards` up to the second level.
)", 0) \
    \
    M(Bool, input_format_parallel_parsing, true, R"(
Enables or disables order-preserving parallel parsing of data formats. Supported only for [TSV](../../interfaces/formats.md/#tabseparated), [TSKV](../../interfaces/formats.md/#tskv), [CSV](../../interfaces/formats.md/#csv) and [JSONEachRow](../../interfaces/formats.md/#jsoneachrow) formats.

Possible values:

- 1 — Enabled.
- 0 — Disabled.
)", 0) \
    M(UInt64, min_chunk_bytes_for_parallel_parsing, (10 * 1024 * 1024), R"(
- Type: unsigned int
- Default value: 1 MiB

The minimum chunk size in bytes, which each thread will parse in parallel.
)", 0) \
    M(Bool, output_format_parallel_formatting, true, R"(
Enables or disables parallel formatting of data formats. Supported only for [TSV](../../interfaces/formats.md/#tabseparated), [TSKV](../../interfaces/formats.md/#tskv), [CSV](../../interfaces/formats.md/#csv) and [JSONEachRow](../../interfaces/formats.md/#jsoneachrow) formats.

Possible values:

- 1 — Enabled.
- 0 — Disabled.
)", 0) \
    M(UInt64, output_format_compression_level, 3, R"(
Default compression level if query output is compressed. The setting is applied when `SELECT` query has `INTO OUTFILE` or when writing to table functions `file`, `url`, `hdfs`, `s3`, or `azureBlobStorage`.

Possible values: from `1` to `22`
)", 0) \
    M(UInt64, output_format_compression_zstd_window_log, 0, R"(
Can be used when the output compression method is `zstd`. If greater than `0`, this setting explicitly sets compression window size (power of `2`) and enables a long-range mode for zstd compression. This can help to achieve a better compression ratio.

Possible values: non-negative numbers. Note that if the value is too small or too big, `zstdlib` will throw an exception. Typical values are from `20` (window size = `1MB`) to `30` (window size = `1GB`).
)", 0) \
    M(Bool, enable_parsing_to_custom_serialization, true, R"(
If true then data can be parsed directly to columns with custom serialization (e.g. Sparse) according to hints for serialization got from the table.
)", 0) \
    \
    M(UInt64, merge_tree_min_rows_for_concurrent_read, (20 * 8192), R"(
If the number of rows to be read from a file of a [MergeTree](../../engines/table-engines/mergetree-family/mergetree.md) table exceeds `merge_tree_min_rows_for_concurrent_read` then ClickHouse tries to perform a concurrent reading from this file on several threads.

Possible values:

- Positive integer.
)", 0) \
    M(UInt64, merge_tree_min_bytes_for_concurrent_read, (24 * 10 * 1024 * 1024), R"(
If the number of bytes to read from one file of a [MergeTree](../../engines/table-engines/mergetree-family/mergetree.md)-engine table exceeds `merge_tree_min_bytes_for_concurrent_read`, then ClickHouse tries to concurrently read from this file in several threads.

Possible value:

- Positive integer.
)", 0) \
    M(UInt64, merge_tree_min_rows_for_seek, 0, R"(
If the distance between two data blocks to be read in one file is less than `merge_tree_min_rows_for_seek` rows, then ClickHouse does not seek through the file but reads the data sequentially.

Possible values:

- Any positive integer.
)", 0) \
    M(UInt64, merge_tree_min_bytes_for_seek, 0, R"(
If the distance between two data blocks to be read in one file is less than `merge_tree_min_bytes_for_seek` bytes, then ClickHouse sequentially reads a range of file that contains both blocks, thus avoiding extra seek.

Possible values:

- Any positive integer.
)", 0) \
    M(UInt64, merge_tree_coarse_index_granularity, 8, R"(
When searching for data, ClickHouse checks the data marks in the index file. If ClickHouse finds that required keys are in some range, it divides this range into `merge_tree_coarse_index_granularity` subranges and searches the required keys there recursively.

Possible values:

- Any positive even integer.
)", 0) \
    M(UInt64, merge_tree_max_rows_to_use_cache, (128 * 8192), R"(
If ClickHouse should read more than `merge_tree_max_rows_to_use_cache` rows in one query, it does not use the cache of uncompressed blocks.

The cache of uncompressed blocks stores data extracted for queries. ClickHouse uses this cache to speed up responses to repeated small queries. This setting protects the cache from trashing by queries that read a large amount of data. The [uncompressed_cache_size](../../operations/server-configuration-parameters/settings.md/#server-settings-uncompressed_cache_size) server setting defines the size of the cache of uncompressed blocks.

Possible values:

- Any positive integer.
)", 0) \
    M(UInt64, merge_tree_max_bytes_to_use_cache, (192 * 10 * 1024 * 1024), R"(
If ClickHouse should read more than `merge_tree_max_bytes_to_use_cache` bytes in one query, it does not use the cache of uncompressed blocks.

The cache of uncompressed blocks stores data extracted for queries. ClickHouse uses this cache to speed up responses to repeated small queries. This setting protects the cache from trashing by queries that read a large amount of data. The [uncompressed_cache_size](../../operations/server-configuration-parameters/settings.md/#server-settings-uncompressed_cache_size) server setting defines the size of the cache of uncompressed blocks.

Possible values:

- Any positive integer.
)", 0) \
    M(Bool, do_not_merge_across_partitions_select_final, false, R"(
Merge parts only in one partition in select final
)", 0) \
    M(Bool, split_parts_ranges_into_intersecting_and_non_intersecting_final, true, R"(
Split parts ranges into intersecting and non intersecting during FINAL optimization
)", 0) \
    M(Bool, split_intersecting_parts_ranges_into_layers_final, true, R"(
Split intersecting parts ranges into layers during FINAL optimization
)", 0) \
    \
    M(UInt64, mysql_max_rows_to_insert, 65536, R"(
The maximum number of rows in MySQL batch insertion of the MySQL storage engine
)", 0) \
    M(Bool, mysql_map_string_to_text_in_show_columns, true, R"(
When enabled, [String](../../sql-reference/data-types/string.md) ClickHouse data type will be displayed as `TEXT` in [SHOW COLUMNS](../../sql-reference/statements/show.md#show_columns).

Has an effect only when the connection is made through the MySQL wire protocol.

- 0 - Use `BLOB`.
- 1 - Use `TEXT`.
)", 0) \
    M(Bool, mysql_map_fixed_string_to_text_in_show_columns, true, R"(
When enabled, [FixedString](../../sql-reference/data-types/fixedstring.md) ClickHouse data type will be displayed as `TEXT` in [SHOW COLUMNS](../../sql-reference/statements/show.md#show_columns).

Has an effect only when the connection is made through the MySQL wire protocol.

- 0 - Use `BLOB`.
- 1 - Use `TEXT`.
)", 0) \
    \
    M(UInt64, optimize_min_equality_disjunction_chain_length, 3, R"(
The minimum length of the expression `expr = x1 OR ... expr = xN` for optimization
)", 0) \
    M(UInt64, optimize_min_inequality_conjunction_chain_length, 3, R"(
The minimum length of the expression `expr <> x1 AND ... expr <> xN` for optimization
)", 0) \
    \
    M(UInt64, min_bytes_to_use_direct_io, 0, R"(
The minimum data volume required for using direct I/O access to the storage disk.

ClickHouse uses this setting when reading data from tables. If the total storage volume of all the data to be read exceeds `min_bytes_to_use_direct_io` bytes, then ClickHouse reads the data from the storage disk with the `O_DIRECT` option.

Possible values:

- 0 — Direct I/O is disabled.
- Positive integer.
)", 0) \
    M(UInt64, min_bytes_to_use_mmap_io, 0, R"(
This is an experimental setting. Sets the minimum amount of memory for reading large files without copying data from the kernel to userspace. Recommended threshold is about 64 MB, because [mmap/munmap](https://en.wikipedia.org/wiki/Mmap) is slow. It makes sense only for large files and helps only if data reside in the page cache.

Possible values:

- Positive integer.
- 0 — Big files read with only copying data from kernel to userspace.
)", 0) \
    M(Bool, checksum_on_read, true, R"(
Validate checksums on reading. It is enabled by default and should be always enabled in production. Please do not expect any benefits in disabling this setting. It may only be used for experiments and benchmarks. The setting is only applicable for tables of MergeTree family. Checksums are always validated for other table engines and when receiving data over the network.
)", 0) \
    \
    M(Bool, force_index_by_date, false, R"(
Disables query execution if the index can’t be used by date.

Works with tables in the MergeTree family.

If `force_index_by_date=1`, ClickHouse checks whether the query has a date key condition that can be used for restricting data ranges. If there is no suitable condition, it throws an exception. However, it does not check whether the condition reduces the amount of data to read. For example, the condition `Date != ' 2000-01-01 '` is acceptable even when it matches all the data in the table (i.e., running the query requires a full scan). For more information about ranges of data in MergeTree tables, see [MergeTree](../../engines/table-engines/mergetree-family/mergetree.md).
)", 0) \
    M(Bool, force_primary_key, false, R"(
Disables query execution if indexing by the primary key is not possible.

Works with tables in the MergeTree family.

If `force_primary_key=1`, ClickHouse checks to see if the query has a primary key condition that can be used for restricting data ranges. If there is no suitable condition, it throws an exception. However, it does not check whether the condition reduces the amount of data to read. For more information about data ranges in MergeTree tables, see [MergeTree](../../engines/table-engines/mergetree-family/mergetree.md).
)", 0) \
    M(Bool, use_skip_indexes, true, R"(
Use data skipping indexes during query execution.

Possible values:

- 0 — Disabled.
- 1 — Enabled.
)", 0) \
    M(Bool, use_skip_indexes_if_final, false, R"(
Controls whether skipping indexes are used when executing a query with the FINAL modifier.

By default, this setting is disabled because skip indexes may exclude rows (granules) containing the latest data, which could lead to incorrect results. When enabled, skipping indexes are applied even with the FINAL modifier, potentially improving performance but with the risk of missing recent updates.

Possible values:

- 0 — Disabled.
- 1 — Enabled.
)", 0) \
    M(Bool, materialize_skip_indexes_on_insert, true, R"(
If true skip indexes are calculated on inserts, otherwise skip indexes will be calculated only during merges
)", 0) \
    M(Bool, materialize_statistics_on_insert, true, R"(
If true statistics are calculated on inserts, otherwise statistics will be calculated only during merges
)", 0) \
    M(String, ignore_data_skipping_indices, "", R"(
Ignores the skipping indexes specified if used by the query.

Consider the following example:

```sql
CREATE TABLE data
(
    key Int,
    x Int,
    y Int,
    INDEX x_idx x TYPE minmax GRANULARITY 1,
    INDEX y_idx y TYPE minmax GRANULARITY 1,
    INDEX xy_idx (x,y) TYPE minmax GRANULARITY 1
)
Engine=MergeTree()
ORDER BY key;

INSERT INTO data VALUES (1, 2, 3);

SELECT * FROM data;
SELECT * FROM data SETTINGS ignore_data_skipping_indices=''; -- query will produce CANNOT_PARSE_TEXT error.
SELECT * FROM data SETTINGS ignore_data_skipping_indices='x_idx'; -- Ok.
SELECT * FROM data SETTINGS ignore_data_skipping_indices='na_idx'; -- Ok.

SELECT * FROM data WHERE x = 1 AND y = 1 SETTINGS ignore_data_skipping_indices='xy_idx',force_data_skipping_indices='xy_idx' ; -- query will produce INDEX_NOT_USED error, since xy_idx is explicitly ignored.
SELECT * FROM data WHERE x = 1 AND y = 2 SETTINGS ignore_data_skipping_indices='xy_idx';
```

The query without ignoring any indexes:
```sql
EXPLAIN indexes = 1 SELECT * FROM data WHERE x = 1 AND y = 2;

Expression ((Projection + Before ORDER BY))
  Filter (WHERE)
    ReadFromMergeTree (default.data)
    Indexes:
      PrimaryKey
        Condition: true
        Parts: 1/1
        Granules: 1/1
      Skip
        Name: x_idx
        Description: minmax GRANULARITY 1
        Parts: 0/1
        Granules: 0/1
      Skip
        Name: y_idx
        Description: minmax GRANULARITY 1
        Parts: 0/0
        Granules: 0/0
      Skip
        Name: xy_idx
        Description: minmax GRANULARITY 1
        Parts: 0/0
        Granules: 0/0
```

Ignoring the `xy_idx` index:
```sql
EXPLAIN indexes = 1 SELECT * FROM data WHERE x = 1 AND y = 2 SETTINGS ignore_data_skipping_indices='xy_idx';

Expression ((Projection + Before ORDER BY))
  Filter (WHERE)
    ReadFromMergeTree (default.data)
    Indexes:
      PrimaryKey
        Condition: true
        Parts: 1/1
        Granules: 1/1
      Skip
        Name: x_idx
        Description: minmax GRANULARITY 1
        Parts: 0/1
        Granules: 0/1
      Skip
        Name: y_idx
        Description: minmax GRANULARITY 1
        Parts: 0/0
        Granules: 0/0
```

Works with tables in the MergeTree family.
)", 0) \
    \
    M(String, force_data_skipping_indices, "", R"(
Disables query execution if passed data skipping indices wasn't used.

Consider the following example:

```sql
CREATE TABLE data
(
    key Int,
    d1 Int,
    d1_null Nullable(Int),
    INDEX d1_idx d1 TYPE minmax GRANULARITY 1,
    INDEX d1_null_idx assumeNotNull(d1_null) TYPE minmax GRANULARITY 1
)
Engine=MergeTree()
ORDER BY key;

SELECT * FROM data_01515;
SELECT * FROM data_01515 SETTINGS force_data_skipping_indices=''; -- query will produce CANNOT_PARSE_TEXT error.
SELECT * FROM data_01515 SETTINGS force_data_skipping_indices='d1_idx'; -- query will produce INDEX_NOT_USED error.
SELECT * FROM data_01515 WHERE d1 = 0 SETTINGS force_data_skipping_indices='d1_idx'; -- Ok.
SELECT * FROM data_01515 WHERE d1 = 0 SETTINGS force_data_skipping_indices='`d1_idx`'; -- Ok (example of full featured parser).
SELECT * FROM data_01515 WHERE d1 = 0 SETTINGS force_data_skipping_indices='`d1_idx`, d1_null_idx'; -- query will produce INDEX_NOT_USED error, since d1_null_idx is not used.
SELECT * FROM data_01515 WHERE d1 = 0 AND assumeNotNull(d1_null) = 0 SETTINGS force_data_skipping_indices='`d1_idx`, d1_null_idx'; -- Ok.
```
)", 0) \
    \
    M(Float, max_streams_to_max_threads_ratio, 1, R"(
Allows you to use more sources than the number of threads - to more evenly distribute work across threads. It is assumed that this is a temporary solution since it will be possible in the future to make the number of sources equal to the number of threads, but for each source to dynamically select available work for itself.
)", 0) \
    M(Float, max_streams_multiplier_for_merge_tables, 5, R"(
Ask more streams when reading from Merge table. Streams will be spread across tables that Merge table will use. This allows more even distribution of work across threads and is especially helpful when merged tables differ in size.
)", 0) \
    \
    M(String, network_compression_method, "LZ4", R"(
Sets the method of data compression that is used for communication between servers and between server and [clickhouse-client](../../interfaces/cli.md).

Possible values:

- `LZ4` — sets LZ4 compression method.
- `ZSTD` — sets ZSTD compression method.

**See Also**

- [network_zstd_compression_level](#network_zstd_compression_level)
)", 0) \
    \
    M(Int64, network_zstd_compression_level, 1, R"(
Adjusts the level of ZSTD compression. Used only when [network_compression_method](#network_compression_method) is set to `ZSTD`.

Possible values:

- Positive integer from 1 to 15.
)", 0) \
    \
    M(Int64, zstd_window_log_max, 0, R"(
Allows you to select the max window log of ZSTD (it will not be used for MergeTree family)
)", 0) \
    \
    M(UInt64, priority, 0, R"(
Priority of the query. 1 - the highest, higher value - lower priority; 0 - do not use priorities.
)", 0) \
    M(Int64, os_thread_priority, 0, R"(
Sets the priority ([nice](https://en.wikipedia.org/wiki/Nice_(Unix))) for threads that execute queries. The OS scheduler considers this priority when choosing the next thread to run on each available CPU core.

:::note
To use this setting, you need to set the `CAP_SYS_NICE` capability. The `clickhouse-server` package sets it up during installation. Some virtual environments do not allow you to set the `CAP_SYS_NICE` capability. In this case, `clickhouse-server` shows a message about it at the start.
:::

Possible values:

- You can set values in the range `[-20, 19]`.

Lower values mean higher priority. Threads with low `nice` priority values are executed more frequently than threads with high values. High values are preferable for long-running non-interactive queries because it allows them to quickly give up resources in favour of short interactive queries when they arrive.
)", 0) \
    \
    M(Bool, log_queries, true, R"(
Setting up query logging.

Queries sent to ClickHouse with this setup are logged according to the rules in the [query_log](../../operations/server-configuration-parameters/settings.md/#query-log) server configuration parameter.

Example:

``` text
log_queries=1
```
)", 0) \
    M(Bool, log_formatted_queries, false, R"(
Allows to log formatted queries to the [system.query_log](../../operations/system-tables/query_log.md) system table (populates `formatted_query` column in the [system.query_log](../../operations/system-tables/query_log.md)).

Possible values:

- 0 — Formatted queries are not logged in the system table.
- 1 — Formatted queries are logged in the system table.
)", 0) \
    M(LogQueriesType, log_queries_min_type, QueryLogElementType::QUERY_START, R"(
`query_log` minimal type to log.

Possible values:
- `QUERY_START` (`=1`)
- `QUERY_FINISH` (`=2`)
- `EXCEPTION_BEFORE_START` (`=3`)
- `EXCEPTION_WHILE_PROCESSING` (`=4`)

Can be used to limit which entities will go to `query_log`, say you are interested only in errors, then you can use `EXCEPTION_WHILE_PROCESSING`:

``` text
log_queries_min_type='EXCEPTION_WHILE_PROCESSING'
```
)", 0) \
    M(Milliseconds, log_queries_min_query_duration_ms, 0, R"(
If enabled (non-zero), queries faster than the value of this setting will not be logged (you can think about this as a `long_query_time` for [MySQL Slow Query Log](https://dev.mysql.com/doc/refman/5.7/en/slow-query-log.html)), and this basically means that you will not find them in the following tables:

- `system.query_log`
- `system.query_thread_log`

Only the queries with the following type will get to the log:

- `QUERY_FINISH`
- `EXCEPTION_WHILE_PROCESSING`

- Type: milliseconds
- Default value: 0 (any query)
)", 0) \
    M(UInt64, log_queries_cut_to_length, 100000, R"(
If query length is greater than a specified threshold (in bytes), then cut query when writing to query log. Also limit the length of printed query in ordinary text log.
)", 0) \
    M(Float, log_queries_probability, 1., R"(
Allows a user to write to [query_log](../../operations/system-tables/query_log.md), [query_thread_log](../../operations/system-tables/query_thread_log.md), and [query_views_log](../../operations/system-tables/query_views_log.md) system tables only a sample of queries selected randomly with the specified probability. It helps to reduce the load with a large volume of queries in a second.

Possible values:

- 0 — Queries are not logged in the system tables.
- Positive floating-point number in the range [0..1]. For example, if the setting value is `0.5`, about half of the queries are logged in the system tables.
- 1 — All queries are logged in the system tables.
)", 0) \
    \
    M(Bool, log_processors_profiles, true, R"(
Write time that processor spent during execution/waiting for data to `system.processors_profile_log` table.

See also:

- [`system.processors_profile_log`](../../operations/system-tables/processors_profile_log.md)
- [`EXPLAIN PIPELINE`](../../sql-reference/statements/explain.md#explain-pipeline)
)", 0) \
    M(DistributedProductMode, distributed_product_mode, DistributedProductMode::DENY, R"(
Changes the behaviour of [distributed subqueries](../../sql-reference/operators/in.md).

ClickHouse applies this setting when the query contains the product of distributed tables, i.e. when the query for a distributed table contains a non-GLOBAL subquery for the distributed table.

Restrictions:

- Only applied for IN and JOIN subqueries.
- Only if the FROM section uses a distributed table containing more than one shard.
- If the subquery concerns a distributed table containing more than one shard.
- Not used for a table-valued [remote](../../sql-reference/table-functions/remote.md) function.

Possible values:

- `deny` — Default value. Prohibits using these types of subqueries (returns the “Double-distributed in/JOIN subqueries is denied” exception).
- `local` — Replaces the database and table in the subquery with local ones for the destination server (shard), leaving the normal `IN`/`JOIN.`
- `global` — Replaces the `IN`/`JOIN` query with `GLOBAL IN`/`GLOBAL JOIN.`
- `allow` — Allows the use of these types of subqueries.
)", IMPORTANT) \
    \
    M(UInt64, max_concurrent_queries_for_all_users, 0, R"(
Throw exception if the value of this setting is less or equal than the current number of simultaneously processed queries.

Example: `max_concurrent_queries_for_all_users` can be set to 99 for all users and database administrator can set it to 100 for itself to run queries for investigation even when the server is overloaded.

Modifying the setting for one query or user does not affect other queries.

Possible values:

- Positive integer.
- 0 — No limit.

**Example**

``` xml
<max_concurrent_queries_for_all_users>99</max_concurrent_queries_for_all_users>
```

**See Also**

- [max_concurrent_queries](/docs/en/operations/server-configuration-parameters/settings.md/#max_concurrent_queries)
)", 0) \
    M(UInt64, max_concurrent_queries_for_user, 0, R"(
The maximum number of simultaneously processed queries per user.

Possible values:

- Positive integer.
- 0 — No limit.

**Example**

``` xml
<max_concurrent_queries_for_user>5</max_concurrent_queries_for_user>
```
)", 0) \
    \
    M(Bool, insert_deduplicate, true, R"(
Enables or disables block deduplication of `INSERT` (for Replicated\* tables).

Possible values:

- 0 — Disabled.
- 1 — Enabled.

By default, blocks inserted into replicated tables by the `INSERT` statement are deduplicated (see [Data Replication](../../engines/table-engines/mergetree-family/replication.md)).
For the replicated tables by default the only 100 of the most recent blocks for each partition are deduplicated (see [replicated_deduplication_window](merge-tree-settings.md/#replicated-deduplication-window), [replicated_deduplication_window_seconds](merge-tree-settings.md/#replicated-deduplication-window-seconds)).
For not replicated tables see [non_replicated_deduplication_window](merge-tree-settings.md/#non-replicated-deduplication-window).
)", 0) \
    M(Bool, async_insert_deduplicate, false, R"(
For async INSERT queries in the replicated table, specifies that deduplication of inserting blocks should be performed
)", 0) \
    \
    M(UInt64Auto, insert_quorum, 0, R"(
:::note
This setting is not applicable to SharedMergeTree, see [SharedMergeTree consistency](/docs/en/cloud/reference/shared-merge-tree/#consistency) for more information.
:::

Enables the quorum writes.

- If `insert_quorum < 2`, the quorum writes are disabled.
- If `insert_quorum >= 2`, the quorum writes are enabled.
- If `insert_quorum = 'auto'`, use majority number (`number_of_replicas / 2 + 1`) as quorum number.

Quorum writes

`INSERT` succeeds only when ClickHouse manages to correctly write data to the `insert_quorum` of replicas during the `insert_quorum_timeout`. If for any reason the number of replicas with successful writes does not reach the `insert_quorum`, the write is considered failed and ClickHouse will delete the inserted block from all the replicas where data has already been written.

When `insert_quorum_parallel` is disabled, all replicas in the quorum are consistent, i.e. they contain data from all previous `INSERT` queries (the `INSERT` sequence is linearized). When reading data written using `insert_quorum` and `insert_quorum_parallel` is disabled, you can turn on sequential consistency for `SELECT` queries using [select_sequential_consistency](#select_sequential_consistency).

ClickHouse generates an exception:

- If the number of available replicas at the time of the query is less than the `insert_quorum`.
- When `insert_quorum_parallel` is disabled and an attempt to write data is made when the previous block has not yet been inserted in `insert_quorum` of replicas. This situation may occur if the user tries to perform another `INSERT` query to the same table before the previous one with `insert_quorum` is completed.

See also:

- [insert_quorum_timeout](#insert_quorum_timeout)
- [insert_quorum_parallel](#insert_quorum_parallel)
- [select_sequential_consistency](#select_sequential_consistency)
)", 0) \
    M(Milliseconds, insert_quorum_timeout, 600000, R"(
Write to a quorum timeout in milliseconds. If the timeout has passed and no write has taken place yet, ClickHouse will generate an exception and the client must repeat the query to write the same block to the same or any other replica.

See also:

- [insert_quorum](#insert_quorum)
- [insert_quorum_parallel](#insert_quorum_parallel)
- [select_sequential_consistency](#select_sequential_consistency)
)", 0) \
    M(Bool, insert_quorum_parallel, true, R"(
:::note
This setting is not applicable to SharedMergeTree, see [SharedMergeTree consistency](/docs/en/cloud/reference/shared-merge-tree/#consistency) for more information.
:::

Enables or disables parallelism for quorum `INSERT` queries. If enabled, additional `INSERT` queries can be sent while previous queries have not yet finished. If disabled, additional writes to the same table will be rejected.

Possible values:

- 0 — Disabled.
- 1 — Enabled.

See also:

- [insert_quorum](#insert_quorum)
- [insert_quorum_timeout](#insert_quorum_timeout)
- [select_sequential_consistency](#select_sequential_consistency)
)", 0) \
    M(UInt64, select_sequential_consistency, 0, R"(
:::note
This setting differ in behavior between SharedMergeTree and ReplicatedMergeTree, see [SharedMergeTree consistency](/docs/en/cloud/reference/shared-merge-tree/#consistency) for more information about the behavior of `select_sequential_consistency` in SharedMergeTree.
:::

Enables or disables sequential consistency for `SELECT` queries. Requires `insert_quorum_parallel` to be disabled (enabled by default).

Possible values:

- 0 — Disabled.
- 1 — Enabled.

Usage

When sequential consistency is enabled, ClickHouse allows the client to execute the `SELECT` query only for those replicas that contain data from all previous `INSERT` queries executed with `insert_quorum`. If the client refers to a partial replica, ClickHouse will generate an exception. The SELECT query will not include data that has not yet been written to the quorum of replicas.

When `insert_quorum_parallel` is enabled (the default), then `select_sequential_consistency` does not work. This is because parallel `INSERT` queries can be written to different sets of quorum replicas so there is no guarantee a single replica will have received all writes.

See also:

- [insert_quorum](#insert_quorum)
- [insert_quorum_timeout](#insert_quorum_timeout)
- [insert_quorum_parallel](#insert_quorum_parallel)
)", 0) \
    M(UInt64, table_function_remote_max_addresses, 1000, R"(
Sets the maximum number of addresses generated from patterns for the [remote](../../sql-reference/table-functions/remote.md) function.

Possible values:

- Positive integer.
)", 0) \
    M(Milliseconds, read_backoff_min_latency_ms, 1000, R"(
Setting to reduce the number of threads in case of slow reads. Pay attention only to reads that took at least that much time.
)", 0) \
    M(UInt64, read_backoff_max_throughput, 1048576, R"(
Settings to reduce the number of threads in case of slow reads. Count events when the read bandwidth is less than that many bytes per second.
)", 0) \
    M(Milliseconds, read_backoff_min_interval_between_events_ms, 1000, R"(
Settings to reduce the number of threads in case of slow reads. Do not pay attention to the event, if the previous one has passed less than a certain amount of time.
)", 0) \
    M(UInt64, read_backoff_min_events, 2, R"(
Settings to reduce the number of threads in case of slow reads. The number of events after which the number of threads will be reduced.
)", 0) \
    \
    M(UInt64, read_backoff_min_concurrency, 1, R"(
Settings to try keeping the minimal number of threads in case of slow reads.
)", 0) \
    \
    M(Float, memory_tracker_fault_probability, 0., R"(
For testing of `exception safety` - throw an exception every time you allocate memory with the specified probability.
)", 0) \
    M(Float, merge_tree_read_split_ranges_into_intersecting_and_non_intersecting_injection_probability, 0.0, R"(
For testing of `PartsSplitter` - split read ranges into intersecting and non intersecting every time you read from MergeTree with the specified probability.
)", 0) \
    \
    M(Bool, enable_http_compression, false, R"(
Enables or disables data compression in the response to an HTTP request.

For more information, read the [HTTP interface description](../../interfaces/http.md).

Possible values:

- 0 — Disabled.
- 1 — Enabled.
)", 0) \
    M(Int64, http_zlib_compression_level, 3, R"(
Sets the level of data compression in the response to an HTTP request if [enable_http_compression = 1](#enable_http_compression).

Possible values: Numbers from 1 to 9.
)", 0) \
    \
    M(Bool, http_native_compression_disable_checksumming_on_decompress, false, R"(
Enables or disables checksum verification when decompressing the HTTP POST data from the client. Used only for ClickHouse native compression format (not used with `gzip` or `deflate`).

For more information, read the [HTTP interface description](../../interfaces/http.md).

Possible values:

- 0 — Disabled.
- 1 — Enabled.
)", 0) \
    \
    M(String, count_distinct_implementation, "uniqExact", R"(
Specifies which of the `uniq*` functions should be used to perform the [COUNT(DISTINCT ...)](../../sql-reference/aggregate-functions/reference/count.md/#agg_function-count) construction.

Possible values:

- [uniq](../../sql-reference/aggregate-functions/reference/uniq.md/#agg_function-uniq)
- [uniqCombined](../../sql-reference/aggregate-functions/reference/uniqcombined.md/#agg_function-uniqcombined)
- [uniqCombined64](../../sql-reference/aggregate-functions/reference/uniqcombined64.md/#agg_function-uniqcombined64)
- [uniqHLL12](../../sql-reference/aggregate-functions/reference/uniqhll12.md/#agg_function-uniqhll12)
- [uniqExact](../../sql-reference/aggregate-functions/reference/uniqexact.md/#agg_function-uniqexact)
)", 0) \
    \
    M(Bool, add_http_cors_header, false, R"(
Write add http CORS header.
)", 0) \
    \
    M(UInt64, max_http_get_redirects, 0, R"(
Max number of HTTP GET redirects hops allowed. Ensures additional security measures are in place to prevent a malicious server from redirecting your requests to unexpected services.\n\nIt is the case when an external server redirects to another address, but that address appears to be internal to the company's infrastructure, and by sending an HTTP request to an internal server, you could request an internal API from the internal network, bypassing the auth, or even query other services, such as Redis or Memcached. When you don't have an internal infrastructure (including something running on your localhost), or you trust the server, it is safe to allow redirects. Although keep in mind, that if the URL uses HTTP instead of HTTPS, and you will have to trust not only the remote server but also your ISP and every network in the middle.
)", 0) \
    \
    M(Bool, use_client_time_zone, false, R"(
Use client timezone for interpreting DateTime string values, instead of adopting server timezone.
)", 0) \
    \
    M(Bool, send_progress_in_http_headers, false, R"(
Enables or disables `X-ClickHouse-Progress` HTTP response headers in `clickhouse-server` responses.

For more information, read the [HTTP interface description](../../interfaces/http.md).

Possible values:

- 0 — Disabled.
- 1 — Enabled.
)", 0) \
    \
    M(UInt64, http_headers_progress_interval_ms, 100, R"(
Do not send HTTP headers X-ClickHouse-Progress more frequently than at each specified interval.
)", 0) \
    M(Bool, http_wait_end_of_query, false, R"(
Enable HTTP response buffering on the server-side.
)", 0) \
    M(Bool, http_write_exception_in_output_format, true, R"(
Write exception in output format to produce valid output. Works with JSON and XML formats.
)", 0) \
    M(UInt64, http_response_buffer_size, 0, R"(
The number of bytes to buffer in the server memory before sending a HTTP response to the client or flushing to disk (when http_wait_end_of_query is enabled).
)", 0) \
    \
    M(Bool, fsync_metadata, true, R"(
Enables or disables [fsync](http://pubs.opengroup.org/onlinepubs/9699919799/functions/fsync.html) when writing `.sql` files. Enabled by default.

It makes sense to disable it if the server has millions of tiny tables that are constantly being created and destroyed.
)", 0)    \
    \
    M(Bool, join_use_nulls, false, R"(
Sets the type of [JOIN](../../sql-reference/statements/select/join.md) behaviour. When merging tables, empty cells may appear. ClickHouse fills them differently based on this setting.

Possible values:

- 0 — The empty cells are filled with the default value of the corresponding field type.
- 1 — `JOIN` behaves the same way as in standard SQL. The type of the corresponding field is converted to [Nullable](../../sql-reference/data-types/nullable.md/#data_type-nullable), and empty cells are filled with [NULL](../../sql-reference/syntax.md).
)", IMPORTANT) \
    \
    M(UInt64, join_output_by_rowlist_perkey_rows_threshold, 5, R"(
The lower limit of per-key average rows in the right table to determine whether to output by row list in hash join.
)", 0) \
    M(JoinStrictness, join_default_strictness, JoinStrictness::All, R"(
Sets default strictness for [JOIN clauses](../../sql-reference/statements/select/join.md/#select-join).

Possible values:

- `ALL` — If the right table has several matching rows, ClickHouse creates a [Cartesian product](https://en.wikipedia.org/wiki/Cartesian_product) from matching rows. This is the normal `JOIN` behaviour from standard SQL.
- `ANY` — If the right table has several matching rows, only the first one found is joined. If the right table has only one matching row, the results of `ANY` and `ALL` are the same.
- `ASOF` — For joining sequences with an uncertain match.
- `Empty string` — If `ALL` or `ANY` is not specified in the query, ClickHouse throws an exception.
)", 0) \
    M(Bool, any_join_distinct_right_table_keys, false, R"(
Enables legacy ClickHouse server behaviour in `ANY INNER|LEFT JOIN` operations.

:::note
Use this setting only for backward compatibility if your use cases depend on legacy `JOIN` behaviour.
:::

When the legacy behaviour is enabled:

- Results of `t1 ANY LEFT JOIN t2` and `t2 ANY RIGHT JOIN t1` operations are not equal because ClickHouse uses the logic with many-to-one left-to-right table keys mapping.
- Results of `ANY INNER JOIN` operations contain all rows from the left table like the `SEMI LEFT JOIN` operations do.

When the legacy behaviour is disabled:

- Results of `t1 ANY LEFT JOIN t2` and `t2 ANY RIGHT JOIN t1` operations are equal because ClickHouse uses the logic which provides one-to-many keys mapping in `ANY RIGHT JOIN` operations.
- Results of `ANY INNER JOIN` operations contain one row per key from both the left and right tables.

Possible values:

- 0 — Legacy behaviour is disabled.
- 1 — Legacy behaviour is enabled.

See also:

- [JOIN strictness](../../sql-reference/statements/select/join.md/#join-settings)
)", IMPORTANT) \
    M(Bool, single_join_prefer_left_table, true, R"(
For single JOIN in case of identifier ambiguity prefer left table
)", IMPORTANT) \
    \
    M(UInt64, preferred_block_size_bytes, 1000000, R"(
This setting adjusts the data block size for query processing and represents additional fine-tuning to the more rough 'max_block_size' setting. If the columns are large and with 'max_block_size' rows the block size is likely to be larger than the specified amount of bytes, its size will be lowered for better CPU cache locality.
)", 0) \
    \
    M(UInt64, max_replica_delay_for_distributed_queries, 300, R"(
Disables lagging replicas for distributed queries. See [Replication](../../engines/table-engines/mergetree-family/replication.md).

Sets the time in seconds. If a replica's lag is greater than or equal to the set value, this replica is not used.

Possible values:

- Positive integer.
- 0 — Replica lags are not checked.

To prevent the use of any replica with a non-zero lag, set this parameter to 1.

Used when performing `SELECT` from a distributed table that points to replicated tables.
)", 0) \
    M(Bool, fallback_to_stale_replicas_for_distributed_queries, true, R"(
Forces a query to an out-of-date replica if updated data is not available. See [Replication](../../engines/table-engines/mergetree-family/replication.md).

ClickHouse selects the most relevant from the outdated replicas of the table.

Used when performing `SELECT` from a distributed table that points to replicated tables.

By default, 1 (enabled).
)", 0) \
    M(UInt64, preferred_max_column_in_block_size_bytes, 0, R"(
Limit on max column size in block while reading. Helps to decrease cache misses count. Should be close to L2 cache size.
)", 0) \
    \
    M(UInt64, parts_to_delay_insert, 0, R"(
If the destination table contains at least that many active parts in a single partition, artificially slow down insert into table.
)", 0) \
    M(UInt64, parts_to_throw_insert, 0, R"(
If more than this number active parts in a single partition of the destination table, throw 'Too many parts ...' exception.
)", 0) \
    M(UInt64, number_of_mutations_to_delay, 0, R"(
If the mutated table contains at least that many unfinished mutations, artificially slow down mutations of table. 0 - disabled
)", 0) \
    M(UInt64, number_of_mutations_to_throw, 0, R"(
If the mutated table contains at least that many unfinished mutations, throw 'Too many mutations ...' exception. 0 - disabled
)", 0) \
    M(Int64, distributed_ddl_task_timeout, 180, R"(
Sets timeout for DDL query responses from all hosts in cluster. If a DDL request has not been performed on all hosts, a response will contain a timeout error and a request will be executed in an async mode. Negative value means infinite.

Possible values:

- Positive integer.
- 0 — Async mode.
- Negative integer — infinite timeout.
)", 0) \
    M(Milliseconds, stream_flush_interval_ms, 7500, R"(
Works for tables with streaming in the case of a timeout, or when a thread generates [max_insert_block_size](#max_insert_block_size) rows.

The default value is 7500.

The smaller the value, the more often data is flushed into the table. Setting the value too low leads to poor performance.
)", 0) \
    M(Milliseconds, stream_poll_timeout_ms, 500, R"(
Timeout for polling data from/to streaming storages.
)", 0) \
    M(UInt64, min_free_disk_bytes_to_perform_insert, 0, R"(
Minimum free disk space bytes to perform an insert.
)", 0) \
    M(Float, min_free_disk_ratio_to_perform_insert, 0.0, R"(
Minimum free disk space ratio to perform an insert.
)", 0) \
    \
    M(Bool, final, false, R"(
Automatically applies [FINAL](../../sql-reference/statements/select/from.md#final-modifier) modifier to all tables in a query, to tables where [FINAL](../../sql-reference/statements/select/from.md#final-modifier) is applicable, including joined tables and tables in sub-queries, and
distributed tables.

Possible values:

- 0 - disabled
- 1 - enabled

Example:

```sql
CREATE TABLE test
(
    key Int64,
    some String
)
ENGINE = ReplacingMergeTree
ORDER BY key;

INSERT INTO test FORMAT Values (1, 'first');
INSERT INTO test FORMAT Values (1, 'second');

SELECT * FROM test;
┌─key─┬─some───┐
│   1 │ second │
└─────┴────────┘
┌─key─┬─some──┐
│   1 │ first │
└─────┴───────┘

SELECT * FROM test SETTINGS final = 1;
┌─key─┬─some───┐
│   1 │ second │
└─────┴────────┘

SET final = 1;
SELECT * FROM test;
┌─key─┬─some───┐
│   1 │ second │
└─────┴────────┘
```
)", 0) \
    \
    M(Bool, partial_result_on_first_cancel, false, R"(
Allows query to return a partial result after cancel.
)", 0) \
    \
    M(Bool, ignore_on_cluster_for_replicated_udf_queries, false, R"(
Ignore ON CLUSTER clause for replicated UDF management queries.
)", 0) \
    M(Bool, ignore_on_cluster_for_replicated_access_entities_queries, false, R"(
Ignore ON CLUSTER clause for replicated access entities management queries.
)", 0) \
    M(Bool, ignore_on_cluster_for_replicated_named_collections_queries, false, R"(
Ignore ON CLUSTER clause for replicated named collections management queries.
)", 0) \
    /** Settings for testing hedged requests */ \
    M(Milliseconds, sleep_in_send_tables_status_ms, 0, R"(
Time to sleep in sending tables status response in TCPHandler
)", 0) \
    M(Milliseconds, sleep_in_send_data_ms, 0, R"(
Time to sleep in sending data in TCPHandler
)", 0) \
    M(Milliseconds, sleep_after_receiving_query_ms, 0, R"(
Time to sleep after receiving query in TCPHandler
)", 0) \
    M(UInt64, unknown_packet_in_send_data, 0, R"(
Send unknown packet instead of data Nth data packet
)", 0) \
    \
    M(Bool, insert_allow_materialized_columns, false, R"(
If setting is enabled, Allow materialized columns in INSERT.
)", 0) \
    M(Seconds, http_connection_timeout, DEFAULT_HTTP_READ_BUFFER_CONNECTION_TIMEOUT, R"(
HTTP connection timeout (in seconds).

Possible values:

- Any positive integer.
- 0 - Disabled (infinite timeout).
)", 0) \
    M(Seconds, http_send_timeout, DEFAULT_HTTP_READ_BUFFER_TIMEOUT, R"(
HTTP send timeout (in seconds).

Possible values:

- Any positive integer.
- 0 - Disabled (infinite timeout).

:::note
It's applicable only to the default profile. A server reboot is required for the changes to take effect.
:::
)", 0) \
    M(Seconds, http_receive_timeout, DEFAULT_HTTP_READ_BUFFER_TIMEOUT, R"(
HTTP receive timeout (in seconds).

Possible values:

- Any positive integer.
- 0 - Disabled (infinite timeout).
)", 0) \
    M(UInt64, http_max_uri_size, 1048576, R"(
Sets the maximum URI length of an HTTP request.

Possible values:

- Positive integer.
)", 0) \
    M(UInt64, http_max_fields, 1000000, R"(
Maximum number of fields in HTTP header
)", 0) \
    M(UInt64, http_max_field_name_size, 128 * 1024, R"(
Maximum length of field name in HTTP header
)", 0) \
    M(UInt64, http_max_field_value_size, 128 * 1024, R"(
Maximum length of field value in HTTP header
)", 0) \
    M(Bool, http_skip_not_found_url_for_globs, true, R"(
Skip URLs for globs with HTTP_NOT_FOUND error
)", 0) \
    M(Bool, http_make_head_request, true, R"(
The `http_make_head_request` setting allows the execution of a `HEAD` request while reading data from HTTP to retrieve information about the file to be read, such as its size. Since it's enabled by default, it may be desirable to disable this setting in cases where the server does not support `HEAD` requests.
)", 0) \
    M(Bool, optimize_throw_if_noop, false, R"(
Enables or disables throwing an exception if an [OPTIMIZE](../../sql-reference/statements/optimize.md) query didn’t perform a merge.

By default, `OPTIMIZE` returns successfully even if it didn’t do anything. This setting lets you differentiate these situations and get the reason in an exception message.

Possible values:

- 1 — Throwing an exception is enabled.
- 0 — Throwing an exception is disabled.
)", 0) \
    M(Bool, use_index_for_in_with_subqueries, true, R"(
Try using an index if there is a subquery or a table expression on the right side of the IN operator.
)", 0) \
    M(UInt64, use_index_for_in_with_subqueries_max_values, 0, R"(
The maximum size of the set in the right-hand side of the IN operator to use table index for filtering. It allows to avoid performance degradation and higher memory usage due to the preparation of additional data structures for large queries. Zero means no limit.
)", 0) \
    M(Bool, analyze_index_with_space_filling_curves, true, R"(
If a table has a space-filling curve in its index, e.g. `ORDER BY mortonEncode(x, y)` or `ORDER BY hilbertEncode(x, y)`, and the query has conditions on its arguments, e.g. `x >= 10 AND x <= 20 AND y >= 20 AND y <= 30`, use the space-filling curve for index analysis.
)", 0) \
    M(Bool, joined_subquery_requires_alias, true, R"(
Force joined subqueries and table functions to have aliases for correct name qualification.
)", 0) \
    M(Bool, empty_result_for_aggregation_by_empty_set, false, R"(
Return empty result when aggregating without keys on empty set.
)", 0) \
    M(Bool, empty_result_for_aggregation_by_constant_keys_on_empty_set, true, R"(
Return empty result when aggregating by constant keys on empty set.
)", 0) \
    M(Bool, allow_distributed_ddl, true, R"(
If it is set to true, then a user is allowed to executed distributed DDL queries.
)", 0) \
    M(Bool, allow_suspicious_codecs, false, R"(
If it is set to true, allow to specify meaningless compression codecs.
)", 0) \
    M(Bool, enable_deflate_qpl_codec, false, R"(
If turned on, the DEFLATE_QPL codec may be used to compress columns.

Possible values:

- 0 - Disabled
- 1 - Enabled
)", 0) \
    M(Bool, enable_zstd_qat_codec, false, R"(
If turned on, the ZSTD_QAT codec may be used to compress columns.

Possible values:

- 0 - Disabled
- 1 - Enabled
)", 0) \
    M(UInt64, query_profiler_real_time_period_ns, QUERY_PROFILER_DEFAULT_SAMPLE_RATE_NS, R"(
Sets the period for a real clock timer of the [query profiler](../../operations/optimizing-performance/sampling-query-profiler.md). Real clock timer counts wall-clock time.

Possible values:

- Positive integer number, in nanoseconds.

    Recommended values:

            - 10000000 (100 times a second) nanoseconds and less for single queries.
            - 1000000000 (once a second) for cluster-wide profiling.

- 0 for turning off the timer.

**Temporarily disabled in ClickHouse Cloud.**

See also:

- System table [trace_log](../../operations/system-tables/trace_log.md/#system_tables-trace_log)
)", 0) \
    M(UInt64, query_profiler_cpu_time_period_ns, QUERY_PROFILER_DEFAULT_SAMPLE_RATE_NS, R"(
Sets the period for a CPU clock timer of the [query profiler](../../operations/optimizing-performance/sampling-query-profiler.md). This timer counts only CPU time.

Possible values:

- A positive integer number of nanoseconds.

    Recommended values:

            - 10000000 (100 times a second) nanoseconds and more for single queries.
            - 1000000000 (once a second) for cluster-wide profiling.

- 0 for turning off the timer.

**Temporarily disabled in ClickHouse Cloud.**

See also:

- System table [trace_log](../../operations/system-tables/trace_log.md/#system_tables-trace_log)
)", 0) \
    M(Bool, metrics_perf_events_enabled, false, R"(
If enabled, some of the perf events will be measured throughout queries' execution.
)", 0) \
    M(String, metrics_perf_events_list, "", R"(
Comma separated list of perf metrics that will be measured throughout queries' execution. Empty means all events. See PerfEventInfo in sources for the available events.
)", 0) \
    M(Float, opentelemetry_start_trace_probability, 0., R"(
Sets the probability that the ClickHouse can start a trace for executed queries (if no parent [trace context](https://www.w3.org/TR/trace-context/) is supplied).

Possible values:

- 0 — The trace for all executed queries is disabled (if no parent trace context is supplied).
- Positive floating-point number in the range [0..1]. For example, if the setting value is `0,5`, ClickHouse can start a trace on average for half of the queries.
- 1 — The trace for all executed queries is enabled.
)", 0) \
    M(Bool, opentelemetry_trace_processors, false, R"(
Collect OpenTelemetry spans for processors.
)", 0) \
    M(Bool, prefer_column_name_to_alias, false, R"(
Enables or disables using the original column names instead of aliases in query expressions and clauses. It especially matters when alias is the same as the column name, see [Expression Aliases](../../sql-reference/syntax.md/#notes-on-usage). Enable this setting to make aliases syntax rules in ClickHouse more compatible with most other database engines.

Possible values:

- 0 — The column name is substituted with the alias.
- 1 — The column name is not substituted with the alias.

**Example**

The difference between enabled and disabled:

Query:

```sql
SET prefer_column_name_to_alias = 0;
SELECT avg(number) AS number, max(number) FROM numbers(10);
```

Result:

```text
Received exception from server (version 21.5.1):
Code: 184. DB::Exception: Received from localhost:9000. DB::Exception: Aggregate function avg(number) is found inside another aggregate function in query: While processing avg(number) AS number.
```

Query:

```sql
SET prefer_column_name_to_alias = 1;
SELECT avg(number) AS number, max(number) FROM numbers(10);
```

Result:

```text
┌─number─┬─max(number)─┐
│    4.5 │           9 │
└────────┴─────────────┘
```
)", 0) \
    \
    M(Bool, prefer_global_in_and_join, false, R"(
Enables the replacement of `IN`/`JOIN` operators with `GLOBAL IN`/`GLOBAL JOIN`.

Possible values:

- 0 — Disabled. `IN`/`JOIN` operators are not replaced with `GLOBAL IN`/`GLOBAL JOIN`.
- 1 — Enabled. `IN`/`JOIN` operators are replaced with `GLOBAL IN`/`GLOBAL JOIN`.

**Usage**

Although `SET distributed_product_mode=global` can change the queries behavior for the distributed tables, it's not suitable for local tables or tables from external resources. Here is when the `prefer_global_in_and_join` setting comes into play.

For example, we have query serving nodes that contain local tables, which are not suitable for distribution. We need to scatter their data on the fly during distributed processing with the `GLOBAL` keyword — `GLOBAL IN`/`GLOBAL JOIN`.

Another use case of `prefer_global_in_and_join` is accessing tables created by external engines. This setting helps to reduce the number of calls to external sources while joining such tables: only one call per query.

**See also:**

- [Distributed subqueries](../../sql-reference/operators/in.md/#select-distributed-subqueries) for more information on how to use `GLOBAL IN`/`GLOBAL JOIN`
)", 0) \
    M(Bool, enable_vertical_final, true, R"(
If enable, remove duplicated rows during FINAL by marking rows as deleted and filtering them later instead of merging rows
)", 0) \
    \
    \
    /** Limits during query execution are part of the settings. \
      * Used to provide a more safe execution of queries from the user interface. \
      * Basically, limits are checked for each block (not every row). That is, the limits can be slightly violated. \
      * Almost all limits apply only to SELECTs. \
      * Almost all limits apply to each stream individually. \
      */ \
    \
    M(UInt64, max_rows_to_read, 0, R"(
Limit on read rows from the most 'deep' sources. That is, only in the deepest subquery. When reading from a remote server, it is only checked on a remote server.
)", 0) \
    M(UInt64, max_bytes_to_read, 0, R"(
Limit on read bytes (after decompression) from the most 'deep' sources. That is, only in the deepest subquery. When reading from a remote server, it is only checked on a remote server.
)", 0) \
    M(OverflowMode, read_overflow_mode, OverflowMode::THROW, R"(
What to do when the limit is exceeded.
)", 0) \
    \
    M(UInt64, max_rows_to_read_leaf, 0, R"(
Limit on read rows on the leaf nodes for distributed queries. Limit is applied for local reads only, excluding the final merge stage on the root node. Note, the setting is unstable with prefer_localhost_replica=1.
)", 0) \
    M(UInt64, max_bytes_to_read_leaf, 0, R"(
Limit on read bytes (after decompression) on the leaf nodes for distributed queries. Limit is applied for local reads only, excluding the final merge stage on the root node. Note, the setting is unstable with prefer_localhost_replica=1.
)", 0) \
    M(OverflowMode, read_overflow_mode_leaf, OverflowMode::THROW, R"(
What to do when the leaf limit is exceeded.
)", 0) \
    \
    M(UInt64, max_rows_to_group_by, 0, R"(
If aggregation during GROUP BY is generating more than the specified number of rows (unique GROUP BY keys), the behavior will be determined by the 'group_by_overflow_mode' which by default is - throw an exception, but can be also switched to an approximate GROUP BY mode.
)", 0) \
    M(OverflowModeGroupBy, group_by_overflow_mode, OverflowMode::THROW, R"(
What to do when the limit is exceeded.
)", 0) \
    M(UInt64, max_bytes_before_external_group_by, 0, R"(
If memory usage during GROUP BY operation is exceeding this threshold in bytes, activate the 'external aggregation' mode (spill data to disk). Recommended value is half of the available system memory.
)", 0) \
    \
    M(UInt64, max_rows_to_sort, 0, R"(
If more than the specified amount of records have to be processed for ORDER BY operation, the behavior will be determined by the 'sort_overflow_mode' which by default is - throw an exception
)", 0) \
    M(UInt64, max_bytes_to_sort, 0, R"(
If more than the specified amount of (uncompressed) bytes have to be processed for ORDER BY operation, the behavior will be determined by the 'sort_overflow_mode' which by default is - throw an exception
)", 0) \
    M(OverflowMode, sort_overflow_mode, OverflowMode::THROW, R"(
What to do when the limit is exceeded.
)", 0) \
    M(UInt64, prefer_external_sort_block_bytes, DEFAULT_BLOCK_SIZE * 256, R"(
Prefer maximum block bytes for external sort, reduce the memory usage during merging.
)", 0) \
    M(UInt64, max_bytes_before_external_sort, 0, R"(
If memory usage during ORDER BY operation is exceeding this threshold in bytes, activate the 'external sorting' mode (spill data to disk). Recommended value is half of the available system memory.
)", 0) \
    M(UInt64, max_bytes_before_remerge_sort, 1000000000, R"(
In case of ORDER BY with LIMIT, when memory usage is higher than specified threshold, perform additional steps of merging blocks before final merge to keep just top LIMIT rows.
)", 0) \
    M(Float, remerge_sort_lowered_memory_bytes_ratio, 2., R"(
If memory usage after remerge does not reduced by this ratio, remerge will be disabled.
)", 0) \
    \
    M(UInt64, max_result_rows, 0, R"(
Limit on result size in rows. The query will stop after processing a block of data if the threshold is met, but it will not cut the last block of the result, therefore the result size can be larger than the threshold.
)", 0) \
    M(UInt64, max_result_bytes, 0, R"(
Limit on result size in bytes (uncompressed).  The query will stop after processing a block of data if the threshold is met, but it will not cut the last block of the result, therefore the result size can be larger than the threshold. Caveats: the result size in memory is taken into account for this threshold. Even if the result size is small, it can reference larger data structures in memory, representing dictionaries of LowCardinality columns, and Arenas of AggregateFunction columns, so the threshold can be exceeded despite the small result size. The setting is fairly low level and should be used with caution.
)", 0) \
    M(OverflowMode, result_overflow_mode, OverflowMode::THROW, R"(
What to do when the limit is exceeded.
)", 0) \
    \
    /* TODO: Check also when merging and finalizing aggregate functions. */ \
    M(Seconds, max_execution_time, 0, R"(
If query runtime exceeds the specified number of seconds, the behavior will be determined by the 'timeout_overflow_mode', which by default is - throw an exception. Note that the timeout is checked and the query can stop only in designated places during data processing. It currently cannot stop during merging of aggregation states or during query analysis, and the actual run time will be higher than the value of this setting.
)", 0) \
    M(OverflowMode, timeout_overflow_mode, OverflowMode::THROW, R"(
What to do when the limit is exceeded.
)", 0) \
    M(Seconds, max_execution_time_leaf, 0, R"(
Similar semantic to max_execution_time but only apply on leaf node for distributed queries, the time out behavior will be determined by 'timeout_overflow_mode_leaf' which by default is - throw an exception
)", 0) \
    M(OverflowMode, timeout_overflow_mode_leaf, OverflowMode::THROW, R"(
What to do when the leaf limit is exceeded.
)", 0) \
    \
    M(UInt64, min_execution_speed, 0, R"(
Minimum number of execution rows per second.
)", 0) \
    M(UInt64, max_execution_speed, 0, R"(
Maximum number of execution rows per second.
)", 0) \
    M(UInt64, min_execution_speed_bytes, 0, R"(
Minimum number of execution bytes per second.
)", 0) \
    M(UInt64, max_execution_speed_bytes, 0, R"(
Maximum number of execution bytes per second.
)", 0) \
    M(Seconds, timeout_before_checking_execution_speed, 10, R"(
Check that the speed is not too low after the specified time has elapsed.
)", 0) \
    M(Seconds, max_estimated_execution_time, 0, R"(
Maximum query estimate execution time in seconds.
)", 0) \
    \
    M(UInt64, max_columns_to_read, 0, R"(
If a query requires reading more than specified number of columns, exception is thrown. Zero value means unlimited. This setting is useful to prevent too complex queries.
)", 0) \
    M(UInt64, max_temporary_columns, 0, R"(
If a query generates more than the specified number of temporary columns in memory as a result of intermediate calculation, the exception is thrown. Zero value means unlimited. This setting is useful to prevent too complex queries.
)", 0) \
    M(UInt64, max_temporary_non_const_columns, 0, R"(
Similar to the 'max_temporary_columns' setting but applies only to non-constant columns. This makes sense because constant columns are cheap and it is reasonable to allow more of them.
)", 0) \
    \
    M(UInt64, max_sessions_for_user, 0, R"(
Maximum number of simultaneous sessions for a user.
)", 0) \
    \
    M(UInt64, max_subquery_depth, 100, R"(
If a query has more than the specified number of nested subqueries, throw an exception. This allows you to have a sanity check to protect the users of your cluster from going insane with their queries.
)", 0) \
    M(UInt64, max_analyze_depth, 5000, R"(
Maximum number of analyses performed by interpreter.
)", 0) \
    M(UInt64, max_ast_depth, 1000, R"(
Maximum depth of query syntax tree. Checked after parsing.
)", 0) \
    M(UInt64, max_ast_elements, 50000, R"(
Maximum size of query syntax tree in number of nodes. Checked after parsing.
)", 0) \
    M(UInt64, max_expanded_ast_elements, 500000, R"(
Maximum size of query syntax tree in number of nodes after expansion of aliases and the asterisk.
)", 0) \
    \
    M(UInt64, readonly, 0, R"(
0 - no read-only restrictions. 1 - only read requests, as well as changing explicitly allowed settings. 2 - only read requests, as well as changing settings, except for the 'readonly' setting.
)", 0) \
    \
    M(UInt64, max_rows_in_set, 0, R"(
Maximum size of the set (in number of elements) resulting from the execution of the IN section.
)", 0) \
    M(UInt64, max_bytes_in_set, 0, R"(
Maximum size of the set (in bytes in memory) resulting from the execution of the IN section.
)", 0) \
    M(OverflowMode, set_overflow_mode, OverflowMode::THROW, R"(
What to do when the limit is exceeded.
)", 0) \
    \
    M(UInt64, max_rows_in_join, 0, R"(
Maximum size of the hash table for JOIN (in number of rows).
)", 0) \
    M(UInt64, max_bytes_in_join, 0, R"(
Maximum size of the hash table for JOIN (in number of bytes in memory).
)", 0) \
    M(OverflowMode, join_overflow_mode, OverflowMode::THROW, R"(
What to do when the limit is exceeded.
)", 0) \
    M(Bool, join_any_take_last_row, false, R"(
Changes the behaviour of join operations with `ANY` strictness.

:::note
This setting applies only for `JOIN` operations with [Join](../../engines/table-engines/special/join.md) engine tables.
:::

Possible values:

- 0 — If the right table has more than one matching row, only the first one found is joined.
- 1 — If the right table has more than one matching row, only the last one found is joined.

See also:

- [JOIN clause](../../sql-reference/statements/select/join.md/#select-join)
- [Join table engine](../../engines/table-engines/special/join.md)
- [join_default_strictness](#join_default_strictness)
)", IMPORTANT) \
    M(JoinAlgorithm, join_algorithm, JoinAlgorithm::DEFAULT, R"(
Specifies which [JOIN](../../sql-reference/statements/select/join.md) algorithm is used.

Several algorithms can be specified, and an available one would be chosen for a particular query based on kind/strictness and table engine.

Possible values:

- default

 This is the equivalent of `hash` or `direct`, if possible (same as `direct,hash`)

- grace_hash

 [Grace hash join](https://en.wikipedia.org/wiki/Hash_join#Grace_hash_join) is used.  Grace hash provides an algorithm option that provides performant complex joins while limiting memory use.

 The first phase of a grace join reads the right table and splits it into N buckets depending on the hash value of key columns (initially, N is `grace_hash_join_initial_buckets`). This is done in a way to ensure that each bucket can be processed independently. Rows from the first bucket are added to an in-memory hash table while the others are saved to disk. If the hash table grows beyond the memory limit (e.g., as set by [`max_bytes_in_join`](/docs/en/operations/settings/query-complexity.md/#max_bytes_in_join)), the number of buckets is increased and the assigned bucket for each row. Any rows which don’t belong to the current bucket are flushed and reassigned.

 Supports `INNER/LEFT/RIGHT/FULL ALL/ANY JOIN`.

- hash

 [Hash join algorithm](https://en.wikipedia.org/wiki/Hash_join) is used. The most generic implementation that supports all combinations of kind and strictness and multiple join keys that are combined with `OR` in the `JOIN ON` section.

- parallel_hash

 A variation of `hash` join that splits the data into buckets and builds several hashtables instead of one concurrently to speed up this process.

 When using the `hash` algorithm, the right part of `JOIN` is uploaded into RAM.

- partial_merge

 A variation of the [sort-merge algorithm](https://en.wikipedia.org/wiki/Sort-merge_join), where only the right table is fully sorted.

 The `RIGHT JOIN` and `FULL JOIN` are supported only with `ALL` strictness (`SEMI`, `ANTI`, `ANY`, and `ASOF` are not supported).

 When using the `partial_merge` algorithm, ClickHouse sorts the data and dumps it to the disk. The `partial_merge` algorithm in ClickHouse differs slightly from the classic realization. First, ClickHouse sorts the right table by joining keys in blocks and creates a min-max index for sorted blocks. Then it sorts parts of the left table by the `join key` and joins them over the right table. The min-max index is also used to skip unneeded right table blocks.

- direct

 This algorithm can be applied when the storage for the right table supports key-value requests.

 The `direct` algorithm performs a lookup in the right table using rows from the left table as keys. It's supported only by special storage such as [Dictionary](../../engines/table-engines/special/dictionary.md/#dictionary) or [EmbeddedRocksDB](../../engines/table-engines/integrations/embedded-rocksdb.md) and only the `LEFT` and `INNER` JOINs.

- auto

 When set to `auto`, `hash` join is tried first, and the algorithm is switched on the fly to another algorithm if the memory limit is violated.

- full_sorting_merge

 [Sort-merge algorithm](https://en.wikipedia.org/wiki/Sort-merge_join) with full sorting joined tables before joining.

- prefer_partial_merge

 ClickHouse always tries to use `partial_merge` join if possible, otherwise, it uses `hash`. *Deprecated*, same as `partial_merge,hash`.
)", 0) \
    M(UInt64, cross_join_min_rows_to_compress, 10000000, R"(
Minimal count of rows to compress block in CROSS JOIN. Zero value means - disable this threshold. This block is compressed when any of the two thresholds (by rows or by bytes) are reached.
)", 0) \
    M(UInt64, cross_join_min_bytes_to_compress, 1_GiB, R"(
Minimal size of block to compress in CROSS JOIN. Zero value means - disable this threshold. This block is compressed when any of the two thresholds (by rows or by bytes) are reached.
)", 0) \
    M(UInt64, default_max_bytes_in_join, 1000000000, R"(
Maximum size of right-side table if limit is required but max_bytes_in_join is not set.
)", 0) \
    M(UInt64, partial_merge_join_left_table_buffer_bytes, 0, R"(
If not 0 group left table blocks in bigger ones for left-side table in partial merge join. It uses up to 2x of specified memory per joining thread.
)", 0) \
    M(UInt64, partial_merge_join_rows_in_right_blocks, 65536, R"(
Limits sizes of right-hand join data blocks in partial merge join algorithm for [JOIN](../../sql-reference/statements/select/join.md) queries.

ClickHouse server:

1.  Splits right-hand join data into blocks with up to the specified number of rows.
2.  Indexes each block with its minimum and maximum values.
3.  Unloads prepared blocks to disk if it is possible.

Possible values:

- Any positive integer. Recommended range of values: \[1000, 100000\].
)", 0) \
    M(UInt64, join_on_disk_max_files_to_merge, 64, R"(
Limits the number of files allowed for parallel sorting in MergeJoin operations when they are executed on disk.

The bigger the value of the setting, the more RAM is used and the less disk I/O is needed.

Possible values:

- Any positive integer, starting from 2.
)", 0) \
    M(UInt64, max_rows_in_set_to_optimize_join, 0, R"(
Maximal size of the set to filter joined tables by each other's row sets before joining.

Possible values:

- 0 — Disable.
- Any positive integer.
)", 0) \
    \
    M(Bool, compatibility_ignore_collation_in_create_table, true, R"(
Compatibility ignore collation in create table
)", 0) \
    \
    M(String, temporary_files_codec, "LZ4", R"(
Sets compression codec for temporary files used in sorting and joining operations on disk.

Possible values:

- LZ4 — [LZ4](https://en.wikipedia.org/wiki/LZ4_(compression_algorithm)) compression is applied.
- NONE — No compression is applied.
)", 0) \
    \
    M(UInt64, max_rows_to_transfer, 0, R"(
Maximum size (in rows) of the transmitted external table obtained when the GLOBAL IN/JOIN section is executed.
)", 0) \
    M(UInt64, max_bytes_to_transfer, 0, R"(
Maximum size (in uncompressed bytes) of the transmitted external table obtained when the GLOBAL IN/JOIN section is executed.
)", 0) \
    M(OverflowMode, transfer_overflow_mode, OverflowMode::THROW, R"(
What to do when the limit is exceeded.
)", 0) \
    \
    M(UInt64, max_rows_in_distinct, 0, R"(
Maximum number of elements during execution of DISTINCT.
)", 0) \
    M(UInt64, max_bytes_in_distinct, 0, R"(
Maximum total size of the state (in uncompressed bytes) in memory for the execution of DISTINCT.
)", 0) \
    M(OverflowMode, distinct_overflow_mode, OverflowMode::THROW, R"(
What to do when the limit is exceeded.
)", 0) \
    \
    M(UInt64, max_memory_usage, 0, R"(
Maximum memory usage for processing of single query. Zero means unlimited.
)", 0) \
    M(UInt64, memory_overcommit_ratio_denominator, 1_GiB, R"(
It represents the soft memory limit when the hard limit is reached on the global level.
This value is used to compute the overcommit ratio for the query.
Zero means skip the query.
Read more about [memory overcommit](memory-overcommit.md).
)", 0) \
    M(UInt64, max_memory_usage_for_user, 0, R"(
Maximum memory usage for processing all concurrently running queries for the user. Zero means unlimited.
)", 0) \
    M(UInt64, memory_overcommit_ratio_denominator_for_user, 1_GiB, R"(
It represents the soft memory limit when the hard limit is reached on the user level.
This value is used to compute the overcommit ratio for the query.
Zero means skip the query.
Read more about [memory overcommit](memory-overcommit.md).
)", 0) \
    M(UInt64, max_untracked_memory, (4 * 1024 * 1024), R"(
Small allocations and deallocations are grouped in thread local variable and tracked or profiled only when an amount (in absolute value) becomes larger than the specified value. If the value is higher than 'memory_profiler_step' it will be effectively lowered to 'memory_profiler_step'.
)", 0) \
    M(UInt64, memory_profiler_step, (4 * 1024 * 1024), R"(
Sets the step of memory profiler. Whenever query memory usage becomes larger than every next step in number of bytes the memory profiler will collect the allocating stacktrace and will write it into [trace_log](../../operations/system-tables/trace_log.md#system_tables-trace_log).

Possible values:

- A positive integer number of bytes.

- 0 for turning off the memory profiler.
)", 0) \
    M(Float, memory_profiler_sample_probability, 0., R"(
Collect random allocations and deallocations and write them into system.trace_log with 'MemorySample' trace_type. The probability is for every alloc/free regardless of the size of the allocation (can be changed with `memory_profiler_sample_min_allocation_size` and `memory_profiler_sample_max_allocation_size`). Note that sampling happens only when the amount of untracked memory exceeds 'max_untracked_memory'. You may want to set 'max_untracked_memory' to 0 for extra fine-grained sampling.
)", 0) \
    M(UInt64, memory_profiler_sample_min_allocation_size, 0, R"(
Collect random allocations of size greater or equal than the specified value with probability equal to `memory_profiler_sample_probability`. 0 means disabled. You may want to set 'max_untracked_memory' to 0 to make this threshold work as expected.
)", 0) \
    M(UInt64, memory_profiler_sample_max_allocation_size, 0, R"(
Collect random allocations of size less or equal than the specified value with probability equal to `memory_profiler_sample_probability`. 0 means disabled. You may want to set 'max_untracked_memory' to 0 to make this threshold work as expected.
)", 0) \
    M(Bool, trace_profile_events, false, R"(
Enables or disables collecting stacktraces on each update of profile events along with the name of profile event and the value of increment and sending them into [trace_log](../../operations/system-tables/trace_log.md#system_tables-trace_log).

Possible values:

- 1 — Tracing of profile events enabled.
- 0 — Tracing of profile events disabled.
)", 0) \
    \
    M(UInt64, memory_usage_overcommit_max_wait_microseconds, 5'000'000, R"(
Maximum time thread will wait for memory to be freed in the case of memory overcommit on a user level.
If the timeout is reached and memory is not freed, an exception is thrown.
Read more about [memory overcommit](memory-overcommit.md).
)", 0) \
    \
    M(UInt64, max_network_bandwidth, 0, R"(
Limits the speed of the data exchange over the network in bytes per second. This setting applies to every query.

Possible values:

- Positive integer.
- 0 — Bandwidth control is disabled.
)", 0) \
    M(UInt64, max_network_bytes, 0, R"(
Limits the data volume (in bytes) that is received or transmitted over the network when executing a query. This setting applies to every individual query.

Possible values:

- Positive integer.
- 0 — Data volume control is disabled.
)", 0) \
    M(UInt64, max_network_bandwidth_for_user, 0, R"(
Limits the speed of the data exchange over the network in bytes per second. This setting applies to all concurrently running queries performed by a single user.

Possible values:

- Positive integer.
- 0 — Control of the data speed is disabled.
)", 0)\
    M(UInt64, max_network_bandwidth_for_all_users, 0, R"(
Limits the speed that data is exchanged at over the network in bytes per second. This setting applies to all concurrently running queries on the server.

Possible values:

- Positive integer.
- 0 — Control of the data speed is disabled.
)", 0) \
    \
    M(UInt64, max_temporary_data_on_disk_size_for_user, 0, R"(
The maximum amount of data consumed by temporary files on disk in bytes for all concurrently running user queries. Zero means unlimited.
)", 0)\
    M(UInt64, max_temporary_data_on_disk_size_for_query, 0, R"(
The maximum amount of data consumed by temporary files on disk in bytes for all concurrently running queries. Zero means unlimited.
)", 0)\
    \
    M(UInt64, backup_restore_keeper_max_retries, 20, R"(
Max retries for keeper operations during backup or restore
)", 0) \
    M(UInt64, backup_restore_keeper_retry_initial_backoff_ms, 100, R"(
Initial backoff timeout for [Zoo]Keeper operations during backup or restore
)", 0) \
    M(UInt64, backup_restore_keeper_retry_max_backoff_ms, 5000, R"(
Max backoff timeout for [Zoo]Keeper operations during backup or restore
)", 0) \
    M(Float, backup_restore_keeper_fault_injection_probability, 0.0f, R"(
Approximate probability of failure for a keeper request during backup or restore. Valid value is in interval [0.0f, 1.0f]
)", 0) \
    M(UInt64, backup_restore_keeper_fault_injection_seed, 0, R"(
0 - random seed, otherwise the setting value
)", 0) \
    M(UInt64, backup_restore_keeper_value_max_size, 1048576, R"(
Maximum size of data of a [Zoo]Keeper's node during backup
)", 0) \
    M(UInt64, backup_restore_batch_size_for_keeper_multiread, 10000, R"(
Maximum size of batch for multiread request to [Zoo]Keeper during backup or restore
)", 0) \
    M(UInt64, backup_restore_batch_size_for_keeper_multi, 1000, R"(
Maximum size of batch for multi request to [Zoo]Keeper during backup or restore
)", 0) \
    M(UInt64, backup_restore_s3_retry_attempts, 1000, R"(
Setting for Aws::Client::RetryStrategy, Aws::Client does retries itself, 0 means no retries. It takes place only for backup/restore.
)", 0) \
    M(UInt64, max_backup_bandwidth, 0, R"(
The maximum read speed in bytes per second for particular backup on server. Zero means unlimited.
)", 0) \
    \
    M(Bool, log_profile_events, true, R"(
Log query performance statistics into the query_log, query_thread_log and query_views_log.
)", 0) \
    M(Bool, log_query_settings, true, R"(
Log query settings into the query_log.
)", 0) \
    M(Bool, log_query_threads, false, R"(
Setting up query threads logging.

Query threads log into the [system.query_thread_log](../../operations/system-tables/query_thread_log.md) table. This setting has effect only when [log_queries](#log-queries) is true. Queries’ threads run by ClickHouse with this setup are logged according to the rules in the [query_thread_log](../../operations/server-configuration-parameters/settings.md/#query_thread_log) server configuration parameter.

Possible values:

- 0 — Disabled.
- 1 — Enabled.

**Example**

``` text
log_query_threads=1
```
)", 0) \
    M(Bool, log_query_views, true, R"(
Setting up query views logging.

When a query run by ClickHouse with this setting enabled has associated views (materialized or live views), they are logged in the [query_views_log](../../operations/server-configuration-parameters/settings.md/#query_views_log) server configuration parameter.

Example:

``` text
log_query_views=1
```
)", 0) \
    M(String, log_comment, "", R"(
Specifies the value for the `log_comment` field of the [system.query_log](../system-tables/query_log.md) table and comment text for the server log.

It can be used to improve the readability of server logs. Additionally, it helps to select queries related to the test from the `system.query_log` after running [clickhouse-test](../../development/tests.md).

Possible values:

- Any string no longer than [max_query_size](#max_query_size). If the max_query_size is exceeded, the server throws an exception.

**Example**

Query:

``` sql
SET log_comment = 'log_comment test', log_queries = 1;
SELECT 1;
SYSTEM FLUSH LOGS;
SELECT type, query FROM system.query_log WHERE log_comment = 'log_comment test' AND event_date >= yesterday() ORDER BY event_time DESC LIMIT 2;
```

Result:

``` text
┌─type────────┬─query─────┐
│ QueryStart  │ SELECT 1; │
│ QueryFinish │ SELECT 1; │
└─────────────┴───────────┘
```
)", 0) \
    M(LogsLevel, send_logs_level, LogsLevel::fatal, R"(
Send server text logs with specified minimum level to client. Valid values: 'trace', 'debug', 'information', 'warning', 'error', 'fatal', 'none'
)", 0) \
    M(String, send_logs_source_regexp, "", R"(
Send server text logs with specified regexp to match log source name. Empty means all sources.
)", 0) \
    M(Bool, enable_optimize_predicate_expression, true, R"(
Turns on predicate pushdown in `SELECT` queries.

Predicate pushdown may significantly reduce network traffic for distributed queries.

Possible values:

- 0 — Disabled.
- 1 — Enabled.

Usage

Consider the following queries:

1.  `SELECT count() FROM test_table WHERE date = '2018-10-10'`
2.  `SELECT count() FROM (SELECT * FROM test_table) WHERE date = '2018-10-10'`

If `enable_optimize_predicate_expression = 1`, then the execution time of these queries is equal because ClickHouse applies `WHERE` to the subquery when processing it.

If `enable_optimize_predicate_expression = 0`, then the execution time of the second query is much longer because the `WHERE` clause applies to all the data after the subquery finishes.
)", 0) \
    M(Bool, enable_optimize_predicate_expression_to_final_subquery, true, R"(
Allow push predicate to final subquery.
)", 0) \
    M(Bool, allow_push_predicate_when_subquery_contains_with, true, R"(
Allows push predicate when subquery contains WITH clause
)", 0) \
    \
    M(UInt64, low_cardinality_max_dictionary_size, 8192, R"(
Sets a maximum size in rows of a shared global dictionary for the [LowCardinality](../../sql-reference/data-types/lowcardinality.md) data type that can be written to a storage file system. This setting prevents issues with RAM in case of unlimited dictionary growth. All the data that can’t be encoded due to maximum dictionary size limitation ClickHouse writes in an ordinary method.

Possible values:

- Any positive integer.
)", 0) \
    M(Bool, low_cardinality_use_single_dictionary_for_part, false, R"(
Turns on or turns off using of single dictionary for the data part.

By default, the ClickHouse server monitors the size of dictionaries and if a dictionary overflows then the server starts to write the next one. To prohibit creating several dictionaries set `low_cardinality_use_single_dictionary_for_part = 1`.

Possible values:

- 1 — Creating several dictionaries for the data part is prohibited.
- 0 — Creating several dictionaries for the data part is not prohibited.
)", 0) \
    M(Bool, decimal_check_overflow, true, R"(
Check overflow of decimal arithmetic/comparison operations
)", 0) \
    M(Bool, allow_custom_error_code_in_throwif, false, R"(
Enable custom error code in function throwIf(). If true, thrown exceptions may have unexpected error codes.
)", 0) \
    \
    M(Bool, prefer_localhost_replica, true, R"(
Enables/disables preferable using the localhost replica when processing distributed queries.

Possible values:

- 1 — ClickHouse always sends a query to the localhost replica if it exists.
- 0 — ClickHouse uses the balancing strategy specified by the [load_balancing](#load_balancing) setting.

:::note
Disable this setting if you use [max_parallel_replicas](#max_parallel_replicas) without [parallel_replicas_custom_key](#parallel_replicas_custom_key).
If [parallel_replicas_custom_key](#parallel_replicas_custom_key) is set, disable this setting only if it's used on a cluster with multiple shards containing multiple replicas.
If it's used on a cluster with a single shard and multiple replicas, disabling this setting will have negative effects.
:::
)", 0) \
    M(UInt64, max_fetch_partition_retries_count, 5, R"(
Amount of retries while fetching partition from another host.
)", 0) \
    M(UInt64, http_max_multipart_form_data_size, 1024 * 1024 * 1024, R"(
Limit on size of multipart/form-data content. This setting cannot be parsed from URL parameters and should be set in a user profile. Note that content is parsed and external tables are created in memory before the start of query execution. And this is the only limit that has an effect on that stage (limits on max memory usage and max execution time have no effect while reading HTTP form data).
)", 0) \
    M(Bool, calculate_text_stack_trace, true, R"(
Calculate text stack trace in case of exceptions during query execution. This is the default. It requires symbol lookups that may slow down fuzzing tests when a huge amount of wrong queries are executed. In normal cases, you should not disable this option.
)", 0) \
    M(Bool, enable_job_stack_trace, false, R"(
Output stack trace of a job creator when job results in exception
)", 0) \
    M(Bool, allow_ddl, true, R"(
If it is set to true, then a user is allowed to executed DDL queries.
)", 0) \
    M(Bool, parallel_view_processing, false, R"(
Enables pushing to attached views concurrently instead of sequentially.
)", 0) \
    M(Bool, enable_unaligned_array_join, false, R"(
Allow ARRAY JOIN with multiple arrays that have different sizes. When this settings is enabled, arrays will be resized to the longest one.
)", 0) \
    M(Bool, optimize_read_in_order, true, R"(
Enables [ORDER BY](../../sql-reference/statements/select/order-by.md/#optimize_read_in_order) optimization in [SELECT](../../sql-reference/statements/select/index.md) queries for reading data from [MergeTree](../../engines/table-engines/mergetree-family/mergetree.md) tables.

Possible values:

- 0 — `ORDER BY` optimization is disabled.
- 1 — `ORDER BY` optimization is enabled.

**See Also**

- [ORDER BY Clause](../../sql-reference/statements/select/order-by.md/#optimize_read_in_order)
)", 0) \
    M(Bool, optimize_read_in_window_order, true, R"(
Enable ORDER BY optimization in window clause for reading data in corresponding order in MergeTree tables.
)", 0) \
    M(Bool, optimize_aggregation_in_order, false, R"(
Enables [GROUP BY](../../sql-reference/statements/select/group-by.md) optimization in [SELECT](../../sql-reference/statements/select/index.md) queries for aggregating data in corresponding order in [MergeTree](../../engines/table-engines/mergetree-family/mergetree.md) tables.

Possible values:

- 0 — `GROUP BY` optimization is disabled.
- 1 — `GROUP BY` optimization is enabled.

**See Also**

- [GROUP BY optimization](../../sql-reference/statements/select/group-by.md/#aggregation-in-order)
)", 0) \
    M(Bool, read_in_order_use_buffering, true, R"(
Use buffering before merging while reading in order of primary key. It increases the parallelism of query execution
)", 0) \
    M(UInt64, aggregation_in_order_max_block_bytes, 50000000, R"(
Maximal size of block in bytes accumulated during aggregation in order of primary key. Lower block size allows to parallelize more final merge stage of aggregation.
)", 0) \
    M(UInt64, read_in_order_two_level_merge_threshold, 100, R"(
Minimal number of parts to read to run preliminary merge step during multithread reading in order of primary key.
)", 0) \
    M(Bool, low_cardinality_allow_in_native_format, true, R"(
Allows or restricts using the [LowCardinality](../../sql-reference/data-types/lowcardinality.md) data type with the [Native](../../interfaces/formats.md/#native) format.

If usage of `LowCardinality` is restricted, ClickHouse server converts `LowCardinality`-columns to ordinary ones for `SELECT` queries, and convert ordinary columns to `LowCardinality`-columns for `INSERT` queries.

This setting is required mainly for third-party clients which do not support `LowCardinality` data type.

Possible values:

- 1 — Usage of `LowCardinality` is not restricted.
- 0 — Usage of `LowCardinality` is restricted.
)", 0) \
    M(Bool, cancel_http_readonly_queries_on_client_close, false, R"(
Cancels HTTP read-only queries (e.g. SELECT) when a client closes the connection without waiting for the response.

Cloud default value: `1`.
)", 0) \
    M(Bool, external_table_functions_use_nulls, true, R"(
Defines how [mysql](../../sql-reference/table-functions/mysql.md), [postgresql](../../sql-reference/table-functions/postgresql.md) and [odbc](../../sql-reference/table-functions/odbc.md) table functions use Nullable columns.

Possible values:

- 0 — The table function explicitly uses Nullable columns.
- 1 — The table function implicitly uses Nullable columns.

**Usage**

If the setting is set to `0`, the table function does not make Nullable columns and inserts default values instead of NULL. This is also applicable for NULL values inside arrays.
)", 0) \
    M(Bool, external_table_strict_query, false, R"(
If it is set to true, transforming expression to local filter is forbidden for queries to external tables.
)", 0) \
    \
    M(Bool, allow_hyperscan, true, R"(
Allow functions that use Hyperscan library. Disable to avoid potentially long compilation times and excessive resource usage.
)", 0) \
    M(UInt64, max_hyperscan_regexp_length, 0, R"(
Defines the maximum length for each regular expression in the [hyperscan multi-match functions](../../sql-reference/functions/string-search-functions.md/#multimatchanyhaystack-pattern1-pattern2-patternn).

Possible values:

- Positive integer.
- 0 - The length is not limited.

**Example**

Query:

```sql
SELECT multiMatchAny('abcd', ['ab','bcd','c','d']) SETTINGS max_hyperscan_regexp_length = 3;
```

Result:

```text
┌─multiMatchAny('abcd', ['ab', 'bcd', 'c', 'd'])─┐
│                                              1 │
└────────────────────────────────────────────────┘
```

Query:

```sql
SELECT multiMatchAny('abcd', ['ab','bcd','c','d']) SETTINGS max_hyperscan_regexp_length = 2;
```

Result:

```text
Exception: Regexp length too large.
```

**See Also**

- [max_hyperscan_regexp_total_length](#max-hyperscan-regexp-total-length)
)", 0) \
    M(UInt64, max_hyperscan_regexp_total_length, 0, R"(
Sets the maximum length total of all regular expressions in each [hyperscan multi-match function](../../sql-reference/functions/string-search-functions.md/#multimatchanyhaystack-pattern1-pattern2-patternn).

Possible values:

- Positive integer.
- 0 - The length is not limited.

**Example**

Query:

```sql
SELECT multiMatchAny('abcd', ['a','b','c','d']) SETTINGS max_hyperscan_regexp_total_length = 5;
```

Result:

```text
┌─multiMatchAny('abcd', ['a', 'b', 'c', 'd'])─┐
│                                           1 │
└─────────────────────────────────────────────┘
```

Query:

```sql
SELECT multiMatchAny('abcd', ['ab','bc','c','d']) SETTINGS max_hyperscan_regexp_total_length = 5;
```

Result:

```text
Exception: Total regexp lengths too large.
```

**See Also**

- [max_hyperscan_regexp_length](#max-hyperscan-regexp-length)
)", 0) \
    M(Bool, reject_expensive_hyperscan_regexps, true, R"(
Reject patterns which will likely be expensive to evaluate with hyperscan (due to NFA state explosion)
)", 0) \
    M(Bool, allow_simdjson, true, R"(
Allow using simdjson library in 'JSON*' functions if AVX2 instructions are available. If disabled rapidjson will be used.
)", 0) \
    M(Bool, allow_introspection_functions, false, R"(
Enables or disables [introspection functions](../../sql-reference/functions/introspection.md) for query profiling.

Possible values:

- 1 — Introspection functions enabled.
- 0 — Introspection functions disabled.

**See Also**

- [Sampling Query Profiler](../../operations/optimizing-performance/sampling-query-profiler.md)
- System table [trace_log](../../operations/system-tables/trace_log.md/#system_tables-trace_log)
)", 0) \
    M(Bool, splitby_max_substrings_includes_remaining_string, false, R"(
Controls whether function [splitBy*()](../../sql-reference/functions/splitting-merging-functions.md) with argument `max_substrings` > 0 will include the remaining string in the last element of the result array.

Possible values:

- `0` - The remaining string will not be included in the last element of the result array.
- `1` - The remaining string will be included in the last element of the result array. This is the behavior of Spark's [`split()`](https://spark.apache.org/docs/3.1.2/api/python/reference/api/pyspark.sql.functions.split.html) function and Python's ['string.split()'](https://docs.python.org/3/library/stdtypes.html#str.split) method.
)", 0) \
    \
    M(Bool, allow_execute_multiif_columnar, true, R"(
Allow execute multiIf function columnar
)", 0) \
    M(Bool, formatdatetime_f_prints_single_zero, false, R"(
Formatter '%f' in function 'formatDateTime()' prints a single zero instead of six zeros if the formatted value has no fractional seconds.
)", 0) \
    M(Bool, formatdatetime_parsedatetime_m_is_month_name, true, R"(
Formatter '%M' in functions 'formatDateTime()' and 'parseDateTime()' print/parse the month name instead of minutes.
)", 0) \
    M(Bool, parsedatetime_parse_without_leading_zeros, true, R"(
Formatters '%c', '%l' and '%k' in function 'parseDateTime()' parse months and hours without leading zeros.
)", 0) \
    M(Bool, formatdatetime_format_without_leading_zeros, false, R"(
Formatters '%c', '%l' and '%k' in function 'formatDateTime()' print months and hours without leading zeros.
)", 0) \
    \
    M(UInt64, max_partitions_per_insert_block, 100, R"(
Limit maximum number of partitions in the single INSERTed block. Zero means unlimited. Throw an exception if the block contains too many partitions. This setting is a safety threshold because using a large number of partitions is a common misconception.
)", 0) \
    M(Bool, throw_on_max_partitions_per_insert_block, true, R"(
Used with max_partitions_per_insert_block. If true (default), an exception will be thrown when max_partitions_per_insert_block is reached. If false, details of the insert query reaching this limit with the number of partitions will be logged. This can be useful if you're trying to understand the impact on users when changing max_partitions_per_insert_block.
)", 0) \
    M(Int64, max_partitions_to_read, -1, R"(
Limit the max number of partitions that can be accessed in one query. <= 0 means unlimited.
)", 0) \
    M(Bool, check_query_single_value_result, true, R"(
Defines the level of detail for the [CHECK TABLE](../../sql-reference/statements/check-table.md/#checking-mergetree-tables) query result for `MergeTree` family engines .

Possible values:

- 0 — the query shows a check status for every individual data part of a table.
- 1 — the query shows the general table check status.
)", 0) \
    M(Bool, allow_drop_detached, false, R"(
Allow ALTER TABLE ... DROP DETACHED PART[ITION] ... queries
)", 0) \
    \
    M(UInt64, max_table_size_to_drop, 50000000000lu, R"(
Restriction on deleting tables in query time. The value 0 means that you can delete all tables without any restrictions.

Cloud default value: 1 TB.

:::note
This query setting overwrites its server setting equivalent, see [max_table_size_to_drop](/docs/en/operations/server-configuration-parameters/settings.md/#max-table-size-to-drop)
:::
)", 0) \
    M(UInt64, max_partition_size_to_drop, 50000000000lu, R"(
Restriction on dropping partitions in query time. The value 0 means that you can drop partitions without any restrictions.

Cloud default value: 1 TB.

:::note
This query setting overwrites its server setting equivalent, see [max_partition_size_to_drop](/docs/en/operations/server-configuration-parameters/settings.md/#max-partition-size-to-drop)
:::
)", 0) \
    \
    M(UInt64, postgresql_connection_pool_size, 16, R"(
Connection pool size for PostgreSQL table engine and database engine.
)", 0) \
    M(UInt64, postgresql_connection_attempt_timeout, 2, R"(
Connection timeout in seconds of a single attempt to connect PostgreSQL end-point.
The value is passed as a `connect_timeout` parameter of the connection URL.
)", 0) \
    M(UInt64, postgresql_connection_pool_wait_timeout, 5000, R"(
Connection pool push/pop timeout on empty pool for PostgreSQL table engine and database engine. By default it will block on empty pool.
)", 0) \
    M(UInt64, postgresql_connection_pool_retries, 2, R"(
Connection pool push/pop retries number for PostgreSQL table engine and database engine.
)", 0) \
    M(Bool, postgresql_connection_pool_auto_close_connection, false, R"(
Close connection before returning connection to the pool.
)", 0) \
    M(UInt64, glob_expansion_max_elements, 1000, R"(
Maximum number of allowed addresses (For external storages, table functions, etc).
)", 0) \
    M(UInt64, odbc_bridge_connection_pool_size, 16, R"(
Connection pool size for each connection settings string in ODBC bridge.
)", 0) \
    M(Bool, odbc_bridge_use_connection_pooling, true, R"(
Use connection pooling in ODBC bridge. If set to false, a new connection is created every time.
)", 0) \
    \
    M(Seconds, distributed_replica_error_half_life, DBMS_CONNECTION_POOL_WITH_FAILOVER_DEFAULT_DECREASE_ERROR_PERIOD, R"(
- Type: seconds
- Default value: 60 seconds

Controls how fast errors in distributed tables are zeroed. If a replica is unavailable for some time, accumulates 5 errors, and distributed_replica_error_half_life is set to 1 second, then the replica is considered normal 3 seconds after the last error.

See also:

- [load_balancing](#load_balancing-round_robin)
- [Table engine Distributed](../../engines/table-engines/special/distributed.md)
- [distributed_replica_error_cap](#distributed_replica_error_cap)
- [distributed_replica_max_ignored_errors](#distributed_replica_max_ignored_errors)
)", 0) \
    M(UInt64, distributed_replica_error_cap, DBMS_CONNECTION_POOL_WITH_FAILOVER_MAX_ERROR_COUNT, R"(
- Type: unsigned int
- Default value: 1000

The error count of each replica is capped at this value, preventing a single replica from accumulating too many errors.

See also:

- [load_balancing](#load_balancing-round_robin)
- [Table engine Distributed](../../engines/table-engines/special/distributed.md)
- [distributed_replica_error_half_life](#distributed_replica_error_half_life)
- [distributed_replica_max_ignored_errors](#distributed_replica_max_ignored_errors)
)", 0) \
    M(UInt64, distributed_replica_max_ignored_errors, 0, R"(
- Type: unsigned int
- Default value: 0

The number of errors that will be ignored while choosing replicas (according to `load_balancing` algorithm).

See also:

- [load_balancing](#load_balancing-round_robin)
- [Table engine Distributed](../../engines/table-engines/special/distributed.md)
- [distributed_replica_error_cap](#distributed_replica_error_cap)
- [distributed_replica_error_half_life](#distributed_replica_error_half_life)
)", 0) \
    \
    M(UInt64, min_free_disk_space_for_temporary_data, 0, R"(
The minimum disk space to keep while writing temporary data used in external sorting and aggregation.
)", 0) \
    \
    M(DefaultTableEngine, default_temporary_table_engine, DefaultTableEngine::Memory, R"(
Same as [default_table_engine](#default_table_engine) but for temporary tables.

In this example, any new temporary table that does not specify an `Engine` will use the `Log` table engine:

Query:

```sql
SET default_temporary_table_engine = 'Log';

CREATE TEMPORARY TABLE my_table (
    x UInt32,
    y UInt32
);

SHOW CREATE TEMPORARY TABLE my_table;
```

Result:

```response
┌─statement────────────────────────────────────────────────────────────────┐
│ CREATE TEMPORARY TABLE default.my_table
(
    `x` UInt32,
    `y` UInt32
)
ENGINE = Log
└──────────────────────────────────────────────────────────────────────────┘
```
)", 0) \
    M(DefaultTableEngine, default_table_engine, DefaultTableEngine::MergeTree, R"(
Default table engine to use when `ENGINE` is not set in a `CREATE` statement.

Possible values:

- a string representing any valid table engine name

Cloud default value: `SharedMergeTree`.

**Example**

Query:

```sql
SET default_table_engine = 'Log';

SELECT name, value, changed FROM system.settings WHERE name = 'default_table_engine';
```

Result:

```response
┌─name─────────────────┬─value─┬─changed─┐
│ default_table_engine │ Log   │       1 │
└──────────────────────┴───────┴─────────┘
```

In this example, any new table that does not specify an `Engine` will use the `Log` table engine:

Query:

```sql
CREATE TABLE my_table (
    x UInt32,
    y UInt32
);

SHOW CREATE TABLE my_table;
```

Result:

```response
┌─statement────────────────────────────────────────────────────────────────┐
│ CREATE TABLE default.my_table
(
    `x` UInt32,
    `y` UInt32
)
ENGINE = Log
└──────────────────────────────────────────────────────────────────────────┘
```
)", 0) \
    M(Bool, show_table_uuid_in_table_create_query_if_not_nil, false, R"(
Sets the `SHOW TABLE` query display.

Possible values:

- 0 — The query will be displayed without table UUID.
- 1 — The query will be displayed with table UUID.
)", 0) \
    M(Bool, database_atomic_wait_for_drop_and_detach_synchronously, false, R"(
Adds a modifier `SYNC` to all `DROP` and `DETACH` queries.

Possible values:

- 0 — Queries will be executed with delay.
- 1 — Queries will be executed without delay.
)", 0) \
    M(Bool, enable_scalar_subquery_optimization, true, R"(
If it is set to true, prevent scalar subqueries from (de)serializing large scalar values and possibly avoid running the same subquery more than once.
)", 0) \
    M(Bool, optimize_trivial_count_query, true, R"(
Enables or disables the optimization to trivial query `SELECT count() FROM table` using metadata from MergeTree. If you need to use row-level security, disable this setting.

Possible values:

   - 0 — Optimization disabled.
   - 1 — Optimization enabled.

See also:

- [optimize_functions_to_subcolumns](#optimize-functions-to-subcolumns)
)", 0) \
    M(Bool, optimize_trivial_approximate_count_query, false, R"(
Use an approximate value for trivial count optimization of storages that support such estimation, for example, EmbeddedRocksDB.

Possible values:

   - 0 — Optimization disabled.
   - 1 — Optimization enabled.
)", 0) \
    M(Bool, optimize_count_from_files, true, R"(
Enables or disables the optimization of counting number of rows from files in different input formats. It applies to table functions/engines `file`/`s3`/`url`/`hdfs`/`azureBlobStorage`.

Possible values:

- 0 — Optimization disabled.
- 1 — Optimization enabled.
)", 0) \
    M(Bool, use_cache_for_count_from_files, true, R"(
Enables caching of rows number during count from files in table functions `file`/`s3`/`url`/`hdfs`/`azureBlobStorage`.

Enabled by default.
)", 0) \
    M(Bool, optimize_respect_aliases, true, R"(
If it is set to true, it will respect aliases in WHERE/GROUP BY/ORDER BY, that will help with partition pruning/secondary indexes/optimize_aggregation_in_order/optimize_read_in_order/optimize_trivial_count
)", 0) \
    M(UInt64, mutations_sync, 0, R"(
Allows to execute `ALTER TABLE ... UPDATE|DELETE|MATERIALIZE INDEX|MATERIALIZE PROJECTION|MATERIALIZE COLUMN` queries ([mutations](../../sql-reference/statements/alter/index.md#mutations)) synchronously.

Possible values:

- 0 - Mutations execute asynchronously.
- 1 - The query waits for all mutations to complete on the current server.
- 2 - The query waits for all mutations to complete on all replicas (if they exist).
)", 0) \
    M(Bool, enable_lightweight_delete, true, R"(
Enable lightweight DELETE mutations for mergetree tables.
)", 0) ALIAS(allow_experimental_lightweight_delete) \
    M(UInt64, lightweight_deletes_sync, 2, R"(
The same as [`mutations_sync`](#mutations_sync), but controls only execution of lightweight deletes.

Possible values:

- 0 - Mutations execute asynchronously.
- 1 - The query waits for the lightweight deletes to complete on the current server.
- 2 - The query waits for the lightweight deletes to complete on all replicas (if they exist).

**See Also**

- [Synchronicity of ALTER Queries](../../sql-reference/statements/alter/index.md#synchronicity-of-alter-queries)
- [Mutations](../../sql-reference/statements/alter/index.md#mutations)
)", 0) \
    M(Bool, apply_deleted_mask, true, R"(
Enables filtering out rows deleted with lightweight DELETE. If disabled, a query will be able to read those rows. This is useful for debugging and \"undelete\" scenarios
)", 0) \
    M(Bool, optimize_normalize_count_variants, true, R"(
Rewrite aggregate functions that semantically equals to count() as count().
)", 0) \
    M(Bool, optimize_injective_functions_inside_uniq, true, R"(
Delete injective functions of one argument inside uniq*() functions.
)", 0) \
    M(Bool, rewrite_count_distinct_if_with_count_distinct_implementation, false, R"(
Allows you to rewrite `countDistcintIf` with [count_distinct_implementation](#count_distinct_implementation) setting.

Possible values:

- true — Allow.
- false — Disallow.
)", 0) \
    M(Bool, convert_query_to_cnf, false, R"(
When set to `true`, a `SELECT` query will be converted to conjuctive normal form (CNF). There are scenarios where rewriting a query in CNF may execute faster (view this [Github issue](https://github.com/ClickHouse/ClickHouse/issues/11749) for an explanation).

For example, notice how the following `SELECT` query is not modified (the default behavior):

```sql
EXPLAIN SYNTAX
SELECT *
FROM
(
    SELECT number AS x
    FROM numbers(20)
) AS a
WHERE ((x >= 1) AND (x <= 5)) OR ((x >= 10) AND (x <= 15))
SETTINGS convert_query_to_cnf = false;
```

The result is:

```response
┌─explain────────────────────────────────────────────────────────┐
│ SELECT x                                                       │
│ FROM                                                           │
│ (                                                              │
│     SELECT number AS x                                         │
│     FROM numbers(20)                                           │
│     WHERE ((x >= 1) AND (x <= 5)) OR ((x >= 10) AND (x <= 15)) │
│ ) AS a                                                         │
│ WHERE ((x >= 1) AND (x <= 5)) OR ((x >= 10) AND (x <= 15))     │
│ SETTINGS convert_query_to_cnf = 0                              │
└────────────────────────────────────────────────────────────────┘
```

Let's set `convert_query_to_cnf` to `true` and see what changes:

```sql
EXPLAIN SYNTAX
SELECT *
FROM
(
    SELECT number AS x
    FROM numbers(20)
) AS a
WHERE ((x >= 1) AND (x <= 5)) OR ((x >= 10) AND (x <= 15))
SETTINGS convert_query_to_cnf = true;
```

Notice the `WHERE` clause is rewritten in CNF, but the result set is the identical - the Boolean logic is unchanged:

```response
┌─explain───────────────────────────────────────────────────────────────────────────────────────────────────────────────┐
│ SELECT x                                                                                                              │
│ FROM                                                                                                                  │
│ (                                                                                                                     │
│     SELECT number AS x                                                                                                │
│     FROM numbers(20)                                                                                                  │
│     WHERE ((x <= 15) OR (x <= 5)) AND ((x <= 15) OR (x >= 1)) AND ((x >= 10) OR (x <= 5)) AND ((x >= 10) OR (x >= 1)) │
│ ) AS a                                                                                                                │
│ WHERE ((x >= 10) OR (x >= 1)) AND ((x >= 10) OR (x <= 5)) AND ((x <= 15) OR (x >= 1)) AND ((x <= 15) OR (x <= 5))     │
│ SETTINGS convert_query_to_cnf = 1                                                                                     │
└───────────────────────────────────────────────────────────────────────────────────────────────────────────────────────┘
```

Possible values: true, false
)", 0) \
    M(Bool, optimize_or_like_chain, false, R"(
Optimize multiple OR LIKE into multiMatchAny. This optimization should not be enabled by default, because it defies index analysis in some cases.
)", 0) \
    M(Bool, optimize_arithmetic_operations_in_aggregate_functions, true, R"(
Move arithmetic operations out of aggregation functions
)", 0) \
    M(Bool, optimize_redundant_functions_in_order_by, true, R"(
Remove functions from ORDER BY if its argument is also in ORDER BY
)", 0) \
    M(Bool, optimize_if_chain_to_multiif, false, R"(
Replace if(cond1, then1, if(cond2, ...)) chains to multiIf. Currently it's not beneficial for numeric types.
)", 0) \
    M(Bool, optimize_multiif_to_if, true, R"(
Replace 'multiIf' with only one condition to 'if'.
)", 0) \
    M(Bool, optimize_if_transform_strings_to_enum, false, R"(
Replaces string-type arguments in If and Transform to enum. Disabled by default cause it could make inconsistent change in distributed query that would lead to its fail.
)", 0) \
    M(Bool, optimize_functions_to_subcolumns, true, R"(
Enables or disables optimization by transforming some functions to reading subcolumns. This reduces the amount of data to read.

These functions can be transformed:

- [length](../../sql-reference/functions/array-functions.md/#array_functions-length) to read the [size0](../../sql-reference/data-types/array.md/#array-size) subcolumn.
- [empty](../../sql-reference/functions/array-functions.md/#function-empty) to read the [size0](../../sql-reference/data-types/array.md/#array-size) subcolumn.
- [notEmpty](../../sql-reference/functions/array-functions.md/#function-notempty) to read the [size0](../../sql-reference/data-types/array.md/#array-size) subcolumn.
- [isNull](../../sql-reference/operators/index.md#operator-is-null) to read the [null](../../sql-reference/data-types/nullable.md/#finding-null) subcolumn.
- [isNotNull](../../sql-reference/operators/index.md#is-not-null) to read the [null](../../sql-reference/data-types/nullable.md/#finding-null) subcolumn.
- [count](../../sql-reference/aggregate-functions/reference/count.md) to read the [null](../../sql-reference/data-types/nullable.md/#finding-null) subcolumn.
- [mapKeys](../../sql-reference/functions/tuple-map-functions.md/#mapkeys) to read the [keys](../../sql-reference/data-types/map.md/#map-subcolumns) subcolumn.
- [mapValues](../../sql-reference/functions/tuple-map-functions.md/#mapvalues) to read the [values](../../sql-reference/data-types/map.md/#map-subcolumns) subcolumn.

Possible values:

- 0 — Optimization disabled.
- 1 — Optimization enabled.
)", 0) \
    M(Bool, optimize_using_constraints, false, R"(
Use [constraints](../../sql-reference/statements/create/table.md#constraints) for query optimization. The default is `false`.

Possible values:

- true, false
)", 0)                                                                                                                                           \
    M(Bool, optimize_substitute_columns, false, R"(
Use [constraints](../../sql-reference/statements/create/table.md#constraints) for column substitution. The default is `false`.

Possible values:

- true, false
)", 0)                                                                                                                                         \
    M(Bool, optimize_append_index, false, R"(
Use [constraints](../../sql-reference/statements/create/table.md#constraints) in order to append index condition. The default is `false`.

Possible values:

- true, false
)", 0) \
    M(Bool, optimize_time_filter_with_preimage, true, R"(
Optimize Date and DateTime predicates by converting functions into equivalent comparisons without conversions (e.g. toYear(col) = 2023 -> col >= '2023-01-01' AND col <= '2023-12-31')
)", 0) \
    M(Bool, normalize_function_names, true, R"(
Normalize function names to their canonical names
)", 0) \
    M(Bool, enable_early_constant_folding, true, R"(
Enable query optimization where we analyze function and subqueries results and rewrite query if there are constants there
)", 0) \
    M(Bool, deduplicate_blocks_in_dependent_materialized_views, false, R"(
Enables or disables the deduplication check for materialized views that receive data from Replicated\* tables.

Possible values:

      0 — Disabled.
      1 — Enabled.

Usage

By default, deduplication is not performed for materialized views but is done upstream, in the source table.
If an INSERTed block is skipped due to deduplication in the source table, there will be no insertion into attached materialized views. This behaviour exists to enable the insertion of highly aggregated data into materialized views, for cases where inserted blocks are the same after materialized view aggregation but derived from different INSERTs into the source table.
At the same time, this behaviour “breaks” `INSERT` idempotency. If an `INSERT` into the main table was successful and `INSERT` into a materialized view failed (e.g. because of communication failure with ClickHouse Keeper) a client will get an error and can retry the operation. However, the materialized view won’t receive the second insert because it will be discarded by deduplication in the main (source) table. The setting `deduplicate_blocks_in_dependent_materialized_views` allows for changing this behaviour. On retry, a materialized view will receive the repeat insert and will perform a deduplication check by itself,
ignoring check result for the source table, and will insert rows lost because of the first failure.
)", 0) \
    M(Bool, throw_if_deduplication_in_dependent_materialized_views_enabled_with_async_insert, true, R"(
Throw exception on INSERT query when the setting `deduplicate_blocks_in_dependent_materialized_views` is enabled along with `async_insert`. It guarantees correctness, because these features can't work together.
)", 0) \
    M(Bool, materialized_views_ignore_errors, false, R"(
Allows to ignore errors for MATERIALIZED VIEW, and deliver original block to the table regardless of MVs
)", 0) \
    M(Bool, ignore_materialized_views_with_dropped_target_table, false, R"(
Ignore MVs with dropped target table during pushing to views
)", 0) \
    M(Bool, allow_materialized_view_with_bad_select, true, R"(
Allow CREATE MATERIALIZED VIEW with SELECT query that references nonexistent tables or columns. It must still be syntactically valid. Doesn't apply to refreshable MVs. Doesn't apply if the MV schema needs to be inferred from the SELECT query (i.e. if the CREATE has no column list and no TO table). Can be used for creating MV before its source table.
)", 0) \
    M(Bool, use_compact_format_in_distributed_parts_names, true, R"(
Uses compact format for storing blocks for background (`distributed_foreground_insert`) INSERT into tables with `Distributed` engine.

Possible values:

- 0 — Uses `user[:password]@host:port#default_database` directory format.
- 1 — Uses `[shard{shard_index}[_replica{replica_index}]]` directory format.

:::note
- with `use_compact_format_in_distributed_parts_names=0` changes from cluster definition will not be applied for background INSERT.
- with `use_compact_format_in_distributed_parts_names=1` changing the order of the nodes in the cluster definition, will change the `shard_index`/`replica_index` so be aware.
:::
)", 0) \
    M(Bool, validate_polygons, true, R"(
Enables or disables throwing an exception in the [pointInPolygon](../../sql-reference/functions/geo/index.md#pointinpolygon) function, if the polygon is self-intersecting or self-tangent.

Possible values:

- 0 — Throwing an exception is disabled. `pointInPolygon` accepts invalid polygons and returns possibly incorrect results for them.
- 1 — Throwing an exception is enabled.
)", 0) \
    M(UInt64, max_parser_depth, DBMS_DEFAULT_MAX_PARSER_DEPTH, R"(
Limits maximum recursion depth in the recursive descent parser. Allows controlling the stack size.

Possible values:

- Positive integer.
- 0 — Recursion depth is unlimited.
)", 0) \
    M(UInt64, max_parser_backtracks, DBMS_DEFAULT_MAX_PARSER_BACKTRACKS, R"(
Maximum parser backtracking (how many times it tries different alternatives in the recursive descend parsing process).
)", 0) \
    M(UInt64, max_recursive_cte_evaluation_depth, DBMS_RECURSIVE_CTE_MAX_EVALUATION_DEPTH, R"(
Maximum limit on recursive CTE evaluation depth
)", 0) \
    M(Bool, allow_settings_after_format_in_insert, false, R"(
Control whether `SETTINGS` after `FORMAT` in `INSERT` queries is allowed or not. It is not recommended to use this, since this may interpret part of `SETTINGS` as values.

Example:

```sql
INSERT INTO FUNCTION null('foo String') SETTINGS max_threads=1 VALUES ('bar');
```

But the following query will work only with `allow_settings_after_format_in_insert`:

```sql
SET allow_settings_after_format_in_insert=1;
INSERT INTO FUNCTION null('foo String') VALUES ('bar') SETTINGS max_threads=1;
```

Possible values:

- 0 — Disallow.
- 1 — Allow.

:::note
Use this setting only for backward compatibility if your use cases depend on old syntax.
:::
)", 0) \
    M(Seconds, periodic_live_view_refresh, 60, R"(
Interval after which periodically refreshed live view is forced to refresh.
)", 0) \
    M(Bool, transform_null_in, false, R"(
Enables equality of [NULL](../../sql-reference/syntax.md/#null-literal) values for [IN](../../sql-reference/operators/in.md) operator.

By default, `NULL` values can’t be compared because `NULL` means undefined value. Thus, comparison `expr = NULL` must always return `false`. With this setting `NULL = NULL` returns `true` for `IN` operator.

Possible values:

- 0 — Comparison of `NULL` values in `IN` operator returns `false`.
- 1 — Comparison of `NULL` values in `IN` operator returns `true`.

**Example**

Consider the `null_in` table:

``` text
┌──idx─┬─────i─┐
│    1 │     1 │
│    2 │  NULL │
│    3 │     3 │
└──────┴───────┘
```

Query:

``` sql
SELECT idx, i FROM null_in WHERE i IN (1, NULL) SETTINGS transform_null_in = 0;
```

Result:

``` text
┌──idx─┬────i─┐
│    1 │    1 │
└──────┴──────┘
```

Query:

``` sql
SELECT idx, i FROM null_in WHERE i IN (1, NULL) SETTINGS transform_null_in = 1;
```

Result:

``` text
┌──idx─┬─────i─┐
│    1 │     1 │
│    2 │  NULL │
└──────┴───────┘
```

**See Also**

- [NULL Processing in IN Operators](../../sql-reference/operators/in.md/#in-null-processing)
)", 0) \
    M(Bool, allow_nondeterministic_mutations, false, R"(
User-level setting that allows mutations on replicated tables to make use of non-deterministic functions such as `dictGet`.

Given that, for example, dictionaries, can be out of sync across nodes, mutations that pull values from them are disallowed on replicated tables by default. Enabling this setting allows this behavior, making it the user's responsibility to ensure that the data used is in sync across all nodes.

**Example**

``` xml
<profiles>
    <default>
        <allow_nondeterministic_mutations>1</allow_nondeterministic_mutations>

        <!-- ... -->
    </default>

    <!-- ... -->

</profiles>
```
)", 0) \
    M(Seconds, lock_acquire_timeout, DBMS_DEFAULT_LOCK_ACQUIRE_TIMEOUT_SEC, R"(
Defines how many seconds a locking request waits before failing.

Locking timeout is used to protect from deadlocks while executing read/write operations with tables. When the timeout expires and the locking request fails, the ClickHouse server throws an exception "Locking attempt timed out! Possible deadlock avoided. Client should retry." with error code `DEADLOCK_AVOIDED`.

Possible values:

- Positive integer (in seconds).
- 0 — No locking timeout.
)", 0) \
    M(Bool, materialize_ttl_after_modify, true, R"(
Apply TTL for old data, after ALTER MODIFY TTL query
)", 0) \
    M(String, function_implementation, "", R"(
Choose function implementation for specific target or variant (experimental). If empty enable all of them.
)", 0) \
    M(Bool, data_type_default_nullable, false, R"(
Allows data types without explicit modifiers [NULL or NOT NULL](../../sql-reference/statements/create/table.md/#null-modifiers) in column definition will be [Nullable](../../sql-reference/data-types/nullable.md/#data_type-nullable).

Possible values:

- 1 — The data types in column definitions are set to `Nullable` by default.
- 0 — The data types in column definitions are set to not `Nullable` by default.
)", 0) \
    M(Bool, cast_keep_nullable, false, R"(
Enables or disables keeping of the `Nullable` data type in [CAST](../../sql-reference/functions/type-conversion-functions.md/#castx-t) operations.

When the setting is enabled and the argument of `CAST` function is `Nullable`, the result is also transformed to `Nullable` type. When the setting is disabled, the result always has the destination type exactly.

Possible values:

- 0 — The `CAST` result has exactly the destination type specified.
- 1 — If the argument type is `Nullable`, the `CAST` result is transformed to `Nullable(DestinationDataType)`.

**Examples**

The following query results in the destination data type exactly:

```sql
SET cast_keep_nullable = 0;
SELECT CAST(toNullable(toInt32(0)) AS Int32) as x, toTypeName(x);
```

Result:

```text
┌─x─┬─toTypeName(CAST(toNullable(toInt32(0)), 'Int32'))─┐
│ 0 │ Int32                                             │
└───┴───────────────────────────────────────────────────┘
```

The following query results in the `Nullable` modification on the destination data type:

```sql
SET cast_keep_nullable = 1;
SELECT CAST(toNullable(toInt32(0)) AS Int32) as x, toTypeName(x);
```

Result:

```text
┌─x─┬─toTypeName(CAST(toNullable(toInt32(0)), 'Int32'))─┐
│ 0 │ Nullable(Int32)                                   │
└───┴───────────────────────────────────────────────────┘
```

**See Also**

- [CAST](../../sql-reference/functions/type-conversion-functions.md/#type_conversion_function-cast) function
)", 0) \
    M(Bool, cast_ipv4_ipv6_default_on_conversion_error, false, R"(
CAST operator into IPv4, CAST operator into IPV6 type, toIPv4, toIPv6 functions will return default value instead of throwing exception on conversion error.
)", 0) \
    M(Bool, alter_partition_verbose_result, false, R"(
Enables or disables the display of information about the parts to which the manipulation operations with partitions and parts have been successfully applied.
Applicable to [ATTACH PARTITION|PART](../../sql-reference/statements/alter/partition.md/#alter_attach-partition) and to [FREEZE PARTITION](../../sql-reference/statements/alter/partition.md/#alter_freeze-partition).

Possible values:

- 0 — disable verbosity.
- 1 — enable verbosity.

**Example**

```sql
CREATE TABLE test(a Int64, d Date, s String) ENGINE = MergeTree PARTITION BY toYYYYMM(d) ORDER BY a;
INSERT INTO test VALUES(1, '2021-01-01', '');
INSERT INTO test VALUES(1, '2021-01-01', '');
ALTER TABLE test DETACH PARTITION ID '202101';

ALTER TABLE test ATTACH PARTITION ID '202101' SETTINGS alter_partition_verbose_result = 1;

┌─command_type─────┬─partition_id─┬─part_name────┬─old_part_name─┐
│ ATTACH PARTITION │ 202101       │ 202101_7_7_0 │ 202101_5_5_0  │
│ ATTACH PARTITION │ 202101       │ 202101_8_8_0 │ 202101_6_6_0  │
└──────────────────┴──────────────┴──────────────┴───────────────┘

ALTER TABLE test FREEZE SETTINGS alter_partition_verbose_result = 1;

┌─command_type─┬─partition_id─┬─part_name────┬─backup_name─┬─backup_path───────────────────┬─part_backup_path────────────────────────────────────────────┐
│ FREEZE ALL   │ 202101       │ 202101_7_7_0 │ 8           │ /var/lib/clickhouse/shadow/8/ │ /var/lib/clickhouse/shadow/8/data/default/test/202101_7_7_0 │
│ FREEZE ALL   │ 202101       │ 202101_8_8_0 │ 8           │ /var/lib/clickhouse/shadow/8/ │ /var/lib/clickhouse/shadow/8/data/default/test/202101_8_8_0 │
└──────────────┴──────────────┴──────────────┴─────────────┴───────────────────────────────┴─────────────────────────────────────────────────────────────┘
```
)", 0) \
    M(Bool, system_events_show_zero_values, false, R"(
Allows to select zero-valued events from [`system.events`](../../operations/system-tables/events.md).

Some monitoring systems require passing all the metrics values to them for each checkpoint, even if the metric value is zero.

Possible values:

- 0 — Disabled.
- 1 — Enabled.

**Examples**

Query

```sql
SELECT * FROM system.events WHERE event='QueryMemoryLimitExceeded';
```

Result

```text
Ok.
```

Query
```sql
SET system_events_show_zero_values = 1;
SELECT * FROM system.events WHERE event='QueryMemoryLimitExceeded';
```

Result

```text
┌─event────────────────────┬─value─┬─description───────────────────────────────────────────┐
│ QueryMemoryLimitExceeded │     0 │ Number of times when memory limit exceeded for query. │
└──────────────────────────┴───────┴───────────────────────────────────────────────────────┘
```
)", 0) \
    M(MySQLDataTypesSupport, mysql_datatypes_support_level, MySQLDataTypesSupportList{}, R"(
Defines how MySQL types are converted to corresponding ClickHouse types. A comma separated list in any combination of `decimal`, `datetime64`, `date2Date32` or `date2String`.
- `decimal`: convert `NUMERIC` and `DECIMAL` types to `Decimal` when precision allows it.
- `datetime64`: convert `DATETIME` and `TIMESTAMP` types to `DateTime64` instead of `DateTime` when precision is not `0`.
- `date2Date32`: convert `DATE` to `Date32` instead of `Date`. Takes precedence over `date2String`.
- `date2String`: convert `DATE` to `String` instead of `Date`. Overridden by `datetime64`.
)", 0) \
    M(Bool, optimize_trivial_insert_select, false, R"(
Optimize trivial 'INSERT INTO table SELECT ... FROM TABLES' query
)", 0) \
    M(Bool, allow_non_metadata_alters, true, R"(
Allow to execute alters which affects not only tables metadata, but also data on disk
)", 0) \
    M(Bool, enable_global_with_statement, true, R"(
Propagate WITH statements to UNION queries and all subqueries
)", 0) \
    M(Bool, aggregate_functions_null_for_empty, false, R"(
Enables or disables rewriting all aggregate functions in a query, adding [-OrNull](../../sql-reference/aggregate-functions/combinators.md/#agg-functions-combinator-ornull) suffix to them. Enable it for SQL standard compatibility.
It is implemented via query rewrite (similar to [count_distinct_implementation](#count_distinct_implementation) setting) to get consistent results for distributed queries.

Possible values:

- 0 — Disabled.
- 1 — Enabled.

**Example**

Consider the following query with aggregate functions:
```sql
SELECT SUM(-1), MAX(0) FROM system.one WHERE 0;
```

With `aggregate_functions_null_for_empty = 0` it would produce:
```text
┌─SUM(-1)─┬─MAX(0)─┐
│       0 │      0 │
└─────────┴────────┘
```

With `aggregate_functions_null_for_empty = 1` the result would be:
```text
┌─SUMOrNull(-1)─┬─MAXOrNull(0)─┐
│          NULL │         NULL │
└───────────────┴──────────────┘
```
)", 0) \
    M(Bool, optimize_syntax_fuse_functions, false, R"(
Enables to fuse aggregate functions with identical argument. It rewrites query contains at least two aggregate functions from [sum](../../sql-reference/aggregate-functions/reference/sum.md/#agg_function-sum), [count](../../sql-reference/aggregate-functions/reference/count.md/#agg_function-count) or [avg](../../sql-reference/aggregate-functions/reference/avg.md/#agg_function-avg) with identical argument to [sumCount](../../sql-reference/aggregate-functions/reference/sumcount.md/#agg_function-sumCount).

Possible values:

- 0 — Functions with identical argument are not fused.
- 1 — Functions with identical argument are fused.

**Example**

Query:

``` sql
CREATE TABLE fuse_tbl(a Int8, b Int8) Engine = Log;
SET optimize_syntax_fuse_functions = 1;
EXPLAIN SYNTAX SELECT sum(a), sum(b), count(b), avg(b) from fuse_tbl FORMAT TSV;
```

Result:

``` text
SELECT
    sum(a),
    sumCount(b).1,
    sumCount(b).2,
    (sumCount(b).1) / (sumCount(b).2)
FROM fuse_tbl
```
)", 0) \
    M(Bool, flatten_nested, true, R"(
Sets the data format of a [nested](../../sql-reference/data-types/nested-data-structures/index.md) columns.

Possible values:

- 1 — Nested column is flattened to separate arrays.
- 0 — Nested column stays a single array of tuples.

**Usage**

If the setting is set to `0`, it is possible to use an arbitrary level of nesting.

**Examples**

Query:

``` sql
SET flatten_nested = 1;
CREATE TABLE t_nest (`n` Nested(a UInt32, b UInt32)) ENGINE = MergeTree ORDER BY tuple();

SHOW CREATE TABLE t_nest;
```

Result:

``` text
┌─statement───────────────────────────────────────────────────────────────────────────────────────────────────────────────────────────────────────┐
│ CREATE TABLE default.t_nest
(
    `n.a` Array(UInt32),
    `n.b` Array(UInt32)
)
ENGINE = MergeTree
ORDER BY tuple()
SETTINGS index_granularity = 8192 │
└─────────────────────────────────────────────────────────────────────────────────────────────────────────────────────────────────────────────────┘
```

Query:

``` sql
SET flatten_nested = 0;

CREATE TABLE t_nest (`n` Nested(a UInt32, b UInt32)) ENGINE = MergeTree ORDER BY tuple();

SHOW CREATE TABLE t_nest;
```

Result:

``` text
┌─statement──────────────────────────────────────────────────────────────────────────────────────────────────────────────────────────┐
│ CREATE TABLE default.t_nest
(
    `n` Nested(a UInt32, b UInt32)
)
ENGINE = MergeTree
ORDER BY tuple()
SETTINGS index_granularity = 8192 │
└────────────────────────────────────────────────────────────────────────────────────────────────────────────────────────────────────┘
```
)", 0) \
    M(Bool, asterisk_include_materialized_columns, false, R"(
Include [MATERIALIZED](../../sql-reference/statements/create/table.md#materialized) columns for wildcard query (`SELECT *`).

Possible values:

- 0 - disabled
- 1 - enabled
)", 0) \
    M(Bool, asterisk_include_alias_columns, false, R"(
Include [ALIAS](../../sql-reference/statements/create/table.md#alias) columns for wildcard query (`SELECT *`).

Possible values:

- 0 - disabled
- 1 - enabled
)", 0) \
    M(Bool, optimize_skip_merged_partitions, false, R"(
Enables or disables optimization for [OPTIMIZE TABLE ... FINAL](../../sql-reference/statements/optimize.md) query if there is only one part with level > 0 and it doesn't have expired TTL.

- `OPTIMIZE TABLE ... FINAL SETTINGS optimize_skip_merged_partitions=1`

By default, `OPTIMIZE TABLE ... FINAL` query rewrites the one part even if there is only a single part.

Possible values:

- 1 - Enable optimization.
- 0 - Disable optimization.
)", 0) \
    M(Bool, optimize_on_insert, true, R"(
Enables or disables data transformation before the insertion, as if merge was done on this block (according to table engine).

Possible values:

- 0 — Disabled.
- 1 — Enabled.

**Example**

The difference between enabled and disabled:

Query:

```sql
SET optimize_on_insert = 1;

CREATE TABLE test1 (`FirstTable` UInt32) ENGINE = ReplacingMergeTree ORDER BY FirstTable;

INSERT INTO test1 SELECT number % 2 FROM numbers(5);

SELECT * FROM test1;

SET optimize_on_insert = 0;

CREATE TABLE test2 (`SecondTable` UInt32) ENGINE = ReplacingMergeTree ORDER BY SecondTable;

INSERT INTO test2 SELECT number % 2 FROM numbers(5);

SELECT * FROM test2;
```

Result:

``` text
┌─FirstTable─┐
│          0 │
│          1 │
└────────────┘

┌─SecondTable─┐
│           0 │
│           0 │
│           0 │
│           1 │
│           1 │
└─────────────┘
```

Note that this setting influences [Materialized view](../../sql-reference/statements/create/view.md/#materialized) and [MaterializedMySQL](../../engines/database-engines/materialized-mysql.md) behaviour.
)", 0) \
    M(Bool, optimize_use_projections, true, R"(
Enables or disables [projection](../../engines/table-engines/mergetree-family/mergetree.md/#projections) optimization when processing `SELECT` queries.

Possible values:

- 0 — Projection optimization disabled.
- 1 — Projection optimization enabled.
)", 0) ALIAS(allow_experimental_projection_optimization) \
    M(Bool, optimize_use_implicit_projections, true, R"(
Automatically choose implicit projections to perform SELECT query
)", 0) \
    M(Bool, force_optimize_projection, false, R"(
Enables or disables the obligatory use of [projections](../../engines/table-engines/mergetree-family/mergetree.md/#projections) in `SELECT` queries, when projection optimization is enabled (see [optimize_use_projections](#optimize_use_projections) setting).

Possible values:

- 0 — Projection optimization is not obligatory.
- 1 — Projection optimization is obligatory.
)", 0) \
    M(String, force_optimize_projection_name, "", R"(
If it is set to a non-empty string, check that this projection is used in the query at least once.

Possible values:

- string: name of projection that used in a query
)", 0) \
    M(String, preferred_optimize_projection_name, "", R"(
If it is set to a non-empty string, ClickHouse will try to apply specified projection in query.


Possible values:

- string: name of preferred projection
)", 0) \
    M(Bool, async_socket_for_remote, true, R"(
Enables asynchronous read from socket while executing remote query.

Enabled by default.
)", 0) \
    M(Bool, async_query_sending_for_remote, true, R"(
Enables asynchronous connection creation and query sending while executing remote query.

Enabled by default.
)", 0) \
    M(Bool, insert_null_as_default, true, R"(
Enables or disables the insertion of [default values](../../sql-reference/statements/create/table.md/#create-default-values) instead of [NULL](../../sql-reference/syntax.md/#null-literal) into columns with not [nullable](../../sql-reference/data-types/nullable.md/#data_type-nullable) data type.
If column type is not nullable and this setting is disabled, then inserting `NULL` causes an exception. If column type is nullable, then `NULL` values are inserted as is, regardless of this setting.

This setting is applicable to [INSERT ... SELECT](../../sql-reference/statements/insert-into.md/#inserting-the-results-of-select) queries. Note that `SELECT` subqueries may be concatenated with `UNION ALL` clause.

Possible values:

- 0 — Inserting `NULL` into a not nullable column causes an exception.
- 1 — Default column value is inserted instead of `NULL`.
)", 0) \
    M(Bool, describe_extend_object_types, false, R"(
Deduce concrete type of columns of type Object in DESCRIBE query
)", 0) \
    M(Bool, describe_include_subcolumns, false, R"(
Enables describing subcolumns for a [DESCRIBE](../../sql-reference/statements/describe-table.md) query. For example, members of a [Tuple](../../sql-reference/data-types/tuple.md) or subcolumns of a [Map](../../sql-reference/data-types/map.md/#map-subcolumns), [Nullable](../../sql-reference/data-types/nullable.md/#finding-null) or an [Array](../../sql-reference/data-types/array.md/#array-size) data type.

Possible values:

- 0 — Subcolumns are not included in `DESCRIBE` queries.
- 1 — Subcolumns are included in `DESCRIBE` queries.

**Example**

See an example for the [DESCRIBE](../../sql-reference/statements/describe-table.md) statement.
)", 0) \
    M(Bool, describe_include_virtual_columns, false, R"(
If true, virtual columns of table will be included into result of DESCRIBE query
)", 0) \
    M(Bool, describe_compact_output, false, R"(
If true, include only column names and types into result of DESCRIBE query
)", 0) \
    M(Bool, apply_mutations_on_fly, false, R"(
If true, mutations (UPDATEs and DELETEs) which are not materialized in data part will be applied on SELECTs. Only available in ClickHouse Cloud.
)", 0) \
    M(Bool, mutations_execute_nondeterministic_on_initiator, false, R"(
If true constant nondeterministic functions (e.g. function `now()`) are executed on initiator and replaced to literals in `UPDATE` and `DELETE` queries. It helps to keep data in sync on replicas while executing mutations with constant nondeterministic functions. Default value: `false`.
)", 0) \
    M(Bool, mutations_execute_subqueries_on_initiator, false, R"(
If true scalar subqueries are executed on initiator and replaced to literals in `UPDATE` and `DELETE` queries. Default value: `false`.
)", 0) \
    M(UInt64, mutations_max_literal_size_to_replace, 16384, R"(
The maximum size of serialized literal in bytes to replace in `UPDATE` and `DELETE` queries. Takes effect only if at least one the two settings above is enabled. Default value: 16384 (16 KiB).
)", 0) \
    \
    M(Float, create_replicated_merge_tree_fault_injection_probability, 0.0f, R"(
The probability of a fault injection during table creation after creating metadata in ZooKeeper
)", 0) \
    \
    M(Bool, use_query_cache, false, R"(
If turned on, `SELECT` queries may utilize the [query cache](../query-cache.md). Parameters [enable_reads_from_query_cache](#enable-reads-from-query-cache)
and [enable_writes_to_query_cache](#enable-writes-to-query-cache) control in more detail how the cache is used.

Possible values:

- 0 - Disabled
- 1 - Enabled
)", 0) \
    M(Bool, enable_writes_to_query_cache, true, R"(
If turned on, results of `SELECT` queries are stored in the [query cache](../query-cache.md).

Possible values:

- 0 - Disabled
- 1 - Enabled
)", 0) \
    M(Bool, enable_reads_from_query_cache, true, R"(
If turned on, results of `SELECT` queries are retrieved from the [query cache](../query-cache.md).

Possible values:

- 0 - Disabled
- 1 - Enabled
)", 0) \
    M(QueryCacheNondeterministicFunctionHandling, query_cache_nondeterministic_function_handling, QueryCacheNondeterministicFunctionHandling::Throw, R"(
Controls how the [query cache](../query-cache.md) handles `SELECT` queries with non-deterministic functions like `rand()` or `now()`.

Possible values:

- `'throw'` - Throw an exception and don't cache the query result.
- `'save'` - Cache the query result.
- `'ignore'` - Don't cache the query result and don't throw an exception.
)", 0) \
    M(QueryCacheSystemTableHandling, query_cache_system_table_handling, QueryCacheSystemTableHandling::Throw, R"(
Controls how the [query cache](../query-cache.md) handles `SELECT` queries against system tables, i.e. tables in databases `system.*` and `information_schema.*`.

Possible values:

- `'throw'` - Throw an exception and don't cache the query result.
- `'save'` - Cache the query result.
- `'ignore'` - Don't cache the query result and don't throw an exception.
)", 0) \
    M(UInt64, query_cache_max_size_in_bytes, 0, R"(
The maximum amount of memory (in bytes) the current user may allocate in the [query cache](../query-cache.md). 0 means unlimited.

Possible values:

- Positive integer >= 0.
)", 0) \
    M(UInt64, query_cache_max_entries, 0, R"(
The maximum number of query results the current user may store in the [query cache](../query-cache.md). 0 means unlimited.

Possible values:

- Positive integer >= 0.
)", 0) \
    M(UInt64, query_cache_min_query_runs, 0, R"(
Minimum number of times a `SELECT` query must run before its result is stored in the [query cache](../query-cache.md).

Possible values:

- Positive integer >= 0.
)", 0) \
    M(Milliseconds, query_cache_min_query_duration, 0, R"(
Minimum duration in milliseconds a query needs to run for its result to be stored in the [query cache](../query-cache.md).

Possible values:

- Positive integer >= 0.
)", 0) \
    M(Bool, query_cache_compress_entries, true, R"(
Compress entries in the [query cache](../query-cache.md). Lessens the memory consumption of the query cache at the cost of slower inserts into / reads from it.

Possible values:

- 0 - Disabled
- 1 - Enabled
)", 0) \
    M(Bool, query_cache_squash_partial_results, true, R"(
Squash partial result blocks to blocks of size [max_block_size](#setting-max_block_size). Reduces performance of inserts into the [query cache](../query-cache.md) but improves the compressability of cache entries (see [query_cache_compress-entries](#query-cache-compress-entries)).

Possible values:

- 0 - Disabled
- 1 - Enabled
)", 0) \
    M(Seconds, query_cache_ttl, 60, R"(
After this time in seconds entries in the [query cache](../query-cache.md) become stale.

Possible values:

- Positive integer >= 0.
)", 0) \
    M(Bool, query_cache_share_between_users, false, R"(
If turned on, the result of `SELECT` queries cached in the [query cache](../query-cache.md) can be read by other users.
It is not recommended to enable this setting due to security reasons.

Possible values:

- 0 - Disabled
- 1 - Enabled
)", 0) \
    M(String, query_cache_tag, "", R"(
A string which acts as a label for [query cache](../query-cache.md) entries.
The same queries with different tags are considered different by the query cache.

Possible values:

- Any string
)", 0) \
    M(Bool, enable_sharing_sets_for_mutations, true, R"(
Allow sharing set objects build for IN subqueries between different tasks of the same mutation. This reduces memory usage and CPU consumption
)", 0) \
    \
    M(Bool, optimize_rewrite_sum_if_to_count_if, true, R"(
Rewrite sumIf() and sum(if()) function countIf() function when logically equivalent
)", 0) \
    M(Bool, optimize_rewrite_aggregate_function_with_if, true, R"(
Rewrite aggregate functions with if expression as argument when logically equivalent.
For example, `avg(if(cond, col, null))` can be rewritten to `avgOrNullIf(cond, col)`. It may improve performance.

:::note
Supported only with experimental analyzer (`enable_analyzer = 1`).
:::
)", 0) \
    M(Bool, optimize_rewrite_array_exists_to_has, false, R"(
Rewrite arrayExists() functions to has() when logically equivalent. For example, arrayExists(x -> x = 1, arr) can be rewritten to has(arr, 1)
)", 0) \
    M(UInt64, insert_shard_id, 0, R"(
If not `0`, specifies the shard of [Distributed](../../engines/table-engines/special/distributed.md/#distributed) table into which the data will be inserted synchronously.

If `insert_shard_id` value is incorrect, the server will throw an exception.

To get the number of shards on `requested_cluster`, you can check server config or use this query:

``` sql
SELECT uniq(shard_num) FROM system.clusters WHERE cluster = 'requested_cluster';
```

Possible values:

- 0 — Disabled.
- Any number from `1` to `shards_num` of corresponding [Distributed](../../engines/table-engines/special/distributed.md/#distributed) table.

**Example**

Query:

```sql
CREATE TABLE x AS system.numbers ENGINE = MergeTree ORDER BY number;
CREATE TABLE x_dist AS x ENGINE = Distributed('test_cluster_two_shards_localhost', currentDatabase(), x);
INSERT INTO x_dist SELECT * FROM numbers(5) SETTINGS insert_shard_id = 1;
SELECT * FROM x_dist ORDER BY number ASC;
```

Result:

``` text
┌─number─┐
│      0 │
│      0 │
│      1 │
│      1 │
│      2 │
│      2 │
│      3 │
│      3 │
│      4 │
│      4 │
└────────┘
```
)", 0) \
    \
    M(Bool, collect_hash_table_stats_during_aggregation, true, R"(
Enable collecting hash table statistics to optimize memory allocation
)", 0) \
    M(UInt64, max_size_to_preallocate_for_aggregation, 100'000'000, R"(
For how many elements it is allowed to preallocate space in all hash tables in total before aggregation
)", 0) \
    \
    M(Bool, collect_hash_table_stats_during_joins, true, R"(
Enable collecting hash table statistics to optimize memory allocation
)", 0) \
    M(UInt64, max_size_to_preallocate_for_joins, 100'000'000, R"(
For how many elements it is allowed to preallocate space in all hash tables in total before join
)", 0) \
    \
    M(Bool, kafka_disable_num_consumers_limit, false, R"(
Disable limit on kafka_num_consumers that depends on the number of available CPU cores.
)", 0) \
    M(Bool, allow_experimental_kafka_offsets_storage_in_keeper, false, R"(
Allow experimental feature to store Kafka related offsets in ClickHouse Keeper. When enabled a ClickHouse Keeper path and replica name can be specified to the Kafka table engine. As a result instead of the regular Kafka engine, a new type of storage engine will be used that stores the committed offsets primarily in ClickHouse Keeper
)", 0) \
    M(Bool, enable_software_prefetch_in_aggregation, true, R"(
Enable use of software prefetch in aggregation
)", 0) \
    M(Bool, allow_aggregate_partitions_independently, false, R"(
Enable independent aggregation of partitions on separate threads when partition key suits group by key. Beneficial when number of partitions close to number of cores and partitions have roughly the same size
)", 0) \
    M(Bool, force_aggregate_partitions_independently, false, R"(
Force the use of optimization when it is applicable, but heuristics decided not to use it
)", 0) \
    M(UInt64, max_number_of_partitions_for_independent_aggregation, 128, R"(
Maximal number of partitions in table to apply optimization
)", 0) \
    M(Float, min_hit_rate_to_use_consecutive_keys_optimization, 0.5, R"(
Minimal hit rate of a cache which is used for consecutive keys optimization in aggregation to keep it enabled
)", 0) \
    \
    M(Bool, engine_file_empty_if_not_exists, false, R"(
Allows to select data from a file engine table without file.

Possible values:
- 0 — `SELECT` throws exception.
- 1 — `SELECT` returns empty result.
)", 0) \
    M(Bool, engine_file_truncate_on_insert, false, R"(
Enables or disables truncate before insert in [File](../../engines/table-engines/special/file.md) engine tables.

Possible values:
- 0 — `INSERT` query appends new data to the end of the file.
- 1 — `INSERT` query replaces existing content of the file with the new data.
)", 0) \
    M(Bool, engine_file_allow_create_multiple_files, false, R"(
Enables or disables creating a new file on each insert in file engine tables if the format has the suffix (`JSON`, `ORC`, `Parquet`, etc.). If enabled, on each insert a new file will be created with a name following this pattern:

`data.Parquet` -> `data.1.Parquet` -> `data.2.Parquet`, etc.

Possible values:
- 0 — `INSERT` query appends new data to the end of the file.
- 1 — `INSERT` query creates a new file.
)", 0) \
    M(Bool, engine_file_skip_empty_files, false, R"(
Enables or disables skipping empty files in [File](../../engines/table-engines/special/file.md) engine tables.

Possible values:
- 0 — `SELECT` throws an exception if empty file is not compatible with requested format.
- 1 — `SELECT` returns empty result for empty file.
)", 0) \
    M(Bool, engine_url_skip_empty_files, false, R"(
Enables or disables skipping empty files in [URL](../../engines/table-engines/special/url.md) engine tables.

Possible values:
- 0 — `SELECT` throws an exception if empty file is not compatible with requested format.
- 1 — `SELECT` returns empty result for empty file.
)", 0) \
    M(Bool, enable_url_encoding, true, R"(
Allows to enable/disable decoding/encoding path in uri in [URL](../../engines/table-engines/special/url.md) engine tables.

Enabled by default.
)", 0) \
    M(UInt64, database_replicated_initial_query_timeout_sec, 300, R"(
Sets how long initial DDL query should wait for Replicated database to process previous DDL queue entries in seconds.

Possible values:

- Positive integer.
- 0 — Unlimited.
)", 0) \
    M(Bool, database_replicated_enforce_synchronous_settings, false, R"(
Enforces synchronous waiting for some queries (see also database_atomic_wait_for_drop_and_detach_synchronously, mutation_sync, alter_sync). Not recommended to enable these settings.
)", 0) \
    M(UInt64, max_distributed_depth, 5, R"(
Limits the maximum depth of recursive queries for [Distributed](../../engines/table-engines/special/distributed.md) tables.

If the value is exceeded, the server throws an exception.

Possible values:

- Positive integer.
- 0 — Unlimited depth.
)", 0) \
    M(Bool, database_replicated_always_detach_permanently, false, R"(
Execute DETACH TABLE as DETACH TABLE PERMANENTLY if database engine is Replicated
)", 0) \
    M(Bool, database_replicated_allow_only_replicated_engine, false, R"(
Allow to create only Replicated tables in database with engine Replicated
)", 0) \
    M(UInt64, database_replicated_allow_replicated_engine_arguments, 0, R"(
0 - Don't allow to explicitly specify ZooKeeper path and replica name for *MergeTree tables in Replicated databases. 1 - Allow. 2 - Allow, but ignore the specified path and use default one instead. 3 - Allow and don't log a warning.
)", 0) \
    M(UInt64, database_replicated_allow_explicit_uuid, 0, R"(
0 - Don't allow to explicitly specify UUIDs for tables in Replicated databases. 1 - Allow. 2 - Allow, but ignore the specified UUID and generate a random one instead.
)", 0) \
    M(Bool, database_replicated_allow_heavy_create, false, R"(
Allow long-running DDL queries (CREATE AS SELECT and POPULATE) in Replicated database engine. Note that it can block DDL queue for a long time.
)", 0) \
    M(Bool, cloud_mode, false, R"(
Cloud mode
)", 0) \
    M(UInt64, cloud_mode_engine, 1, R"(
The engine family allowed in Cloud. 0 - allow everything, 1 - rewrite DDLs to use *ReplicatedMergeTree, 2 - rewrite DDLs to use SharedMergeTree. UInt64 to minimize public part
)", 0) \
    M(UInt64, cloud_mode_database_engine, 1, R"(
The database engine allowed in Cloud. 1 - rewrite DDLs to use Replicated database, 2 - rewrite DDLs to use Shared database
)", 0) \
    M(DistributedDDLOutputMode, distributed_ddl_output_mode, DistributedDDLOutputMode::THROW, R"(
Sets format of distributed DDL query result.

Possible values:

- `throw` — Returns result set with query execution status for all hosts where query is finished. If query has failed on some hosts, then it will rethrow the first exception. If query is not finished yet on some hosts and [distributed_ddl_task_timeout](#distributed_ddl_task_timeout) exceeded, then it throws `TIMEOUT_EXCEEDED` exception.
- `none` — Is similar to throw, but distributed DDL query returns no result set.
- `null_status_on_timeout` — Returns `NULL` as execution status in some rows of result set instead of throwing `TIMEOUT_EXCEEDED` if query is not finished on the corresponding hosts.
- `never_throw` — Do not throw `TIMEOUT_EXCEEDED` and do not rethrow exceptions if query has failed on some hosts.
- `none_only_active` - similar to `none`, but doesn't wait for inactive replicas of the `Replicated` database. Note: with this mode it's impossible to figure out that the query was not executed on some replica and will be executed in background.
- `null_status_on_timeout_only_active` — similar to `null_status_on_timeout`, but doesn't wait for inactive replicas of the `Replicated` database
- `throw_only_active` — similar to `throw`, but doesn't wait for inactive replicas of the `Replicated` database

Cloud default value: `none`.
)", 0) \
    M(UInt64, distributed_ddl_entry_format_version, 5, R"(
Compatibility version of distributed DDL (ON CLUSTER) queries
)", 0) \
    \
    M(UInt64, external_storage_max_read_rows, 0, R"(
Limit maximum number of rows when table with external engine should flush history data. Now supported only for MySQL table engine, database engine, dictionary and MaterializedMySQL. If equal to 0, this setting is disabled
)", 0) \
    M(UInt64, external_storage_max_read_bytes, 0, R"(
Limit maximum number of bytes when table with external engine should flush history data. Now supported only for MySQL table engine, database engine, dictionary and MaterializedMySQL. If equal to 0, this setting is disabled
)", 0)  \
    M(UInt64, external_storage_connect_timeout_sec, DBMS_DEFAULT_CONNECT_TIMEOUT_SEC, R"(
Connect timeout in seconds. Now supported only for MySQL
)", 0)  \
    M(UInt64, external_storage_rw_timeout_sec, DBMS_DEFAULT_RECEIVE_TIMEOUT_SEC, R"(
Read/write timeout in seconds. Now supported only for MySQL
)", 0)  \
    \
    M(SetOperationMode, union_default_mode, SetOperationMode::Unspecified, R"(
Sets a mode for combining `SELECT` query results. The setting is only used when shared with [UNION](../../sql-reference/statements/select/union.md) without explicitly specifying the `UNION ALL` or `UNION DISTINCT`.

Possible values:

- `'DISTINCT'` — ClickHouse outputs rows as a result of combining queries removing duplicate rows.
- `'ALL'` — ClickHouse outputs all rows as a result of combining queries including duplicate rows.
- `''` — ClickHouse generates an exception when used with `UNION`.

See examples in [UNION](../../sql-reference/statements/select/union.md).
)", 0) \
    M(SetOperationMode, intersect_default_mode, SetOperationMode::ALL, R"(
Set default mode in INTERSECT query. Possible values: empty string, 'ALL', 'DISTINCT'. If empty, query without mode will throw exception.
)", 0) \
    M(SetOperationMode, except_default_mode, SetOperationMode::ALL, R"(
Set default mode in EXCEPT query. Possible values: empty string, 'ALL', 'DISTINCT'. If empty, query without mode will throw exception.
)", 0) \
    M(Bool, optimize_aggregators_of_group_by_keys, true, R"(
Eliminates min/max/any/anyLast aggregators of GROUP BY keys in SELECT section
)", 0) \
    M(Bool, optimize_injective_functions_in_group_by, true, R"(
Replaces injective functions by it's arguments in GROUP BY section
)", 0) \
    M(Bool, optimize_group_by_function_keys, true, R"(
Eliminates functions of other keys in GROUP BY section
)", 0) \
    M(Bool, optimize_group_by_constant_keys, true, R"(
Optimize GROUP BY when all keys in block are constant
)", 0) \
    M(Bool, legacy_column_name_of_tuple_literal, false, R"(
List all names of element of large tuple literals in their column names instead of hash. This settings exists only for compatibility reasons. It makes sense to set to 'true', while doing rolling update of cluster from version lower than 21.7 to higher.
)", 0) \
    M(Bool, enable_named_columns_in_function_tuple, true, R"(
Generate named tuples in function tuple() when all names are unique and can be treated as unquoted identifiers.
)", 0) \
    \
    M(Bool, query_plan_enable_optimizations, true, R"(
Toggles query optimization at the query plan level.

:::note
This is an expert-level setting which should only be used for debugging by developers. The setting may change in future in backward-incompatible ways or be removed.
:::

Possible values:

- 0 - Disable all optimizations at the query plan level
- 1 - Enable optimizations at the query plan level (but individual optimizations may still be disabled via their individual settings)
)", 0) \
    M(UInt64, query_plan_max_optimizations_to_apply, 10000, R"(
Limits the total number of optimizations applied to query plan, see setting [query_plan_enable_optimizations](#query_plan_enable_optimizations).
Useful to avoid long optimization times for complex queries.
If the actual number of optimizations exceeds this setting, an exception is thrown.

:::note
This is an expert-level setting which should only be used for debugging by developers. The setting may change in future in backward-incompatible ways or be removed.
:::
)", 0) \
    M(Bool, query_plan_lift_up_array_join, true, R"(
Toggles a query-plan-level optimization which moves ARRAY JOINs up in the execution plan.
Only takes effect if setting [query_plan_enable_optimizations](#query_plan_enable_optimizations) is 1.

:::note
This is an expert-level setting which should only be used for debugging by developers. The setting may change in future in backward-incompatible ways or be removed.
:::

Possible values:

- 0 - Disable
- 1 - Enable
)", 0) \
    M(Bool, query_plan_push_down_limit, true, R"(
Toggles a query-plan-level optimization which moves LIMITs down in the execution plan.
Only takes effect if setting [query_plan_enable_optimizations](#query_plan_enable_optimizations) is 1.

:::note
This is an expert-level setting which should only be used for debugging by developers. The setting may change in future in backward-incompatible ways or be removed.
:::

Possible values:

- 0 - Disable
- 1 - Enable
)", 0) \
    M(Bool, query_plan_split_filter, true, R"(
:::note
This is an expert-level setting which should only be used for debugging by developers. The setting may change in future in backward-incompatible ways or be removed.
:::

Toggles a query-plan-level optimization which splits filters into expressions.
Only takes effect if setting [query_plan_enable_optimizations](#query_plan_enable_optimizations) is 1.

Possible values:

- 0 - Disable
- 1 - Enable
)", 0) \
    M(Bool, query_plan_merge_expressions, true, R"(
Toggles a query-plan-level optimization which merges consecutive filters.
Only takes effect if setting [query_plan_enable_optimizations](#query_plan_enable_optimizations) is 1.

:::note
This is an expert-level setting which should only be used for debugging by developers. The setting may change in future in backward-incompatible ways or be removed.
:::

Possible values:

- 0 - Disable
- 1 - Enable
)", 0) \
    M(Bool, query_plan_merge_filters, false, R"(
Allow to merge filters in the query plan
)", 0) \
    M(Bool, query_plan_filter_push_down, true, R"(
Toggles a query-plan-level optimization which moves filters down in the execution plan.
Only takes effect if setting [query_plan_enable_optimizations](#query_plan_enable_optimizations) is 1.

:::note
This is an expert-level setting which should only be used for debugging by developers. The setting may change in future in backward-incompatible ways or be removed.
:::

Possible values:

- 0 - Disable
- 1 - Enable
)", 0) \
    M(Bool, query_plan_convert_outer_join_to_inner_join, true, R"(
Allow to convert OUTER JOIN to INNER JOIN if filter after JOIN always filters default values
)", 0) \
    M(Bool, query_plan_optimize_prewhere, true, R"(
Allow to push down filter to PREWHERE expression for supported storages
)", 0) \
    M(Bool, query_plan_execute_functions_after_sorting, true, R"(
Toggles a query-plan-level optimization which moves expressions after sorting steps.
Only takes effect if setting [query_plan_enable_optimizations](#query_plan_enable_optimizations) is 1.

:::note
This is an expert-level setting which should only be used for debugging by developers. The setting may change in future in backward-incompatible ways or be removed.
:::

Possible values:

- 0 - Disable
- 1 - Enable
)", 0) \
    M(Bool, query_plan_reuse_storage_ordering_for_window_functions, true, R"(
Toggles a query-plan-level optimization which uses storage sorting when sorting for window functions.
Only takes effect if setting [query_plan_enable_optimizations](#query_plan_enable_optimizations) is 1.

:::note
This is an expert-level setting which should only be used for debugging by developers. The setting may change in future in backward-incompatible ways or be removed.
:::

Possible values:

- 0 - Disable
- 1 - Enable
)", 0) \
    M(Bool, query_plan_lift_up_union, true, R"(
Toggles a query-plan-level optimization which moves larger subtrees of the query plan into union to enable further optimizations.
Only takes effect if setting [query_plan_enable_optimizations](#query_plan_enable_optimizations) is 1.

:::note
This is an expert-level setting which should only be used for debugging by developers. The setting may change in future in backward-incompatible ways or be removed.
:::

Possible values:

- 0 - Disable
- 1 - Enable
)", 0) \
    M(Bool, query_plan_read_in_order, true, R"(
Toggles the read in-order optimization query-plan-level optimization.
Only takes effect if setting [query_plan_enable_optimizations](#query_plan_enable_optimizations) is 1.

:::note
This is an expert-level setting which should only be used for debugging by developers. The setting may change in future in backward-incompatible ways or be removed.
:::

Possible values:

- 0 - Disable
- 1 - Enable
)", 0) \
    M(Bool, query_plan_aggregation_in_order, true, R"(
Toggles the aggregation in-order query-plan-level optimization.
Only takes effect if setting [query_plan_enable_optimizations](#query_plan_enable_optimizations) is 1.

:::note
This is an expert-level setting which should only be used for debugging by developers. The setting may change in future in backward-incompatible ways or be removed.
:::

Possible values:

- 0 - Disable
- 1 - Enable
)", 0) \
    M(Bool, query_plan_remove_redundant_sorting, true, R"(
Toggles a query-plan-level optimization which removes redundant sorting steps, e.g. in subqueries.
Only takes effect if setting [query_plan_enable_optimizations](#query_plan_enable_optimizations) is 1.

:::note
This is an expert-level setting which should only be used for debugging by developers. The setting may change in future in backward-incompatible ways or be removed.
:::

Possible values:

- 0 - Disable
- 1 - Enable
)", 0) \
    M(Bool, query_plan_remove_redundant_distinct, true, R"(
Toggles a query-plan-level optimization which removes redundant DISTINCT steps.
Only takes effect if setting [query_plan_enable_optimizations](#query_plan_enable_optimizations) is 1.

:::note
This is an expert-level setting which should only be used for debugging by developers. The setting may change in future in backward-incompatible ways or be removed.
:::

Possible values:

- 0 - Disable
- 1 - Enable
)", 0) \
    M(Bool, query_plan_enable_multithreading_after_window_functions, true, R"(
Enable multithreading after evaluating window functions to allow parallel stream processing
)", 0) \
    M(UInt64, regexp_max_matches_per_row, 1000, R"(
Sets the maximum number of matches for a single regular expression per row. Use it to protect against memory overload when using greedy regular expression in the [extractAllGroupsHorizontal](../../sql-reference/functions/string-search-functions.md/#extractallgroups-horizontal) function.

Possible values:

- Positive integer.
)", 0) \
    \
    M(UInt64, limit, 0, R"(
Sets the maximum number of rows to get from the query result. It adjusts the value set by the [LIMIT](../../sql-reference/statements/select/limit.md/#limit-clause) clause, so that the limit, specified in the query, cannot exceed the limit, set by this setting.

Possible values:

- 0 — The number of rows is not limited.
- Positive integer.
)", 0) \
    M(UInt64, offset, 0, R"(
Sets the number of rows to skip before starting to return rows from the query. It adjusts the offset set by the [OFFSET](../../sql-reference/statements/select/offset.md/#offset-fetch) clause, so that these two values are summarized.

Possible values:

- 0 — No rows are skipped .
- Positive integer.

**Example**

Input table:

``` sql
CREATE TABLE test (i UInt64) ENGINE = MergeTree() ORDER BY i;
INSERT INTO test SELECT number FROM numbers(500);
```

Query:

``` sql
SET limit = 5;
SET offset = 7;
SELECT * FROM test LIMIT 10 OFFSET 100;
```
Result:

``` text
┌───i─┐
│ 107 │
│ 108 │
│ 109 │
└─────┘
```
)", 0) \
    \
    M(UInt64, function_range_max_elements_in_block, 500000000, R"(
Sets the safety threshold for data volume generated by function [range](../../sql-reference/functions/array-functions.md/#range). Defines the maximum number of values generated by function per block of data (sum of array sizes for every row in a block).

Possible values:

- Positive integer.

**See Also**

- [max_block_size](#setting-max_block_size)
- [min_insert_block_size_rows](#min-insert-block-size-rows)
)", 0) \
    M(UInt64, function_sleep_max_microseconds_per_block, 3000000, R"(
Maximum number of microseconds the function `sleep` is allowed to sleep for each block. If a user called it with a larger value, it throws an exception. It is a safety threshold.
)", 0) \
    M(UInt64, function_visible_width_behavior, 1, R"(
The version of `visibleWidth` behavior. 0 - only count the number of code points; 1 - correctly count zero-width and combining characters, count full-width characters as two, estimate the tab width, count delete characters.
)", 0) \
    M(ShortCircuitFunctionEvaluation, short_circuit_function_evaluation, ShortCircuitFunctionEvaluation::ENABLE, R"(
Allows calculating the [if](../../sql-reference/functions/conditional-functions.md/#if), [multiIf](../../sql-reference/functions/conditional-functions.md/#multiif), [and](../../sql-reference/functions/logical-functions.md/#logical-and-function), and [or](../../sql-reference/functions/logical-functions.md/#logical-or-function) functions according to a [short scheme](https://en.wikipedia.org/wiki/Short-circuit_evaluation). This helps optimize the execution of complex expressions in these functions and prevent possible exceptions (such as division by zero when it is not expected).

Possible values:

- `enable` — Enables short-circuit function evaluation for functions that are suitable for it (can throw an exception or computationally heavy).
- `force_enable` — Enables short-circuit function evaluation for all functions.
- `disable` — Disables short-circuit function evaluation.
)", 0) \
    \
    M(LocalFSReadMethod, storage_file_read_method, LocalFSReadMethod::pread, R"(
Method of reading data from storage file, one of: `read`, `pread`, `mmap`. The mmap method does not apply to clickhouse-server (it's intended for clickhouse-local).
)", 0) \
    M(String, local_filesystem_read_method, "pread_threadpool", R"(
Method of reading data from local filesystem, one of: read, pread, mmap, io_uring, pread_threadpool. The 'io_uring' method is experimental and does not work for Log, TinyLog, StripeLog, File, Set and Join, and other tables with append-able files in presence of concurrent reads and writes.
)", 0) \
    M(String, remote_filesystem_read_method, "threadpool", R"(
Method of reading data from remote filesystem, one of: read, threadpool.
)", 0) \
    M(Bool, local_filesystem_read_prefetch, false, R"(
Should use prefetching when reading data from local filesystem.
)", 0) \
    M(Bool, remote_filesystem_read_prefetch, true, R"(
Should use prefetching when reading data from remote filesystem.
)", 0) \
    M(Int64, read_priority, 0, R"(
Priority to read data from local filesystem or remote filesystem. Only supported for 'pread_threadpool' method for local filesystem and for `threadpool` method for remote filesystem.
)", 0) \
    M(UInt64, merge_tree_min_rows_for_concurrent_read_for_remote_filesystem, (20 * 8192), R"(
The minimum number of lines to read from one file before the [MergeTree](../../engines/table-engines/mergetree-family/mergetree.md) engine can parallelize reading, when reading from remote filesystem.

Possible values:

- Positive integer.
)", 0) \
    M(UInt64, merge_tree_min_bytes_for_concurrent_read_for_remote_filesystem, (24 * 10 * 1024 * 1024), R"(
The minimum number of bytes to read from one file before [MergeTree](../../engines/table-engines/mergetree-family/mergetree.md) engine can parallelize reading, when reading from remote filesystem.

Possible values:

- Positive integer.
)", 0) \
    M(UInt64, remote_read_min_bytes_for_seek, 4 * DBMS_DEFAULT_BUFFER_SIZE, R"(
Min bytes required for remote read (url, s3) to do seek, instead of read with ignore.
)", 0) \
    M(UInt64, merge_tree_min_bytes_per_task_for_remote_reading, 2 * DBMS_DEFAULT_BUFFER_SIZE, R"(
Min bytes to read per task.
)", 0) ALIAS(filesystem_prefetch_min_bytes_for_single_read_task) \
    M(Bool, merge_tree_use_const_size_tasks_for_remote_reading, true, R"(
Whether to use constant size tasks for reading from a remote table.
)", 0) \
    M(Bool, merge_tree_determine_task_size_by_prewhere_columns, true, R"(
Whether to use only prewhere columns size to determine reading task size.
)", 0) \
    M(UInt64, merge_tree_compact_parts_min_granules_to_multibuffer_read, 16, R"(
Only available in ClickHouse Cloud. Number of granules in stripe of compact part of MergeTree tables to use multibuffer reader, which supports parallel reading and prefetch. In case of reading from remote fs using of multibuffer reader increases number of read request.
)", 0) \
    \
    M(Bool, async_insert, false, R"(
If true, data from INSERT query is stored in queue and later flushed to table in background. If wait_for_async_insert is false, INSERT query is processed almost instantly, otherwise client will wait until data will be flushed to table
)", 0) \
    M(Bool, wait_for_async_insert, true, R"(
If true wait for processing of asynchronous insertion
)", 0) \
    M(Seconds, wait_for_async_insert_timeout, DBMS_DEFAULT_LOCK_ACQUIRE_TIMEOUT_SEC, R"(
Timeout for waiting for processing asynchronous insertion
)", 0) \
    M(UInt64, async_insert_max_data_size, 10485760, R"(
Maximum size in bytes of unparsed data collected per query before being inserted
)", 0) \
    M(UInt64, async_insert_max_query_number, 450, R"(
Maximum number of insert queries before being inserted
)", 0) \
    M(Milliseconds, async_insert_poll_timeout_ms, 10, R"(
Timeout for polling data from asynchronous insert queue
)", 0) \
    M(Bool, async_insert_use_adaptive_busy_timeout, true, R"(
If it is set to true, use adaptive busy timeout for asynchronous inserts
)", 0) \
    M(Milliseconds, async_insert_busy_timeout_min_ms, 50, R"(
If auto-adjusting is enabled through async_insert_use_adaptive_busy_timeout, minimum time to wait before dumping collected data per query since the first data appeared. It also serves as the initial value for the adaptive algorithm
)", 0) \
    M(Milliseconds, async_insert_busy_timeout_max_ms, 200, R"(
Maximum time to wait before dumping collected data per query since the first data appeared.
)", 0) ALIAS(async_insert_busy_timeout_ms) \
    M(Double, async_insert_busy_timeout_increase_rate, 0.2, R"(
The exponential growth rate at which the adaptive asynchronous insert timeout increases
)", 0) \
    M(Double, async_insert_busy_timeout_decrease_rate, 0.2, R"(
The exponential growth rate at which the adaptive asynchronous insert timeout decreases
)", 0) \
    \
    M(UInt64, remote_fs_read_max_backoff_ms, 10000, R"(
Max wait time when trying to read data for remote disk
)", 0) \
    M(UInt64, remote_fs_read_backoff_max_tries, 5, R"(
Max attempts to read with backoff
)", 0) \
    M(Bool, enable_filesystem_cache, true, R"(
Use cache for remote filesystem. This setting does not turn on/off cache for disks (must be done via disk config), but allows to bypass cache for some queries if intended
)", 0) \
    M(Bool, enable_filesystem_cache_on_write_operations, false, R"(
Write into cache on write operations. To actually work this setting requires be added to disk config too
)", 0) \
    M(Bool, enable_filesystem_cache_log, false, R"(
Allows to record the filesystem caching log for each query
)", 0) \
    M(Bool, read_from_filesystem_cache_if_exists_otherwise_bypass_cache, false, R"(
Allow to use the filesystem cache in passive mode - benefit from the existing cache entries, but don't put more entries into the cache. If you set this setting for heavy ad-hoc queries and leave it disabled for short real-time queries, this will allows to avoid cache threshing by too heavy queries and to improve the overall system efficiency.
)", 0) \
    M(Bool, skip_download_if_exceeds_query_cache, true, R"(
Skip download from remote filesystem if exceeds query cache size
)", 0) \
    M(UInt64, filesystem_cache_max_download_size, (128UL * 1024 * 1024 * 1024), R"(
Max remote filesystem cache size that can be downloaded by a single query
)", 0) \
    M(Bool, throw_on_error_from_cache_on_write_operations, false, R"(
Ignore error from cache when caching on write operations (INSERT, merges)
)", 0) \
    M(UInt64, filesystem_cache_segments_batch_size, 20, R"(
Limit on size of a single batch of file segments that a read buffer can request from cache. Too low value will lead to excessive requests to cache, too large may slow down eviction from cache
)", 0) \
    M(UInt64, filesystem_cache_reserve_space_wait_lock_timeout_milliseconds, 1000, R"(
Wait time to lock cache for space reservation in filesystem cache
)", 0) \
    M(UInt64, temporary_data_in_cache_reserve_space_wait_lock_timeout_milliseconds, (10 * 60 * 1000), R"(
Wait time to lock cache for space reservation for temporary data in filesystem cache
)", 0) \
    \
    M(Bool, use_page_cache_for_disks_without_file_cache, false, R"(
Use userspace page cache for remote disks that don't have filesystem cache enabled.
)", 0) \
    M(Bool, read_from_page_cache_if_exists_otherwise_bypass_cache, false, R"(
Use userspace page cache in passive mode, similar to read_from_filesystem_cache_if_exists_otherwise_bypass_cache.
)", 0) \
    M(Bool, page_cache_inject_eviction, false, R"(
Userspace page cache will sometimes invalidate some pages at random. Intended for testing.
)", 0) \
    \
<<<<<<< HEAD
    M(JoinInnerTableSelectionMode, query_plan_join_inner_table_selection, JoinInnerTableSelectionMode::Auto, "Select the side of the join to be the inner table in the query plan. Supported only for `ALL` join strictness with `JOIN ON` clause. Possible values: 'auto', 'left', 'right'.", 0) \
    M(UInt64, preferred_block_size_bytes, 1000000, "This setting adjusts the data block size for query processing and represents additional fine-tuning to the more rough 'max_block_size' setting. If the columns are large and with 'max_block_size' rows the block size is likely to be larger than the specified amount of bytes, its size will be lowered for better CPU cache locality.", 0) \
=======
    M(Bool, load_marks_asynchronously, false, R"(
Load MergeTree marks asynchronously
)", 0) \
    M(Bool, enable_filesystem_read_prefetches_log, false, R"(
Log to system.filesystem prefetch_log during query. Should be used only for testing or debugging, not recommended to be turned on by default
)", 0) \
    M(Bool, allow_prefetched_read_pool_for_remote_filesystem, true, R"(
Prefer prefetched threadpool if all parts are on remote filesystem
)", 0) \
    M(Bool, allow_prefetched_read_pool_for_local_filesystem, false, R"(
Prefer prefetched threadpool if all parts are on local filesystem
)", 0) \
>>>>>>> 2f8d15bc
    \
    M(UInt64, prefetch_buffer_size, DBMS_DEFAULT_BUFFER_SIZE, R"(
The maximum size of the prefetch buffer to read from the filesystem.
)", 0) \
    M(UInt64, filesystem_prefetch_step_bytes, 0, R"(
Prefetch step in bytes. Zero means `auto` - approximately the best prefetch step will be auto deduced, but might not be 100% the best. The actual value might be different because of setting filesystem_prefetch_min_bytes_for_single_read_task
)", 0) \
    M(UInt64, filesystem_prefetch_step_marks, 0, R"(
Prefetch step in marks. Zero means `auto` - approximately the best prefetch step will be auto deduced, but might not be 100% the best. The actual value might be different because of setting filesystem_prefetch_min_bytes_for_single_read_task
)", 0) \
    M(UInt64, filesystem_prefetch_max_memory_usage, "1Gi", R"(
Maximum memory usage for prefetches.
)", 0) \
    M(UInt64, filesystem_prefetches_limit, 200, R"(
Maximum number of prefetches. Zero means unlimited. A setting `filesystem_prefetches_max_memory_usage` is more recommended if you want to limit the number of prefetches
)", 0) \
    \
    M(UInt64, use_structure_from_insertion_table_in_table_functions, 2, R"(
Use structure from insertion table instead of schema inference from data. Possible values: 0 - disabled, 1 - enabled, 2 - auto
)", 0) \
    \
    M(UInt64, http_max_tries, 10, R"(
Max attempts to read via http.
)", 0) \
    M(UInt64, http_retry_initial_backoff_ms, 100, R"(
Min milliseconds for backoff, when retrying read via http
)", 0) \
    M(UInt64, http_retry_max_backoff_ms, 10000, R"(
Max milliseconds for backoff, when retrying read via http
)", 0) \
    \
    M(Bool, force_remove_data_recursively_on_drop, false, R"(
Recursively remove data on DROP query. Avoids 'Directory not empty' error, but may silently remove detached data
)", 0) \
    M(Bool, check_table_dependencies, true, R"(
Check that DDL query (such as DROP TABLE or RENAME) will not break dependencies
)", 0) \
    M(Bool, check_referential_table_dependencies, false, R"(
Check that DDL query (such as DROP TABLE or RENAME) will not break referential dependencies
)", 0) \
    M(Bool, use_local_cache_for_remote_storage, true, R"(
Use local cache for remote storage like HDFS or S3, it's used for remote table engine only
)", 0) \
    \
    M(Bool, allow_unrestricted_reads_from_keeper, false, R"(
Allow unrestricted (without condition on path) reads from system.zookeeper table, can be handy, but is not safe for zookeeper
)", 0) \
    M(Bool, allow_deprecated_database_ordinary, false, R"(
Allow to create databases with deprecated Ordinary engine
)", 0) \
    M(Bool, allow_deprecated_syntax_for_merge_tree, false, R"(
Allow to create *MergeTree tables with deprecated engine definition syntax
)", 0) \
    M(Bool, allow_asynchronous_read_from_io_pool_for_merge_tree, false, R"(
Use background I/O pool to read from MergeTree tables. This setting may increase performance for I/O bound queries
)", 0) \
    M(UInt64, max_streams_for_merge_tree_reading, 0, R"(
If is not zero, limit the number of reading streams for MergeTree table.
)", 0) \
    \
    M(Bool, force_grouping_standard_compatibility, true, R"(
Make GROUPING function to return 1 when argument is not used as an aggregation key
)", 0) \
    \
    M(Bool, schema_inference_use_cache_for_file, true, R"(
Use cache in schema inference while using file table function
)", 0) \
    M(Bool, schema_inference_use_cache_for_s3, true, R"(
Use cache in schema inference while using s3 table function
)", 0) \
    M(Bool, schema_inference_use_cache_for_azure, true, R"(
Use cache in schema inference while using azure table function
)", 0) \
    M(Bool, schema_inference_use_cache_for_hdfs, true, R"(
Use cache in schema inference while using hdfs table function
)", 0) \
    M(Bool, schema_inference_use_cache_for_url, true, R"(
Use cache in schema inference while using url table function
)", 0) \
    M(Bool, schema_inference_cache_require_modification_time_for_url, true, R"(
Use schema from cache for URL with last modification time validation (for URLs with Last-Modified header)
)", 0) \
    \
    M(String, compatibility, "", R"(
The `compatibility` setting causes ClickHouse to use the default settings of a previous version of ClickHouse, where the previous version is provided as the setting.

If settings are set to non-default values, then those settings are honored (only settings that have not been modified are affected by the `compatibility` setting).

This setting takes a ClickHouse version number as a string, like `22.3`, `22.8`. An empty value means that this setting is disabled.

Disabled by default.

:::note
In ClickHouse Cloud the compatibility setting must be set by ClickHouse Cloud support.  Please [open a case](https://clickhouse.cloud/support) to have it set.
:::
)", 0) \
    \
    M(Map, additional_table_filters, "", R"(
An additional filter expression that is applied after reading
from the specified table.

**Example**

``` sql
INSERT INTO table_1 VALUES (1, 'a'), (2, 'bb'), (3, 'ccc'), (4, 'dddd');
SELECT * FROM table_1;
```
```response
┌─x─┬─y────┐
│ 1 │ a    │
│ 2 │ bb   │
│ 3 │ ccc  │
│ 4 │ dddd │
└───┴──────┘
```
```sql
SELECT *
FROM table_1
SETTINGS additional_table_filters = {'table_1': 'x != 2'}
```
```response
┌─x─┬─y────┐
│ 1 │ a    │
│ 3 │ ccc  │
│ 4 │ dddd │
└───┴──────┘
```
)", 0) \
    M(String, additional_result_filter, "", R"(
An additional filter expression to apply to the result of `SELECT` query.
This setting is not applied to any subquery.

**Example**

``` sql
INSERT INTO table_1 VALUES (1, 'a'), (2, 'bb'), (3, 'ccc'), (4, 'dddd');
SElECT * FROM table_1;
```
```response
┌─x─┬─y────┐
│ 1 │ a    │
│ 2 │ bb   │
│ 3 │ ccc  │
│ 4 │ dddd │
└───┴──────┘
```
```sql
SELECT *
FROM table_1
SETTINGS additional_result_filter = 'x != 2'
```
```response
┌─x─┬─y────┐
│ 1 │ a    │
│ 3 │ ccc  │
│ 4 │ dddd │
└───┴──────┘
```
)", 0) \
    \
    M(String, workload, "default", R"(
Name of workload to be used to access resources
)", 0) \
    M(Milliseconds, storage_system_stack_trace_pipe_read_timeout_ms, 100, R"(
Maximum time to read from a pipe for receiving information from the threads when querying the `system.stack_trace` table. This setting is used for testing purposes and not meant to be changed by users.
)", 0) \
    \
    M(String, rename_files_after_processing, "", R"(
- **Type:** String

- **Default value:** Empty string

This setting allows to specify renaming pattern for files processed by `file` table function. When option is set, all files read by `file` table function will be renamed according to specified pattern with placeholders, only if files processing was successful.

### Placeholders

- `%a` — Full original filename (e.g., "sample.csv").
- `%f` — Original filename without extension (e.g., "sample").
- `%e` — Original file extension with dot (e.g., ".csv").
- `%t` — Timestamp (in microseconds).
- `%%` — Percentage sign ("%").

### Example
- Option: `--rename_files_after_processing="processed_%f_%t%e"`

- Query: `SELECT * FROM file('sample.csv')`


If reading `sample.csv` is successful, file will be renamed to `processed_sample_1683473210851438.csv`
)", 0) \
    \
    /* CLOUD ONLY */ \
    M(Bool, read_through_distributed_cache, false, R"(
Only in ClickHouse Cloud. Allow reading from distributed cache
)", 0) \
    M(Bool, write_through_distributed_cache, false, R"(
Only in ClickHouse Cloud. Allow writing to distributed cache (writing to s3 will also be done by distributed cache)
)", 0) \
    M(Bool, distributed_cache_throw_on_error, false, R"(
Only in ClickHouse Cloud. Rethrow exception happened during communication with distributed cache or exception received from distributed cache. Otherwise fallback to skipping distributed cache on error
)", 0) \
    M(DistributedCacheLogMode, distributed_cache_log_mode, DistributedCacheLogMode::LOG_ON_ERROR, R"(
Only in ClickHouse Cloud. Mode for writing to system.distributed_cache_log
)", 0) \
    M(Bool, distributed_cache_fetch_metrics_only_from_current_az, true, R"(
Only in ClickHouse Cloud. Fetch metrics only from current availability zone in system.distributed_cache_metrics, system.distributed_cache_events
)", 0) \
    M(UInt64, distributed_cache_connect_max_tries, 100, R"(
Only in ClickHouse Cloud. Number of tries to connect to distributed cache if unsuccessful
)", 0) \
    M(UInt64, distributed_cache_receive_response_wait_milliseconds, 60000, R"(
Only in ClickHouse Cloud. Wait time in milliseconds to receive data for request from distributed cache
)", 0) \
    M(UInt64, distributed_cache_receive_timeout_milliseconds, 10000, R"(
Only in ClickHouse Cloud. Wait time in milliseconds to receive any kind of response from distributed cache
)", 0) \
    M(UInt64, distributed_cache_wait_connection_from_pool_milliseconds, 100, R"(
Only in ClickHouse Cloud. Wait time in milliseconds to receive connection from connection pool if distributed_cache_pool_behaviour_on_limit is wait
)", 0) \
    M(Bool, distributed_cache_bypass_connection_pool, false, R"(
Only in ClickHouse Cloud. Allow to bypass distributed cache connection pool
)", 0) \
    M(DistributedCachePoolBehaviourOnLimit, distributed_cache_pool_behaviour_on_limit, DistributedCachePoolBehaviourOnLimit::ALLOCATE_NEW_BYPASSING_POOL, R"(
Only in ClickHouse Cloud. Identifies behaviour of distributed cache connection on pool limit reached
)", 0) \
    M(UInt64, distributed_cache_read_alignment, 0, R"(
Only in ClickHouse Cloud. A setting for testing purposes, do not change it
)", 0) \
    M(UInt64, distributed_cache_max_unacked_inflight_packets, DistributedCache::MAX_UNACKED_INFLIGHT_PACKETS, R"(
Only in ClickHouse Cloud. A maximum number of unacknowledged in-flight packets in a single distributed cache read request
)", 0) \
    M(UInt64, distributed_cache_data_packet_ack_window, DistributedCache::ACK_DATA_PACKET_WINDOW, R"(
Only in ClickHouse Cloud. A window for sending ACK for DataPacket sequence in a single distributed cache read request
)", 0) \
    \
    M(Bool, parallelize_output_from_storages, true, R"(
Parallelize output for reading step from storage. It allows parallelization of  query processing right after reading from storage if possible
)", 0) \
    M(String, insert_deduplication_token, "", R"(
The setting allows a user to provide own deduplication semantic in MergeTree/ReplicatedMergeTree
For example, by providing a unique value for the setting in each INSERT statement,
user can avoid the same inserted data being deduplicated.

Possible values:

- Any string

`insert_deduplication_token` is used for deduplication _only_ when not empty.

For the replicated tables by default the only 100 of the most recent inserts for each partition are deduplicated (see [replicated_deduplication_window](merge-tree-settings.md/#replicated-deduplication-window), [replicated_deduplication_window_seconds](merge-tree-settings.md/#replicated-deduplication-window-seconds)).
For not replicated tables see [non_replicated_deduplication_window](merge-tree-settings.md/#non-replicated-deduplication-window).

:::note
`insert_deduplication_token` works on a partition level (the same as `insert_deduplication` checksum). Multiple partitions can have the same `insert_deduplication_token`.
:::

Example:

```sql
CREATE TABLE test_table
( A Int64 )
ENGINE = MergeTree
ORDER BY A
SETTINGS non_replicated_deduplication_window = 100;

INSERT INTO test_table SETTINGS insert_deduplication_token = 'test' VALUES (1);

-- the next insert won't be deduplicated because insert_deduplication_token is different
INSERT INTO test_table SETTINGS insert_deduplication_token = 'test1' VALUES (1);

-- the next insert will be deduplicated because insert_deduplication_token
-- is the same as one of the previous
INSERT INTO test_table SETTINGS insert_deduplication_token = 'test' VALUES (2);

SELECT * FROM test_table

┌─A─┐
│ 1 │
└───┘
┌─A─┐
│ 1 │
└───┘
```
)", 0) \
    M(Bool, count_distinct_optimization, false, R"(
Rewrite count distinct to subquery of group by
)", 0) \
    M(Bool, throw_if_no_data_to_insert, true, R"(
Allows or forbids empty INSERTs, enabled by default (throws an error on an empty insert)
)", 0) \
    M(Bool, compatibility_ignore_auto_increment_in_create_table, false, R"(
Ignore AUTO_INCREMENT keyword in column declaration if true, otherwise return error. It simplifies migration from MySQL
)", 0) \
    M(Bool, multiple_joins_try_to_keep_original_names, false, R"(
Do not add aliases to top level expression list on multiple joins rewrite
)", 0) \
    M(Bool, optimize_sorting_by_input_stream_properties, true, R"(
Optimize sorting by sorting properties of input stream
)", 0) \
    M(UInt64, keeper_max_retries, 10, R"(
Max retries for general keeper operations
)", 0) \
    M(UInt64, keeper_retry_initial_backoff_ms, 100, R"(
Initial backoff timeout for general keeper operations
)", 0) \
    M(UInt64, keeper_retry_max_backoff_ms, 5000, R"(
Max backoff timeout for general keeper operations
)", 0) \
    M(UInt64, insert_keeper_max_retries, 20, R"(
The setting sets the maximum number of retries for ClickHouse Keeper (or ZooKeeper) requests during insert into replicated MergeTree. Only Keeper requests which failed due to network error, Keeper session timeout, or request timeout are considered for retries.

Possible values:

- Positive integer.
- 0 — Retries are disabled

Cloud default value: `20`.

Keeper request retries are done after some timeout. The timeout is controlled by the following settings: `insert_keeper_retry_initial_backoff_ms`, `insert_keeper_retry_max_backoff_ms`.
The first retry is done after `insert_keeper_retry_initial_backoff_ms` timeout. The consequent timeouts will be calculated as follows:
```
timeout = min(insert_keeper_retry_max_backoff_ms, latest_timeout * 2)
```

For example, if `insert_keeper_retry_initial_backoff_ms=100`, `insert_keeper_retry_max_backoff_ms=10000` and `insert_keeper_max_retries=8` then timeouts will be `100, 200, 400, 800, 1600, 3200, 6400, 10000`.

Apart from fault tolerance, the retries aim to provide a better user experience - they allow to avoid returning an error during INSERT execution if Keeper is restarted, for example, due to an upgrade.
)", 0) \
    M(UInt64, insert_keeper_retry_initial_backoff_ms, 100, R"(
Initial timeout(in milliseconds) to retry a failed Keeper request during INSERT query execution

Possible values:

- Positive integer.
- 0 — No timeout
)", 0) \
    M(UInt64, insert_keeper_retry_max_backoff_ms, 10000, R"(
Maximum timeout (in milliseconds) to retry a failed Keeper request during INSERT query execution

Possible values:

- Positive integer.
- 0 — Maximum timeout is not limited
)", 0) \
    M(Float, insert_keeper_fault_injection_probability, 0.0f, R"(
Approximate probability of failure for a keeper request during insert. Valid value is in interval [0.0f, 1.0f]
)", 0) \
    M(UInt64, insert_keeper_fault_injection_seed, 0, R"(
0 - random seed, otherwise the setting value
)", 0) \
    M(Bool, force_aggregation_in_order, false, R"(
The setting is used by the server itself to support distributed queries. Do not change it manually, because it will break normal operations. (Forces use of aggregation in order on remote nodes during distributed aggregation).
)", IMPORTANT) \
    M(UInt64, http_max_request_param_data_size, 10_MiB, R"(
Limit on size of request data used as a query parameter in predefined HTTP requests.
)", 0) \
    M(Bool, function_json_value_return_type_allow_nullable, false, R"(
Control whether allow to return `NULL` when value is not exist for JSON_VALUE function.

```sql
SELECT JSON_VALUE('{"hello":"world"}', '$.b') settings function_json_value_return_type_allow_nullable=true;

┌─JSON_VALUE('{"hello":"world"}', '$.b')─┐
│ ᴺᵁᴸᴸ                                   │
└────────────────────────────────────────┘

1 row in set. Elapsed: 0.001 sec.
```

Possible values:

- true — Allow.
- false — Disallow.
)", 0) \
    M(Bool, function_json_value_return_type_allow_complex, false, R"(
Control whether allow to return complex type (such as: struct, array, map) for json_value function.

```sql
SELECT JSON_VALUE('{"hello":{"world":"!"}}', '$.hello') settings function_json_value_return_type_allow_complex=true

┌─JSON_VALUE('{"hello":{"world":"!"}}', '$.hello')─┐
│ {"world":"!"}                                    │
└──────────────────────────────────────────────────┘

1 row in set. Elapsed: 0.001 sec.
```

Possible values:

- true — Allow.
- false — Disallow.
)", 0) \
    M(Bool, use_with_fill_by_sorting_prefix, true, R"(
Columns preceding WITH FILL columns in ORDER BY clause form sorting prefix. Rows with different values in sorting prefix are filled independently
)", 0) \
    M(Bool, optimize_uniq_to_count, true, R"(
Rewrite uniq and its variants(except uniqUpTo) to count if subquery has distinct or group by clause.
)", 0) \
    M(Bool, use_variant_as_common_type, false, R"(
Allows to use `Variant` type as a result type for [if](../../sql-reference/functions/conditional-functions.md/#if)/[multiIf](../../sql-reference/functions/conditional-functions.md/#multiif)/[array](../../sql-reference/functions/array-functions.md)/[map](../../sql-reference/functions/tuple-map-functions.md) functions when there is no common type for argument types.

Example:

```sql
SET use_variant_as_common_type = 1;
SELECT toTypeName(if(number % 2, number, range(number))) as variant_type FROM numbers(1);
SELECT if(number % 2, number, range(number)) as variant FROM numbers(5);
```

```text
┌─variant_type───────────────────┐
│ Variant(Array(UInt64), UInt64) │
└────────────────────────────────┘
┌─variant───┐
│ []        │
│ 1         │
│ [0,1]     │
│ 3         │
│ [0,1,2,3] │
└───────────┘
```

```sql
SET use_variant_as_common_type = 1;
SELECT toTypeName(multiIf((number % 4) = 0, 42, (number % 4) = 1, [1, 2, 3], (number % 4) = 2, 'Hello, World!', NULL)) AS variant_type FROM numbers(1);
SELECT multiIf((number % 4) = 0, 42, (number % 4) = 1, [1, 2, 3], (number % 4) = 2, 'Hello, World!', NULL) AS variant FROM numbers(4);
```

```text
─variant_type─────────────────────────┐
│ Variant(Array(UInt8), String, UInt8) │
└──────────────────────────────────────┘

┌─variant───────┐
│ 42            │
│ [1,2,3]       │
│ Hello, World! │
│ ᴺᵁᴸᴸ          │
└───────────────┘
```

```sql
SET use_variant_as_common_type = 1;
SELECT toTypeName(array(range(number), number, 'str_' || toString(number))) as array_of_variants_type from numbers(1);
SELECT array(range(number), number, 'str_' || toString(number)) as array_of_variants FROM numbers(3);
```

```text
┌─array_of_variants_type────────────────────────┐
│ Array(Variant(Array(UInt64), String, UInt64)) │
└───────────────────────────────────────────────┘

┌─array_of_variants─┐
│ [[],0,'str_0']    │
│ [[0],1,'str_1']   │
│ [[0,1],2,'str_2'] │
└───────────────────┘
```

```sql
SET use_variant_as_common_type = 1;
SELECT toTypeName(map('a', range(number), 'b', number, 'c', 'str_' || toString(number))) as map_of_variants_type from numbers(1);
SELECT map('a', range(number), 'b', number, 'c', 'str_' || toString(number)) as map_of_variants FROM numbers(3);
```

```text
┌─map_of_variants_type────────────────────────────────┐
│ Map(String, Variant(Array(UInt64), String, UInt64)) │
└─────────────────────────────────────────────────────┘

┌─map_of_variants───────────────┐
│ {'a':[],'b':0,'c':'str_0'}    │
│ {'a':[0],'b':1,'c':'str_1'}   │
│ {'a':[0,1],'b':2,'c':'str_2'} │
└───────────────────────────────┘
```
)", 0) \
    M(Bool, enable_order_by_all, true, R"(
Enables or disables sorting with `ORDER BY ALL` syntax, see [ORDER BY](../../sql-reference/statements/select/order-by.md).

Possible values:

- 0 — Disable ORDER BY ALL.
- 1 — Enable ORDER BY ALL.

**Example**

Query:

```sql
CREATE TABLE TAB(C1 Int, C2 Int, ALL Int) ENGINE=Memory();

INSERT INTO TAB VALUES (10, 20, 30), (20, 20, 10), (30, 10, 20);

SELECT * FROM TAB ORDER BY ALL; -- returns an error that ALL is ambiguous

SELECT * FROM TAB ORDER BY ALL SETTINGS enable_order_by_all = 0;
```

Result:

```text
┌─C1─┬─C2─┬─ALL─┐
│ 20 │ 20 │  10 │
│ 30 │ 10 │  20 │
│ 10 │ 20 │  30 │
└────┴────┴─────┘
```
)", 0) \
    M(Float, ignore_drop_queries_probability, 0, R"(
If enabled, server will ignore all DROP table queries with specified probability (for Memory and JOIN engines it will replcase DROP to TRUNCATE). Used for testing purposes
)", 0) \
    M(Bool, traverse_shadow_remote_data_paths, false, R"(
Traverse shadow directory when query system.remote_data_paths
)", 0) \
    M(Bool, geo_distance_returns_float64_on_float64_arguments, true, R"(
If all four arguments to `geoDistance`, `greatCircleDistance`, `greatCircleAngle` functions are Float64, return Float64 and use double precision for internal calculations. In previous ClickHouse versions, the functions always returned Float32.
)", 0) \
    M(Bool, allow_get_client_http_header, false, R"(
Allow to use the function `getClientHTTPHeader` which lets to obtain a value of an the current HTTP request's header. It is not enabled by default for security reasons, because some headers, such as `Cookie`, could contain sensitive info. Note that the `X-ClickHouse-*` and `Authentication` headers are always restricted and cannot be obtained with this function.
)", 0) \
    M(Bool, cast_string_to_dynamic_use_inference, false, R"(
Use types inference during String to Dynamic conversion
)", 0) \
    M(Bool, enable_blob_storage_log, true, R"(
Write information about blob storage operations to system.blob_storage_log table
)", 0) \
    M(Bool, use_json_alias_for_old_object_type, false, R"(
When enabled, `JSON` data type alias will be used to create an old [Object('json')](../../sql-reference/data-types/json.md) type instead of the new [JSON](../../sql-reference/data-types/newjson.md) type.
)", 0) \
    M(Bool, allow_create_index_without_type, false, R"(
Allow CREATE INDEX query without TYPE. Query will be ignored. Made for SQL compatibility tests.
)", 0) \
    M(Bool, create_index_ignore_unique, false, R"(
Ignore UNIQUE keyword in CREATE UNIQUE INDEX. Made for SQL compatibility tests.
)", 0) \
    M(Bool, print_pretty_type_names, true, R"(
Allows to print deep-nested type names in a pretty way with indents in `DESCRIBE` query and in `toTypeName()` function.

Example:

```sql
CREATE TABLE test (a Tuple(b String, c Tuple(d Nullable(UInt64), e Array(UInt32), f Array(Tuple(g String, h Map(String, Array(Tuple(i String, j UInt64))))), k Date), l Nullable(String))) ENGINE=Memory;
DESCRIBE TABLE test FORMAT TSVRaw SETTINGS print_pretty_type_names=1;
```

```
a   Tuple(
    b String,
    c Tuple(
        d Nullable(UInt64),
        e Array(UInt32),
        f Array(Tuple(
            g String,
            h Map(
                String,
                Array(Tuple(
                    i String,
                    j UInt64
                ))
            )
        )),
        k Date
    ),
    l Nullable(String)
)
```
)", 0) \
    M(Bool, create_table_empty_primary_key_by_default, false, R"(
Allow to create *MergeTree tables with empty primary key when ORDER BY and PRIMARY KEY not specified
)", 0) \
    M(Bool, allow_named_collection_override_by_default, true, R"(
Allow named collections' fields override by default.
)", 0) \
    M(SQLSecurityType, default_normal_view_sql_security, SQLSecurityType::INVOKER, R"(
Allows to set default `SQL SECURITY` option while creating a normal view. [More about SQL security](../../sql-reference/statements/create/view.md#sql_security).

The default value is `INVOKER`.
)", 0) \
    M(SQLSecurityType, default_materialized_view_sql_security, SQLSecurityType::DEFINER, R"(
Allows to set a default value for SQL SECURITY option when creating a materialized view. [More about SQL security](../../sql-reference/statements/create/view.md#sql_security).

The default value is `DEFINER`.
)", 0) \
    M(String, default_view_definer, "CURRENT_USER", R"(
Allows to set default `DEFINER` option while creating a view. [More about SQL security](../../sql-reference/statements/create/view.md#sql_security).

The default value is `CURRENT_USER`.
)", 0) \
    M(UInt64, cache_warmer_threads, 4, R"(
Only available in ClickHouse Cloud. Number of background threads for speculatively downloading new data parts into file cache, when cache_populated_by_fetch is enabled. Zero to disable.
)", 0) \
    M(Int64, ignore_cold_parts_seconds, 0, R"(
Only available in ClickHouse Cloud. Exclude new data parts from SELECT queries until they're either pre-warmed (see cache_populated_by_fetch) or this many seconds old. Only for Replicated-/SharedMergeTree.
)", 0) \
    M(Int64, prefer_warmed_unmerged_parts_seconds, 0, R"(
Only available in ClickHouse Cloud. If a merged part is less than this many seconds old and is not pre-warmed (see cache_populated_by_fetch), but all its source parts are available and pre-warmed, SELECT queries will read from those parts instead. Only for ReplicatedMergeTree. Note that this only checks whether CacheWarmer processed the part; if the part was fetched into cache by something else, it'll still be considered cold until CacheWarmer gets to it; if it was warmed, then evicted from cache, it'll still be considered warm.
)", 0) \
    M(Bool, iceberg_engine_ignore_schema_evolution, false, R"(
Allow to ignore schema evolution in Iceberg table engine and read all data using schema specified by the user on table creation or latest schema parsed from metadata on table creation.

:::note
Enabling this setting can lead to incorrect result as in case of evolved schema all data files will be read using the same schema.
:::
)", 0) \
    M(Bool, allow_deprecated_error_prone_window_functions, false, R"(
Allow usage of deprecated error prone window functions (neighbor, runningAccumulate, runningDifferenceStartingWithFirstValue, runningDifference)
)", 0) \
    M(Bool, allow_deprecated_snowflake_conversion_functions, false, R"(
Functions `snowflakeToDateTime`, `snowflakeToDateTime64`, `dateTimeToSnowflake`, and `dateTime64ToSnowflake` are deprecated and disabled by default.
Please use functions `snowflakeIDToDateTime`, `snowflakeIDToDateTime64`, `dateTimeToSnowflakeID`, and `dateTime64ToSnowflakeID` instead.

To re-enable the deprecated functions (e.g., during a transition period), please set this setting to `true`.
)", 0) \
    M(Bool, optimize_distinct_in_order, true, R"(
Enable DISTINCT optimization if some columns in DISTINCT form a prefix of sorting. For example, prefix of sorting key in merge tree or ORDER BY statement
)", 0) \
    M(Bool, keeper_map_strict_mode, false, R"(
Enforce additional checks during operations on KeeperMap. E.g. throw an exception on an insert for already existing key
)", 0) \
    M(UInt64, extract_key_value_pairs_max_pairs_per_row, 1000, R"(
Max number of pairs that can be produced by the `extractKeyValuePairs` function. Used as a safeguard against consuming too much memory.
)", 0) ALIAS(extract_kvp_max_pairs_per_row) \
    M(Bool, restore_replace_external_engines_to_null, false, R"(
For testing purposes. Replaces all external engines to Null to not initiate external connections.
)", 0) \
    M(Bool, restore_replace_external_table_functions_to_null, false, R"(
For testing purposes. Replaces all external table functions to Null to not initiate external connections.
)", 0) \
    M(Bool, restore_replace_external_dictionary_source_to_null, false, R"(
Replace external dictionary sources to Null on restore. Useful for testing purposes
)", 0) \
    M(Bool, create_if_not_exists, false, R"(
Enable `IF NOT EXISTS` for `CREATE` statement by default. If either this setting or `IF NOT EXISTS` is specified and a table with the provided name already exists, no exception will be thrown.
)", 0) \
    M(Bool, enable_secure_identifiers, false, R"(
If enabled, only allow secure identifiers which contain only underscore and alphanumeric characters
)", 0) \
    M(Bool, mongodb_throw_on_unsupported_query, true, R"(
If enabled, MongoDB tables will return an error when a MongoDB query cannot be built. Otherwise, ClickHouse reads the full table and processes it locally. This option does not apply to the legacy implementation or when 'allow_experimental_analyzer=0'.
)", 0) \
    \
    /* ###################################### */ \
    /* ######## EXPERIMENTAL FEATURES ####### */ \
    /* ###################################### */ \
    M(Bool, allow_experimental_materialized_postgresql_table, false, R"(
Allows to use the MaterializedPostgreSQL table engine. Disabled by default, because this feature is experimental
)", 0) \
    M(Bool, allow_experimental_funnel_functions, false, R"(
Enable experimental functions for funnel analysis.
)", 0) \
    M(Bool, allow_experimental_nlp_functions, false, R"(
Enable experimental functions for natural language processing.
)", 0) \
    M(Bool, allow_experimental_hash_functions, false, R"(
Enable experimental hash functions
)", 0) \
    M(Bool, allow_experimental_object_type, false, R"(
Allow Object and JSON data types
)", 0) \
    M(Bool, allow_experimental_time_series_table, false, R"(
Allows creation of tables with the [TimeSeries](../../engines/table-engines/integrations/time-series.md) table engine.

Possible values:

- 0 — the [TimeSeries](../../engines/table-engines/integrations/time-series.md) table engine is disabled.
- 1 — the [TimeSeries](../../engines/table-engines/integrations/time-series.md) table engine is enabled.
)", 0) \
    M(Bool, allow_experimental_vector_similarity_index, false, R"(
Allow experimental vector similarity index
)", 0) \
    M(Bool, allow_experimental_variant_type, false, R"(
Allows creation of experimental [Variant](../../sql-reference/data-types/variant.md).
)", 0) \
    M(Bool, allow_experimental_dynamic_type, false, R"(
Allow Dynamic data type
)", 0) \
    M(Bool, allow_experimental_json_type, false, R"(
Allow JSON data type
)", 0) \
    M(Bool, allow_experimental_codecs, false, R"(
If it is set to true, allow to specify experimental compression codecs (but we don't have those yet and this option does nothing).
)", 0) \
    M(Bool, allow_experimental_shared_set_join, true, R"(
Only in ClickHouse Cloud. Allow to create ShareSet and SharedJoin
)", 0) \
    M(UInt64, max_limit_for_ann_queries, 1'000'000, R"(
SELECT queries with LIMIT bigger than this setting cannot use ANN indexes. Helps to prevent memory overflows in ANN search indexes.
)", 0) \
    M(Bool, throw_on_unsupported_query_inside_transaction, true, R"(
Throw exception if unsupported query is used inside transaction
)", 0) \
    M(TransactionsWaitCSNMode, wait_changes_become_visible_after_commit_mode, TransactionsWaitCSNMode::WAIT_UNKNOWN, R"(
Wait for committed changes to become actually visible in the latest snapshot
)", 0) \
    M(Bool, implicit_transaction, false, R"(
If enabled and not already inside a transaction, wraps the query inside a full transaction (begin + commit or rollback)
)", 0) \
    M(UInt64, grace_hash_join_initial_buckets, 1, R"(
Initial number of grace hash join buckets
)", 0) \
    M(UInt64, grace_hash_join_max_buckets, 1024, R"(
Limit on the number of grace hash join buckets
)", 0) \
    M(UInt64, join_to_sort_minimum_perkey_rows, 40, R"(
The lower limit of per-key average rows in the right table to determine whether to rerange the right table by key in left or inner join. This setting ensures that the optimization is not applied for sparse table keys
)", 0) \
    M(UInt64, join_to_sort_maximum_table_rows, 10000, R"(
The maximum number of rows in the right table to determine whether to rerange the right table by key in left or inner join.
)", 0) \
    M(Bool, allow_experimental_join_right_table_sorting, false, R"(
If it is set to true, and the conditions of `join_to_sort_minimum_perkey_rows` and `join_to_sort_maximum_table_rows` are met, rerange the right table by key to improve the performance in left or inner hash join.
)", 0) \
    M(Timezone, session_timezone, "", R"(
Sets the implicit time zone of the current session or query.
The implicit time zone is the time zone applied to values of type DateTime/DateTime64 which have no explicitly specified time zone.
The setting takes precedence over the globally configured (server-level) implicit time zone.
A value of '' (empty string) means that the implicit time zone of the current session or query is equal to the [server time zone](../server-configuration-parameters/settings.md#timezone).

You can use functions `timeZone()` and `serverTimeZone()` to get the session time zone and server time zone.

Possible values:

-    Any time zone name from `system.time_zones`, e.g. `Europe/Berlin`, `UTC` or `Zulu`

Examples:

```sql
SELECT timeZone(), serverTimeZone() FORMAT CSV

"Europe/Berlin","Europe/Berlin"
```

```sql
SELECT timeZone(), serverTimeZone() SETTINGS session_timezone = 'Asia/Novosibirsk' FORMAT CSV

"Asia/Novosibirsk","Europe/Berlin"
```

Assign session time zone 'America/Denver' to the inner DateTime without explicitly specified time zone:

```sql
SELECT toDateTime64(toDateTime64('1999-12-12 23:23:23.123', 3), 3, 'Europe/Zurich') SETTINGS session_timezone = 'America/Denver' FORMAT TSV

1999-12-13 07:23:23.123
```

:::warning
Not all functions that parse DateTime/DateTime64 respect `session_timezone`. This can lead to subtle errors.
See the following example and explanation.
:::

```sql
CREATE TABLE test_tz (`d` DateTime('UTC')) ENGINE = Memory AS SELECT toDateTime('2000-01-01 00:00:00', 'UTC');

SELECT *, timeZone() FROM test_tz WHERE d = toDateTime('2000-01-01 00:00:00') SETTINGS session_timezone = 'Asia/Novosibirsk'
0 rows in set.

SELECT *, timeZone() FROM test_tz WHERE d = '2000-01-01 00:00:00' SETTINGS session_timezone = 'Asia/Novosibirsk'
┌───────────────────d─┬─timeZone()───────┐
│ 2000-01-01 00:00:00 │ Asia/Novosibirsk │
└─────────────────────┴──────────────────┘
```

This happens due to different parsing pipelines:

- `toDateTime()` without explicitly given time zone used in the first `SELECT` query honors setting `session_timezone` and the global time zone.
- In the second query, a DateTime is parsed from a String, and inherits the type and time zone of the existing column`d`. Thus, setting `session_timezone` and the global time zone are not honored.

**See also**

- [timezone](../server-configuration-parameters/settings.md#timezone)
)", 0) \
    M(Bool, use_hive_partitioning, false, R"(
When enabled, ClickHouse will detect Hive-style partitioning in path (`/name=value/`) in file-like table engines [File](../../engines/table-engines/special/file.md#hive-style-partitioning)/[S3](../../engines/table-engines/integrations/s3.md#hive-style-partitioning)/[URL](../../engines/table-engines/special/url.md#hive-style-partitioning)/[HDFS](../../engines/table-engines/integrations/hdfs.md#hive-style-partitioning)/[AzureBlobStorage](../../engines/table-engines/integrations/azureBlobStorage.md#hive-style-partitioning) and will allow to use partition columns as virtual columns in the query. These virtual columns will have the same names as in the partitioned path, but starting with `_`.
)", 0)\
    \
    M(Bool, allow_statistics_optimize, false, R"(
Allows using statistics to optimize queries
)", 0) ALIAS(allow_statistic_optimize) \
    M(Bool, allow_experimental_statistics, false, R"(
Allows defining columns with [statistics](../../engines/table-engines/mergetree-family/mergetree.md#table_engine-mergetree-creating-a-table) and [manipulate statistics](../../engines/table-engines/mergetree-family/mergetree.md#column-statistics).
)", 0) ALIAS(allow_experimental_statistic) \
    \
    /* Parallel replicas */ \
    M(UInt64, allow_experimental_parallel_reading_from_replicas, 0, R"(
Use up to `max_parallel_replicas` the number of replicas from each shard for SELECT query execution. Reading is parallelized and coordinated dynamically. 0 - disabled, 1 - enabled, silently disable them in case of failure, 2 - enabled, throw an exception in case of failure
)", 0) ALIAS(enable_parallel_replicas) \
    M(NonZeroUInt64, max_parallel_replicas, 1, R"(
The maximum number of replicas for each shard when executing a query.

Possible values:

- Positive integer.

**Additional Info**

This options will produce different results depending on the settings used.

:::note
This setting will produce incorrect results when joins or subqueries are involved, and all tables don't meet certain requirements. See [Distributed Subqueries and max_parallel_replicas](../../sql-reference/operators/in.md/#max_parallel_replica-subqueries) for more details.
:::

### Parallel processing using `SAMPLE` key

A query may be processed faster if it is executed on several servers in parallel. But the query performance may degrade in the following cases:

- The position of the sampling key in the partitioning key does not allow efficient range scans.
- Adding a sampling key to the table makes filtering by other columns less efficient.
- The sampling key is an expression that is expensive to calculate.
- The cluster latency distribution has a long tail, so that querying more servers increases the query overall latency.

### Parallel processing using [parallel_replicas_custom_key](#parallel_replicas_custom_key)

This setting is useful for any replicated table.
)", 0) \
    M(ParallelReplicasMode, parallel_replicas_mode, ParallelReplicasMode::READ_TASKS, R"(
Type of filter to use with custom key for parallel replicas. default - use modulo operation on the custom key, range - use range filter on custom key using all possible values for the value type of custom key.
)", 0) \
    M(UInt64, parallel_replicas_count, 0, R"(
This is internal setting that should not be used directly and represents an implementation detail of the 'parallel replicas' mode. This setting will be automatically set up by the initiator server for distributed queries to the number of parallel replicas participating in query processing.
)", 0) \
    M(UInt64, parallel_replica_offset, 0, R"(
This is internal setting that should not be used directly and represents an implementation detail of the 'parallel replicas' mode. This setting will be automatically set up by the initiator server for distributed queries to the index of the replica participating in query processing among parallel replicas.
)", 0) \
    M(String, parallel_replicas_custom_key, "", R"(
An arbitrary integer expression that can be used to split work between replicas for a specific table.
The value can be any integer expression.

Simple expressions using primary keys are preferred.

If the setting is used on a cluster that consists of a single shard with multiple replicas, those replicas will be converted into virtual shards.
Otherwise, it will behave same as for `SAMPLE` key, it will use multiple replicas of each shard.
)", 0) \
    M(UInt64, parallel_replicas_custom_key_range_lower, 0, R"(
Allows the filter type `range` to split the work evenly between replicas based on the custom range `[parallel_replicas_custom_key_range_lower, INT_MAX]`.

When used in conjunction with [parallel_replicas_custom_key_range_upper](#parallel_replicas_custom_key_range_upper), it lets the filter evenly split the work over replicas for the range `[parallel_replicas_custom_key_range_lower, parallel_replicas_custom_key_range_upper]`.

Note: This setting will not cause any additional data to be filtered during query processing, rather it changes the points at which the range filter breaks up the range `[0, INT_MAX]` for parallel processing.
)", 0) \
    M(UInt64, parallel_replicas_custom_key_range_upper, 0, R"(
Allows the filter type `range` to split the work evenly between replicas based on the custom range `[0, parallel_replicas_custom_key_range_upper]`. A value of 0 disables the upper bound, setting it the max value of the custom key expression.

When used in conjunction with [parallel_replicas_custom_key_range_lower](#parallel_replicas_custom_key_range_lower), it lets the filter evenly split the work over replicas for the range `[parallel_replicas_custom_key_range_lower, parallel_replicas_custom_key_range_upper]`.

Note: This setting will not cause any additional data to be filtered during query processing, rather it changes the points at which the range filter breaks up the range `[0, INT_MAX]` for parallel processing
)", 0) \
    M(String, cluster_for_parallel_replicas, "", R"(
Cluster for a shard in which current server is located
)", 0) \
    M(Bool, parallel_replicas_allow_in_with_subquery, true, R"(
If true, subquery for IN will be executed on every follower replica.
)", 0) \
    M(Float, parallel_replicas_single_task_marks_count_multiplier, 2, R"(
A multiplier which will be added during calculation for minimal number of marks to retrieve from coordinator. This will be applied only for remote replicas.
)", 0) \
    M(Bool, parallel_replicas_for_non_replicated_merge_tree, false, R"(
If true, ClickHouse will use parallel replicas algorithm also for non-replicated MergeTree tables
)", 0) \
    M(UInt64, parallel_replicas_min_number_of_rows_per_replica, 0, R"(
Limit the number of replicas used in a query to (estimated rows to read / min_number_of_rows_per_replica). The max is still limited by 'max_parallel_replicas'
)", 0) \
    M(Bool, parallel_replicas_prefer_local_join, true, R"(
If true, and JOIN can be executed with parallel replicas algorithm, and all storages of right JOIN part are *MergeTree, local JOIN will be used instead of GLOBAL JOIN.
)", 0) \
    M(UInt64, parallel_replicas_mark_segment_size, 0, R"(
Parts virtually divided into segments to be distributed between replicas for parallel reading. This setting controls the size of these segments. Not recommended to change until you're absolutely sure in what you're doing. Value should be in range [128; 16384]
)", 0) \
    M(Bool, allow_archive_path_syntax, true, R"(
File/S3 engines/table function will parse paths with '::' as '\\<archive\\> :: \\<file\\>' if archive has correct extension
)", 0) \
    M(Bool, parallel_replicas_local_plan, false, R"(
Build local plan for local replica
)", 0) \
    \
    M(Bool, allow_experimental_inverted_index, false, R"(
If it is set to true, allow to use experimental inverted index.
)", 0) \
    M(Bool, allow_experimental_full_text_index, false, R"(
If it is set to true, allow to use experimental full-text index.
)", 0) \
    \
    M(Bool, allow_experimental_join_condition, false, R"(
Support join with inequal conditions which involve columns from both left and right table. e.g. t1.y < t2.y.
)", 0) \
    \
    M(Bool, allow_experimental_analyzer, true, R"(
Allow new query analyzer.
)", IMPORTANT) ALIAS(enable_analyzer) \
    M(Bool, analyzer_compatibility_join_using_top_level_identifier, false, R"(
Force to resolve identifier in JOIN USING from projection (for example, in `SELECT a + 1 AS b FROM t1 JOIN t2 USING (b)` join will be performed by `t1.a + 1 = t2.b`, rather then `t1.b = t2.b`).
)", 0) \
    \
    M(Bool, allow_experimental_live_view, false, R"(
Allows creation of a deprecated LIVE VIEW.

Possible values:

- 0 — Working with live views is disabled.
- 1 — Working with live views is enabled.
)", 0) \
    M(Seconds, live_view_heartbeat_interval, 15, R"(
The heartbeat interval in seconds to indicate live query is alive.
)", 0) \
    M(UInt64, max_live_view_insert_blocks_before_refresh, 64, R"(
Limit maximum number of inserted blocks after which mergeable blocks are dropped and query is re-executed.
)", 0) \
    \
    M(Bool, allow_experimental_window_view, false, R"(
Enable WINDOW VIEW. Not mature enough.
)", 0) \
    M(Seconds, window_view_clean_interval, 60, R"(
The clean interval of window view in seconds to free outdated data.
)", 0) \
    M(Seconds, window_view_heartbeat_interval, 15, R"(
The heartbeat interval in seconds to indicate watch query is alive.
)", 0) \
    M(Seconds, wait_for_window_view_fire_signal_timeout, 10, R"(
Timeout for waiting for window view fire signal in event time processing
)", 0) \
    \
    M(Bool, allow_experimental_refreshable_materialized_view, false, R"(
Allow refreshable materialized views (CREATE MATERIALIZED VIEW \\<name\\> REFRESH ...).
)", 0) \
    M(Bool, stop_refreshable_materialized_views_on_startup, false, R"(
On server startup, prevent scheduling of refreshable materialized views, as if with SYSTEM STOP VIEWS. You can manually start them with SYSTEM START VIEWS or SYSTEM START VIEW \\<name\\> afterwards. Also applies to newly created views. Has no effect on non-refreshable materialized views.
)", 0) \
    \
    M(Bool, allow_experimental_database_materialized_mysql, false, R"(
Allow to create database with Engine=MaterializedMySQL(...).
)", 0) \
    M(Bool, allow_experimental_database_materialized_postgresql, false, R"(
Allow to create database with Engine=MaterializedPostgreSQL(...).
)", 0) \
    \
    /** Experimental feature for moving data between shards. */ \
    M(Bool, allow_experimental_query_deduplication, false, R"(
Experimental data deduplication for SELECT queries based on part UUIDs
)", 0) \

    /** End of experimental features */

// End of COMMON_SETTINGS
// Please add settings related to formats in FormatFactorySettingsDeclaration.h, move obsolete settings to OBSOLETE_SETTINGS and obsolete format settings to OBSOLETE_FORMAT_SETTINGS.

#define OBSOLETE_SETTINGS(M, ALIAS) \
    /** Obsolete settings that do nothing but left for compatibility reasons. Remove each one after half a year of obsolescence. */ \
    MAKE_OBSOLETE(M, Bool, update_insert_deduplication_token_in_dependent_materialized_views, 0) \
    MAKE_OBSOLETE(M, UInt64, max_memory_usage_for_all_queries, 0) \
    MAKE_OBSOLETE(M, UInt64, multiple_joins_rewriter_version, 0) \
    MAKE_OBSOLETE(M, Bool, enable_debug_queries, false) \
    MAKE_OBSOLETE(M, Bool, allow_experimental_database_atomic, true) \
    MAKE_OBSOLETE(M, Bool, allow_experimental_bigint_types, true) \
    MAKE_OBSOLETE(M, Bool, allow_experimental_window_functions, true) \
    MAKE_OBSOLETE(M, Bool, allow_experimental_geo_types, true) \
    MAKE_OBSOLETE(M, Bool, allow_experimental_query_cache, true) \
    MAKE_OBSOLETE(M, Bool, allow_experimental_alter_materialized_view_structure, true) \
    MAKE_OBSOLETE(M, Bool, allow_experimental_shared_merge_tree, true) \
    MAKE_OBSOLETE(M, Bool, allow_experimental_database_replicated, true) \
    \
    MAKE_OBSOLETE(M, Milliseconds, async_insert_stale_timeout_ms, 0) \
    MAKE_OBSOLETE(M, StreamingHandleErrorMode, handle_kafka_error_mode, StreamingHandleErrorMode::DEFAULT) \
    MAKE_OBSOLETE(M, Bool, database_replicated_ddl_output, true) \
    MAKE_OBSOLETE(M, UInt64, replication_alter_columns_timeout, 60) \
    MAKE_OBSOLETE(M, UInt64, odbc_max_field_size, 0) \
    MAKE_OBSOLETE(M, Bool, allow_experimental_map_type, true) \
    MAKE_OBSOLETE(M, UInt64, merge_tree_clear_old_temporary_directories_interval_seconds, 60) \
    MAKE_OBSOLETE(M, UInt64, merge_tree_clear_old_parts_interval_seconds, 1) \
    MAKE_OBSOLETE(M, UInt64, partial_merge_join_optimizations, 0) \
    MAKE_OBSOLETE(M, MaxThreads, max_alter_threads, 0) \
    MAKE_OBSOLETE(M, Bool, use_mysql_types_in_show_columns, false) \
    MAKE_OBSOLETE(M, Bool, s3queue_allow_experimental_sharded_mode, false) \
    MAKE_OBSOLETE(M, LightweightMutationProjectionMode, lightweight_mutation_projection_mode, LightweightMutationProjectionMode::THROW) \
    /* moved to config.xml: see also src/Core/ServerSettings.h */ \
    MAKE_DEPRECATED_BY_SERVER_CONFIG(M, UInt64, background_buffer_flush_schedule_pool_size, 16) \
    MAKE_DEPRECATED_BY_SERVER_CONFIG(M, UInt64, background_pool_size, 16) \
    MAKE_DEPRECATED_BY_SERVER_CONFIG(M, Float, background_merges_mutations_concurrency_ratio, 2) \
    MAKE_DEPRECATED_BY_SERVER_CONFIG(M, UInt64, background_move_pool_size, 8) \
    MAKE_DEPRECATED_BY_SERVER_CONFIG(M, UInt64, background_fetches_pool_size, 8) \
    MAKE_DEPRECATED_BY_SERVER_CONFIG(M, UInt64, background_common_pool_size, 8) \
    MAKE_DEPRECATED_BY_SERVER_CONFIG(M, UInt64, background_schedule_pool_size, 128) \
    MAKE_DEPRECATED_BY_SERVER_CONFIG(M, UInt64, background_message_broker_schedule_pool_size, 16) \
    MAKE_DEPRECATED_BY_SERVER_CONFIG(M, UInt64, background_distributed_schedule_pool_size, 16) \
    MAKE_DEPRECATED_BY_SERVER_CONFIG(M, UInt64, max_remote_read_network_bandwidth_for_server, 0) \
    MAKE_DEPRECATED_BY_SERVER_CONFIG(M, UInt64, max_remote_write_network_bandwidth_for_server, 0) \
    MAKE_DEPRECATED_BY_SERVER_CONFIG(M, UInt64, async_insert_threads, 16) \
    MAKE_DEPRECATED_BY_SERVER_CONFIG(M, UInt64, max_replicated_fetches_network_bandwidth_for_server, 0) \
    MAKE_DEPRECATED_BY_SERVER_CONFIG(M, UInt64, max_replicated_sends_network_bandwidth_for_server, 0) \
    MAKE_DEPRECATED_BY_SERVER_CONFIG(M, UInt64, max_entries_for_hash_table_stats, 10'000) \
    /* ---- */ \
    MAKE_OBSOLETE(M, DefaultDatabaseEngine, default_database_engine, DefaultDatabaseEngine::Atomic) \
    MAKE_OBSOLETE(M, UInt64, max_pipeline_depth, 0) \
    MAKE_OBSOLETE(M, Seconds, temporary_live_view_timeout, 1) \
    MAKE_OBSOLETE(M, Milliseconds, async_insert_cleanup_timeout_ms, 1000) \
    MAKE_OBSOLETE(M, Bool, optimize_fuse_sum_count_avg, 0) \
    MAKE_OBSOLETE(M, Seconds, drain_timeout, 3) \
    MAKE_OBSOLETE(M, UInt64, backup_threads, 16) \
    MAKE_OBSOLETE(M, UInt64, restore_threads, 16) \
    MAKE_OBSOLETE(M, Bool, optimize_duplicate_order_by_and_distinct, false) \
    MAKE_OBSOLETE(M, UInt64, parallel_replicas_min_number_of_granules_to_enable, 0) \
    MAKE_OBSOLETE(M, ParallelReplicasCustomKeyFilterType, parallel_replicas_custom_key_filter_type, ParallelReplicasCustomKeyFilterType::DEFAULT) \
    MAKE_OBSOLETE(M, Bool, query_plan_optimize_projection, true) \
    MAKE_OBSOLETE(M, Bool, query_cache_store_results_of_queries_with_nondeterministic_functions, false) \
    MAKE_OBSOLETE(M, Bool, allow_experimental_annoy_index, false) \
    MAKE_OBSOLETE(M, UInt64, max_threads_for_annoy_index_creation, 4) \
    MAKE_OBSOLETE(M, Int64, annoy_index_search_k_nodes, -1) \
    MAKE_OBSOLETE(M, Bool, allow_experimental_usearch_index, false) \
    MAKE_OBSOLETE(M, Bool, optimize_move_functions_out_of_any, false) \
    MAKE_OBSOLETE(M, Bool, allow_experimental_undrop_table_query, true) \
    MAKE_OBSOLETE(M, Bool, allow_experimental_s3queue, true) \
    MAKE_OBSOLETE(M, Bool, query_plan_optimize_primary_key, true) \
    MAKE_OBSOLETE(M, Bool, optimize_monotonous_functions_in_order_by, false) \
    MAKE_OBSOLETE(M, UInt64, http_max_chunk_size, 100_GiB) \

    /** The section above is for obsolete settings. Do not add anything there. */
#endif /// __CLION_IDE__


#define LIST_OF_SETTINGS(M, ALIAS)     \
    COMMON_SETTINGS(M, ALIAS)          \
    OBSOLETE_SETTINGS(M, ALIAS)        \
    FORMAT_FACTORY_SETTINGS(M, ALIAS)  \
    OBSOLETE_FORMAT_SETTINGS(M, ALIAS) \

DECLARE_SETTINGS_TRAITS_ALLOW_CUSTOM_SETTINGS(SettingsTraits, LIST_OF_SETTINGS)


/** Settings of query execution.
  * These settings go to users.xml.
  */
struct SettingsImpl : public BaseSettings<SettingsTraits>, public IHints<2>
{
    SettingsImpl() = default;

    /** Set multiple settings from "profile" (in server configuration file (users.xml), profiles contain groups of multiple settings).
        * The profile can also be set using the `set` functions, like the profile setting.
        */
    void setProfile(const String & profile_name, const Poco::Util::AbstractConfiguration & config);

    /// Load settings from configuration file, at "path" prefix in configuration.
    void loadSettingsFromConfig(const String & path, const Poco::Util::AbstractConfiguration & config);

    /// Dumps profile events to column of type Map(String, String)
    void dumpToMapColumn(IColumn * column, bool changed_only = true);

    /// Check that there is no user-level settings at the top level in config.
    /// This is a common source of mistake (user don't know where to write user-level setting).
    static void checkNoSettingNamesAtTopLevel(const Poco::Util::AbstractConfiguration & config, const String & config_path);

    std::vector<String> getAllRegisteredNames() const override;

    void set(std::string_view name, const Field & value) override;

private:
    void applyCompatibilitySetting(const String & compatibility);

    std::unordered_set<std::string_view> settings_changed_by_compatibility_setting;
};


IMPLEMENT_SETTINGS_TRAITS(SettingsTraits, LIST_OF_SETTINGS)

/** Set the settings from the profile (in the server configuration, many settings can be listed in one profile).
    * The profile can also be set using the `set` functions, like the `profile` setting.
    */
void SettingsImpl::setProfile(const String & profile_name, const Poco::Util::AbstractConfiguration & config)
{
    String elem = "profiles." + profile_name;

    if (!config.has(elem))
        throw Exception(ErrorCodes::THERE_IS_NO_PROFILE, "There is no profile '{}' in configuration file.", profile_name);

    Poco::Util::AbstractConfiguration::Keys config_keys;
    config.keys(elem, config_keys);

    for (const std::string & key : config_keys)
    {
        if (key == "constraints")
            continue;
        if (key == "profile" || key.starts_with("profile["))   /// Inheritance of profiles from the current one.
            setProfile(config.getString(elem + "." + key), config);
        else
            set(key, config.getString(elem + "." + key));
    }
}

void SettingsImpl::loadSettingsFromConfig(const String & path, const Poco::Util::AbstractConfiguration & config)
{
    if (!config.has(path))
        throw Exception(ErrorCodes::NO_ELEMENTS_IN_CONFIG, "There is no path '{}' in configuration file.", path);

    Poco::Util::AbstractConfiguration::Keys config_keys;
    config.keys(path, config_keys);

    for (const std::string & key : config_keys)
    {
        set(key, config.getString(path + "." + key));
    }
}

void SettingsImpl::dumpToMapColumn(IColumn * column, bool changed_only)
{
    /// Convert ptr and make simple check
    auto * column_map = column ? &typeid_cast<ColumnMap &>(*column) : nullptr;
    if (!column_map)
        return;

    auto & offsets = column_map->getNestedColumn().getOffsets();
    auto & tuple_column = column_map->getNestedData();
    auto & key_column = tuple_column.getColumn(0);
    auto & value_column = tuple_column.getColumn(1);

    size_t size = 0;
    for (const auto & setting : all(changed_only ? SKIP_UNCHANGED : SKIP_NONE))
    {
        auto name = setting.getName();
        key_column.insertData(name.data(), name.size());
        value_column.insert(setting.getValueString());
        size++;
    }

    offsets.push_back(offsets.back() + size);
}

void SettingsImpl::checkNoSettingNamesAtTopLevel(const Poco::Util::AbstractConfiguration & config, const String & config_path)
{
    if (config.getBool("skip_check_for_incorrect_settings", false))
        return;

    SettingsImpl settings;
    for (const auto & setting : settings.all())
    {
        const auto & name = setting.getName();
        bool should_skip_check = name == "max_table_size_to_drop" || name == "max_partition_size_to_drop";
        if (config.has(name) && !setting.isObsolete() && !should_skip_check)
        {
            throw Exception(ErrorCodes::UNKNOWN_ELEMENT_IN_CONFIG, "A setting '{}' appeared at top level in config {}."
                " But it is user-level setting that should be located in users.xml inside <profiles> section for specific profile."
                " You can add it to <profiles><default> if you want to change default value of this setting."
                " You can also disable the check - specify <skip_check_for_incorrect_settings>1</skip_check_for_incorrect_settings>"
                " in the main configuration file.",
                name, config_path);
        }
    }
}

std::vector<String> SettingsImpl::getAllRegisteredNames() const
{
    std::vector<String> all_settings;
    for (const auto & setting_field : all())
        all_settings.push_back(setting_field.getName());
    return all_settings;
}

void SettingsImpl::set(std::string_view name, const Field & value)
{
    if (name == "compatibility")
    {
        if (value.getType() != Field::Types::Which::String)
            throw Exception(ErrorCodes::BAD_ARGUMENTS, "Unexpected type of value for setting 'compatibility'. Expected String, got {}", value.getTypeName());
        applyCompatibilitySetting(value.safeGet<String>());
    }
    /// If we change setting that was changed by compatibility setting before
    /// we should remove it from settings_changed_by_compatibility_setting,
    /// otherwise the next time we will change compatibility setting
    /// this setting will be changed too (and we don't want it).
    else if (settings_changed_by_compatibility_setting.contains(name))
        settings_changed_by_compatibility_setting.erase(name);

    BaseSettings::set(name, value);
}

void SettingsImpl::applyCompatibilitySetting(const String & compatibility_value)
{
    /// First, revert all changes applied by previous compatibility setting
    for (const auto & setting_name : settings_changed_by_compatibility_setting)
        resetToDefault(setting_name);

    settings_changed_by_compatibility_setting.clear();
    /// If setting value is empty, we don't need to change settings
    if (compatibility_value.empty())
        return;

    ClickHouseVersion version(compatibility_value);
    const auto & settings_changes_history = getSettingsChangesHistory();
    /// Iterate through ClickHouse version in descending order and apply reversed
    /// changes for each version that is higher that version from compatibility setting
    for (auto it = settings_changes_history.rbegin(); it != settings_changes_history.rend(); ++it)
    {
        if (version >= it->first)
            break;

        /// Apply reversed changes from this version.
        for (const auto & change : it->second)
        {
            /// In case the alias is being used (e.g. use enable_analyzer) we must change the original setting
            auto final_name = SettingsTraits::resolveName(change.name);

            /// If this setting was changed manually, we don't change it
            if (isChanged(final_name) && !settings_changed_by_compatibility_setting.contains(final_name))
                continue;

            BaseSettings::set(final_name, change.previous_value);
            settings_changed_by_compatibility_setting.insert(final_name);
        }
    }
}

#define INITIALIZE_SETTING_EXTERN(TYPE, NAME, DEFAULT, DESCRIPTION, FLAGS) \
    Settings ## TYPE NAME = & Settings ## Impl :: NAME;

namespace Setting
{
    LIST_OF_SETTINGS(INITIALIZE_SETTING_EXTERN, SKIP_ALIAS)
}

#undef INITIALIZE_SETTING_EXTERN

Settings::Settings()
    : impl(std::make_unique<SettingsImpl>())
{}

Settings::Settings(const Settings & settings)
    : impl(std::make_unique<SettingsImpl>(*settings.impl))
{}

Settings::Settings(Settings && settings) noexcept
    : impl(std::make_unique<SettingsImpl>(std::move(*settings.impl)))
{}

Settings::~Settings() = default;

Settings & Settings::operator=(const Settings & other)
{
    *impl = *other.impl;
    return *this;
}

bool Settings::operator==(const Settings & other) const
{
    return *impl == *other.impl;
}

#define IMPLEMENT_SETTING_SUBSCRIPT_OPERATOR(CLASS_NAME, TYPE)           \
    const SettingField##TYPE & Settings::operator[](CLASS_NAME##TYPE t) const  \
    {                                                                    \
        return impl.get()->*t;                                           \
    }                                                                    \
    SettingField##TYPE & Settings::operator[](CLASS_NAME##TYPE t)        \
    {                                                                    \
        return impl.get()->*t;                                           \
    }

COMMON_SETTINGS_SUPPORTED_TYPES(Settings, IMPLEMENT_SETTING_SUBSCRIPT_OPERATOR)
#undef IMPLEMENT_SETTING_SUBSCRIPT_OPERATOR

bool Settings::has(std::string_view name) const
{
    return impl->has(name);
}

bool Settings::isChanged(std::string_view name) const
{
    return impl->isChanged(name);
}

bool Settings::tryGet(std::string_view name, Field & value) const
{
    return impl->tryGet(name, value);
}

Field Settings::get(std::string_view name) const
{
    return impl->get(name);
}

void Settings::set(std::string_view name, const Field & value)
{
    impl->set(name, value);
}

void Settings::setDefaultValue(std::string_view name)
{
    impl->resetToDefault(name);
}

std::vector<String> Settings::getHints(const String & name) const
{
    return impl->getHints(name);
}

String Settings::toString() const
{
    return impl->toString();
}

SettingsChanges Settings::changes() const
{
    return impl->changes();
}

void Settings::applyChanges(const SettingsChanges & changes)
{
    impl->applyChanges(changes);
}

std::vector<std::string_view> Settings::getAllRegisteredNames() const
{
    std::vector<std::string_view> setting_names;
    for (const auto & setting : impl->all())
    {
        setting_names.emplace_back(setting.getName());
    }
    return setting_names;
}

std::vector<std::string_view> Settings::getChangedAndObsoleteNames() const
{
    std::vector<std::string_view> setting_names;
    for (const auto & setting : impl->allChanged())
    {
        if (setting.isObsolete())
            setting_names.emplace_back(setting.getName());
    }
    return setting_names;
}

std::vector<std::string_view> Settings::getUnchangedNames() const
{
    std::vector<std::string_view> setting_names;
    for (const auto & setting : impl->allUnchanged())
    {
        setting_names.emplace_back(setting.getName());
    }
    return setting_names;
}

void Settings::dumpToSystemSettingsColumns(MutableColumnsAndConstraints & params) const
{
    MutableColumns & res_columns = params.res_columns;

    const auto fill_data_for_setting = [&](std::string_view setting_name, const auto & setting)
    {
        res_columns[1]->insert(setting.getValueString());
        res_columns[2]->insert(setting.isValueChanged());

        /// Trim starting/ending newline.
        std::string_view doc = setting.getDescription();
        if (!doc.empty() && doc[0] == '\n')
            doc = doc.substr(1);
        if (!doc.empty() && doc[doc.length() - 1] == '\n')
            doc = doc.substr(0, doc.length() - 1);

        res_columns[3]->insert(doc);

        Field min, max;
        SettingConstraintWritability writability = SettingConstraintWritability::WRITABLE;
        params.constraints.get(*this, setting_name, min, max, writability);

        /// These two columns can accept strings only.
        if (!min.isNull())
            min = Settings::valueToStringUtil(setting_name, min);
        if (!max.isNull())
            max = Settings::valueToStringUtil(setting_name, max);

        res_columns[4]->insert(min);
        res_columns[5]->insert(max);
        res_columns[6]->insert(writability == SettingConstraintWritability::CONST);
        res_columns[7]->insert(setting.getTypeName());
        res_columns[8]->insert(setting.getDefaultValueString());
        res_columns[10]->insert(setting.isObsolete());
    };

    const auto & settings_to_aliases = SettingsImpl::Traits::settingsToAliases();
    for (const auto & setting : impl->all())
    {
        const auto & setting_name = setting.getName();
        res_columns[0]->insert(setting_name);

        fill_data_for_setting(setting_name, setting);
        res_columns[9]->insert("");

        if (auto it = settings_to_aliases.find(setting_name); it != settings_to_aliases.end())
        {
            for (const auto alias : it->second)
            {
                res_columns[0]->insert(alias);
                fill_data_for_setting(alias, setting);
                res_columns[9]->insert(setting_name);
            }
        }
    }
}

void Settings::dumpToMapColumn(IColumn * column, bool changed_only) const
{
    impl->dumpToMapColumn(column, changed_only);
}

NameToNameMap Settings::toNameToNameMap() const
{
    NameToNameMap query_parameters;
    for (const auto & param : *impl)
    {
        std::string value;
        ReadBufferFromOwnString buf(param.getValueString());
        readQuoted(value, buf);
        query_parameters.emplace(param.getName(), value);
    }
    return query_parameters;
}

void Settings::write(WriteBuffer & out, SettingsWriteFormat format) const
{
    impl->write(out, format);
}

void Settings::read(ReadBuffer & in, SettingsWriteFormat format)
{
    impl->read(in, format);
}

void Settings::addToProgramOptions(boost::program_options::options_description & options)
{
    addProgramOptions(*impl, options);
}

void Settings::addToProgramOptions(std::string_view setting_name, boost::program_options::options_description & options)
{
    const auto & accessor = SettingsImpl::Traits::Accessor::instance();
    size_t index = accessor.find(setting_name);
    chassert(index != static_cast<size_t>(-1));
    auto on_program_option = boost::function1<void, const std::string &>(
            [this, setting_name](const std::string & value)
            {
                this->set(setting_name, value);
            });
    options.add(boost::shared_ptr<boost::program_options::option_description>(new boost::program_options::option_description(
            setting_name.data(), boost::program_options::value<std::string>()->composing()->notifier(on_program_option), accessor.getDescription(index)))); // NOLINT
}

void Settings::addToProgramOptionsAsMultitokens(boost::program_options::options_description & options) const
{
    addProgramOptionsAsMultitokens(*impl, options);
}

void Settings::addToClientOptions(Poco::Util::LayeredConfiguration &config, const boost::program_options::variables_map &options, bool repeated_settings) const
{
    for (const auto & setting : impl->all())
    {
        const auto & name = setting.getName();
        if (options.count(name))
        {
            if (repeated_settings)
                config.setString(name, options[name].as<Strings>().back());
            else
                config.setString(name, options[name].as<String>());
        }
    }
}

Field Settings::castValueUtil(std::string_view name, const Field & value)
{
    return SettingsImpl::castValueUtil(name, value);
}

String Settings::valueToStringUtil(std::string_view name, const Field & value)
{
    return SettingsImpl::valueToStringUtil(name, value);
}

Field Settings::stringToValueUtil(std::string_view name, const String & str)
{
    return SettingsImpl::stringToValueUtil(name, str);
}

bool Settings::hasBuiltin(std::string_view name)
{
    return SettingsImpl::hasBuiltin(name);
}

std::string_view Settings::resolveName(std::string_view name)
{
    return SettingsImpl::Traits::resolveName(name);
}

void Settings::checkNoSettingNamesAtTopLevel(const Poco::Util::AbstractConfiguration & config, const String & config_path)
{
    SettingsImpl::checkNoSettingNamesAtTopLevel(config, config_path);
}

}<|MERGE_RESOLUTION|>--- conflicted
+++ resolved
@@ -1899,6 +1899,9 @@
 For single JOIN in case of identifier ambiguity prefer left table
 )", IMPORTANT) \
     \
+    M(JoinInnerTableSelectionMode, query_plan_join_inner_table_selection, JoinInnerTableSelectionMode::Auto, R"(
+Select the side of the join to be the inner table in the query plan. Supported only for `ALL` join strictness with `JOIN ON` clause. Possible values: 'auto', 'left', 'right'.
+)", 0) \
     M(UInt64, preferred_block_size_bytes, 1000000, R"(
 This setting adjusts the data block size for query processing and represents additional fine-tuning to the more rough 'max_block_size' setting. If the columns are large and with 'max_block_size' rows the block size is likely to be larger than the specified amount of bytes, its size will be lowered for better CPU cache locality.
 )", 0) \
@@ -4850,10 +4853,6 @@
 Userspace page cache will sometimes invalidate some pages at random. Intended for testing.
 )", 0) \
     \
-<<<<<<< HEAD
-    M(JoinInnerTableSelectionMode, query_plan_join_inner_table_selection, JoinInnerTableSelectionMode::Auto, "Select the side of the join to be the inner table in the query plan. Supported only for `ALL` join strictness with `JOIN ON` clause. Possible values: 'auto', 'left', 'right'.", 0) \
-    M(UInt64, preferred_block_size_bytes, 1000000, "This setting adjusts the data block size for query processing and represents additional fine-tuning to the more rough 'max_block_size' setting. If the columns are large and with 'max_block_size' rows the block size is likely to be larger than the specified amount of bytes, its size will be lowered for better CPU cache locality.", 0) \
-=======
     M(Bool, load_marks_asynchronously, false, R"(
 Load MergeTree marks asynchronously
 )", 0) \
@@ -4866,7 +4865,6 @@
     M(Bool, allow_prefetched_read_pool_for_local_filesystem, false, R"(
 Prefer prefetched threadpool if all parts are on local filesystem
 )", 0) \
->>>>>>> 2f8d15bc
     \
     M(UInt64, prefetch_buffer_size, DBMS_DEFAULT_BUFFER_SIZE, R"(
 The maximum size of the prefetch buffer to read from the filesystem.
