#include <Access/AccessControl.h>
#include <Core/BackgroundSchedulePool.h>
#include <Core/BaseSettings.h>
#include <Core/BaseSettingsFwdMacrosImpl.h>
#include <Core/ServerSettings.h>
#include <IO/MMappedFileCache.h>
#include <IO/UncompressedCache.h>
#include <Interpreters/Context.h>
#include <Interpreters/ProcessList.h>
#include <Storages/MarkCache.h>
#include <Storages/MergeTree/MergeTreeBackgroundExecutor.h>
#include <Storages/System/ServerSettingColumnsParams.h>
#include <Common/Config/ConfigReloader.h>
#include <Common/MemoryTracker.h>

#include <Poco/Util/AbstractConfiguration.h>


namespace CurrentMetrics
{
extern const Metric BackgroundSchedulePoolSize;
extern const Metric BackgroundBufferFlushSchedulePoolSize;
extern const Metric BackgroundDistributedSchedulePoolSize;
extern const Metric BackgroundMessageBrokerSchedulePoolSize;
}

namespace DB
{

// clang-format off

#define LIST_OF_SERVER_SETTINGS(DECLARE, ALIAS) \
    DECLARE(UInt64, bg_reconnect_mysql_dict_interval, 1000, "Interval in milliseconds for reconnection attempts of failed MySQL and Postgres dictionaries having `background_reconnect` enabled.", 0) \
    DECLARE(Bool, show_addresses_in_stack_traces, true, R"(If it is set true will show addresses in stack traces)", 0) \
    DECLARE(Bool, shutdown_wait_unfinished_queries, false, R"(If set true ClickHouse will wait for running queries finish before shutdown.)", 0) \
    DECLARE(UInt64, shutdown_wait_unfinished, 5, R"(Delay in seconds to wait for unfinished queries)", 0) \
    DECLARE(UInt64, max_thread_pool_size, 10000, R"(
    ClickHouse uses threads from the Global Thread pool to process queries. If there is no idle thread to process a query, then a new thread is created in the pool. `max_thread_pool_size` limits the maximum number of threads in the pool.

    **Example**

    ``` xml
    <max_thread_pool_size>12000</max_thread_pool_size>
    ```
    )", 0) \
    DECLARE(UInt64, max_thread_pool_free_size, 1000, R"(
    If the number of **idle** threads in the Global Thread pool is greater than [`max_thread_pool_free_size`](#max_thread_pool_free_size), then ClickHouse releases resources occupied by some threads and the pool size is decreased. Threads can be created again if necessary.

    **Example**

    ``` xml
    <max_thread_pool_free_size>1200</max_thread_pool_free_size>
    ```
    )", 0) \
    DECLARE(UInt64, thread_pool_queue_size, 10000, R"(
    The maximum number of jobs that can be scheduled on the Global Thread pool. Increasing queue size leads to larger memory usage. It is recommended to keep this value equal to [`max_thread_pool_size`](#max_thread_pool_size).

    :::note
    A value of `0` means unlimited.
    :::

    **Example**

    ``` xml
    <thread_pool_queue_size>12000</thread_pool_queue_size>
    ```
    )", 0) \
    DECLARE(UInt64, max_io_thread_pool_size, 100, R"(
    ClickHouse uses threads from the IO Thread pool to do some IO operations (e.g. to interact with S3). `max_io_thread_pool_size` limits the maximum number of threads in the pool.
    )", 0) \
    DECLARE(UInt64, max_io_thread_pool_free_size, 0, R"(
    If the number of **idle** threads in the IO Thread pool exceeds `max_io_thread_pool_free_size`, ClickHouse will release resources occupied by idling threads and decrease the pool size. Threads can be created again if necessary.
    )", 0) \
    DECLARE(UInt64, io_thread_pool_queue_size, 10000, R"(
    The maximum number of jobs that can be scheduled on the IO Thread pool.

    :::note
    A value of `0` means unlimited.
    :::
    )", 0) \
    DECLARE(UInt64, max_active_parts_loading_thread_pool_size, 64, R"(The number of threads to load active set of data parts (Active ones) at startup.)", 0) \
    DECLARE(UInt64, max_outdated_parts_loading_thread_pool_size, 32, R"(The number of threads to load inactive set of data parts (Outdated ones) at startup.)", 0) \
    DECLARE(UInt64, max_unexpected_parts_loading_thread_pool_size, 8, R"(The number of threads to load inactive set of data parts (Unexpected ones) at startup.)", 0) \
    DECLARE(UInt64, max_parts_cleaning_thread_pool_size, 128, R"(The number of threads for concurrent removal of inactive data parts.)", 0) \
    DECLARE(UInt64, max_mutations_bandwidth_for_server, 0, R"(The maximum read speed of all mutations on server in bytes per second. Zero means unlimited.)", 0) \
    DECLARE(UInt64, max_merges_bandwidth_for_server, 0, R"(The maximum read speed of all merges on server in bytes per second. Zero means unlimited.)", 0) \
    DECLARE(UInt64, max_replicated_fetches_network_bandwidth_for_server, 0, R"(The maximum speed of data exchange over the network in bytes per second for replicated fetches. Zero means unlimited.)", 0) \
    DECLARE(UInt64, max_replicated_sends_network_bandwidth_for_server, 0, R"(The maximum speed of data exchange over the network in bytes per second for replicated sends. Zero means unlimited.)", 0) \
    DECLARE(UInt64, max_remote_read_network_bandwidth_for_server, 0, R"(
    The maximum speed of data exchange over the network in bytes per second for read.

    :::note
    A value of `0` (default) means unlimited.
    :::
    )", 0) \
    DECLARE(UInt64, max_remote_write_network_bandwidth_for_server, 0, R"(
    The maximum speed of data exchange over the network in bytes per second for write.

    :::note
    A value of `0` (default) means unlimited.
    :::
    )", 0) \
    DECLARE(UInt64, max_local_read_bandwidth_for_server, 0, R"(
    The maximum speed of local reads in bytes per second.

    :::note
    A value of `0` means unlimited.
    :::
    )", 0) \
    DECLARE(UInt64, max_local_write_bandwidth_for_server, 0, R"(
    The maximum speed of local writes in bytes per seconds.

    :::note
    A value of `0` means unlimited.
    :::
    )", 0) \
    DECLARE(UInt64, max_backups_io_thread_pool_size, 1000, R"(ClickHouse uses threads from the Backups IO Thread pool to do S3 backup IO operations. `max_backups_io_thread_pool_size` limits the maximum number of threads in the pool.)", 0) \
    DECLARE(UInt64, max_backups_io_thread_pool_free_size, 0, R"(If the number of **idle** threads in the Backups IO Thread pool exceeds `max_backup_io_thread_pool_free_size`, ClickHouse will release resources occupied by idling threads and decrease the pool size. Threads can be created again if necessary.)", 0) \
    DECLARE(UInt64, backups_io_thread_pool_queue_size, 0, R"(
    The maximum number of jobs that can be scheduled on the Backups IO Thread pool. It is recommended to keep this queue unlimited due to the current S3 backup logic.

    :::note
    A value of `0` (default) means unlimited.
    :::
    )", 0) \
    DECLARE(UInt64, backup_threads, 16, R"(The maximum number of threads to execute `BACKUP` requests.)", 0) \
    DECLARE(UInt64, max_backup_bandwidth_for_server, 0, R"(The maximum read speed in bytes per second for all backups on server. Zero means unlimited.)", 0) \
    DECLARE(UInt64, restore_threads, 16, R"(The maximum number of threads to execute RESTORE requests.)", 0) \
    DECLARE(Bool, shutdown_wait_backups_and_restores, true, R"(If set to true ClickHouse will wait for running backups and restores to finish before shutdown.)", 0) \
    DECLARE(Double, cannot_allocate_thread_fault_injection_probability, 0, R"(For testing purposes.)", 0) \
    DECLARE(Int32, max_connections, 4096, R"(Max server connections.)", 0) \
    DECLARE(UInt32, asynchronous_metrics_update_period_s, 1, R"(Period in seconds for updating asynchronous metrics.)", 0) \
    DECLARE(Bool, asynchronous_metrics_enable_heavy_metrics, false, R"(Enable the calculation of heavy asynchronous metrics.)", 0) \
    DECLARE(UInt32, asynchronous_heavy_metrics_update_period_s, 120, R"(Period in seconds for updating heavy asynchronous metrics.)", 0) \
    DECLARE(String, default_database, "default", R"(The default database name.)", 0) \
    DECLARE(String, tmp_policy, "", R"(
    Policy for storage with temporary data. For more information see the [MergeTree Table Engine](/docs/en/engines/table-engines/mergetree-family/mergetree) documentation.

    :::note
    - Only one option can be used to configure temporary data storage: `tmp_path` ,`tmp_policy`, `temporary_data_in_cache`.
    - `move_factor`, `keep_free_space_bytes`,`max_data_part_size_bytes` and are ignored.
    - Policy should have exactly *one volume* with *local* disks.
    :::

    **Example**

    When `/disk1` is full, temporary data will be stored on `/disk2`.

    ```xml
    <clickhouse>
    <storage_configuration>
        <disks>
            <disk1>
                <path>/disk1/</path>
            </disk1>
            <disk2>
                <path>/disk2/</path>
            </disk2>
        </disks>

        <policies>
            <!-- highlight-start -->
            <tmp_two_disks>
                <volumes>
                    <main>
                        <disk>disk1</disk>
                        <disk>disk2</disk>
                    </main>
                </volumes>
            </tmp_two_disks>
            <!-- highlight-end -->
        </policies>
    </storage_configuration>

    <!-- highlight-start -->
    <tmp_policy>tmp_two_disks</tmp_policy>
    <!-- highlight-end -->
    </clickhouse>
    ```
    )", 0) \
    DECLARE(UInt64, max_temporary_data_on_disk_size, 0, R"(
    The maximum amount of storage that could be used for external aggregation, joins or sorting.
    Queries that exceed this limit will fail with an exception.

    :::note
    A value of `0` means unlimited.
    :::

    See also:
    - [`max_temporary_data_on_disk_size_for_user`](#max_temporary_data_on_disk_for_user)
    - [`max_temporary_data_on_disk_size_for_query`](#max_temporary_data_on_disk_size_for_query)
    )", 0) \
    DECLARE(String, temporary_data_in_cache, "", R"(
    With this option, temporary data will be stored in the cache for the particular disk.
    In this section, you should specify the disk name with the type `cache`.
    In that case, the cache and temporary data will share the same space, and the disk cache can be evicted to create temporary data.

    :::note
    Only one option can be used to configure temporary data storage: `tmp_path` ,`tmp_policy`, `temporary_data_in_cache`.
    :::

    **Example**

    Both the cache for `local_disk`, and temporary data will be stored in `/tiny_local_cache` on the filesystem, managed by `tiny_local_cache`.

    ```xml
    <clickhouse>
    <storage_configuration>
        <disks>
            <local_disk>
                <type>local</type>
                <path>/local_disk/</path>
            </local_disk>

            <!-- highlight-start -->
            <tiny_local_cache>
                <type>cache</type>
                <disk>local_disk</disk>
                <path>/tiny_local_cache/</path>
                <max_size_rows>10M</max_size_rows>
                <max_file_segment_size>1M</max_file_segment_size>
                <cache_on_write_operations>1</cache_on_write_operations>
            </tiny_local_cache>
            <!-- highlight-end -->
        </disks>
    </storage_configuration>

    <!-- highlight-start -->
    <temporary_data_in_cache>tiny_local_cache</temporary_data_in_cache>
    <!-- highlight-end -->
    </clickhouse>
    ```
    )", 0) \
    DECLARE(UInt64, aggregate_function_group_array_max_element_size, 0xFFFFFF, R"(Max array element size in bytes for groupArray function. This limit is checked at serialization and help to avoid large state size.)", 0) \
    DECLARE(GroupArrayActionWhenLimitReached, aggregate_function_group_array_action_when_limit_is_reached, GroupArrayActionWhenLimitReached::THROW, R"(Action to execute when max array element size is exceeded in groupArray: `throw` exception, or `discard` extra values)", 0) \
    DECLARE(UInt64, max_server_memory_usage, 0, R"(
    Limit on total memory usage.
    The default [`max_server_memory_usage`](#max_server_memory_usage) value is calculated as `memory_amount * max_server_memory_usage_to_ram_ratio`.

    :::note
    A value of `0` (default) means unlimited.
    :::
    )", 0) \
    DECLARE(Double, max_server_memory_usage_to_ram_ratio, 0.9, R"(
    Same as [`max_server_memory_usage`](#max_server_memory_usage) but in a ratio to physical RAM. Allows lowering the memory usage on low-memory systems.

    On hosts with low RAM and swap, you possibly need setting [`max_server_memory_usage_to_ram_ratio`](#max_server_memory_usage_to_ram_ratio) larger than 1.

    :::note
    A value of `0` means unlimited.
    :::
    )", 0) \
    DECLARE(UInt64, merges_mutations_memory_usage_soft_limit, 0, R"(
    Sets the limit on how much RAM is allowed to use for performing merge and mutation operations.
    If ClickHouse reaches the limit set, it won't schedule any new background merge or mutation operations but will continue to execute already scheduled tasks.

    :::note
    A value of `0` means unlimited.
    :::

    **Example**

    ```xml
    <merges_mutations_memory_usage_soft_limit>0</merges_mutations_memory_usage_soft_limit>
    ```
    )", 0) \
    DECLARE(Double, merges_mutations_memory_usage_to_ram_ratio, 0.5, R"(
    The default `merges_mutations_memory_usage_soft_limit` value is calculated as `memory_amount * merges_mutations_memory_usage_to_ram_ratio`.

    **See also:**

    - [max_memory_usage](../../operations/settings/query-complexity.md#settings_max_memory_usage)
    - [merges_mutations_memory_usage_soft_limit](#merges_mutations_memory_usage_soft_limit)
    )", 0) \
    DECLARE(Bool, allow_use_jemalloc_memory, true, R"(Allows to use jemalloc memory.)", 0) \
    DECLARE(UInt64, cgroups_memory_usage_observer_wait_time, 15, R"(
    Interval in seconds during which the server's maximum allowed memory consumption is adjusted by the corresponding threshold in cgroups.

    To disable the cgroup observer, set this value to `0`.

    see settings:
    - [`cgroup_memory_watcher_hard_limit_ratio`](#cgroup_memory_watcher_hard_limit_ratio)
    - [`cgroup_memory_watcher_soft_limit_ratio`](#cgroup_memory_watcher_soft_limit_ratio).
    )", 0) \
    DECLARE(Double, cgroup_memory_watcher_hard_limit_ratio, 0.95, R"(
    Specifies the "hard" threshold of the memory consumption of the server process according to cgroups after which the server's
    maximum memory consumption is adjusted to the threshold value.

    See settings:
    - [`cgroups_memory_usage_observer_wait_time`](#cgroups_memory_usage_observer_wait_time)
    - [`cgroup_memory_watcher_soft_limit_ratio`](#cgroup_memory_watcher_soft_limit_ratio)
    )", 0) \
    DECLARE(Double, cgroup_memory_watcher_soft_limit_ratio, 0.9, R"(
    Specifies the "soft" threshold of the memory consumption of the server process according to cgroups after which arenas in
    jemalloc are purged.

    See settings:
    - [`cgroups_memory_usage_observer_wait_time`](#cgroups_memory_usage_observer_wait_time)
    - [`cgroup_memory_watcher_hard_limit_ratio`](#cgroup_memory_watcher_hard_limit_ratio)
    )", 0) \
    DECLARE(UInt64, async_insert_threads, 16, R"(Maximum number of threads to actually parse and insert data in background. Zero means asynchronous mode is disabled)", 0) \
    DECLARE(Bool, async_insert_queue_flush_on_shutdown, true, R"(If true queue of asynchronous inserts is flushed on graceful shutdown)", 0) \
    DECLARE(Bool, ignore_empty_sql_security_in_create_view_query, true, R"(
    If true, ClickHouse doesn't write defaults for empty SQL security statement in `CREATE VIEW` queries.

    :::note
    This setting is only necessary for the migration period and will become obsolete in 24.4
    :::
    )", 0)  \
    DECLARE(UInt64, max_build_vector_similarity_index_thread_pool_size, 16, R"(
    The maximum number of threads to use for building vector indexes.

    :::note
    A value of `0` means all cores.
    :::
    )", 0) \
    \
    /* Database Catalog */ \
    DECLARE(UInt64, database_atomic_delay_before_drop_table_sec, 8 * 60, R"(
    The delay during which a dropped table can be restored using the [`UNDROP`](/docs/en/sql-reference/statements/undrop.md) statement. If `DROP TABLE` ran with a `SYNC` modifier, the setting is ignored.
    The default for this setting is `480` (8 minutes).
    )", 0) \
    DECLARE(UInt64, database_catalog_unused_dir_hide_timeout_sec, 60 * 60, R"(
    Parameter of a task that cleans up garbage from `store/` directory.
    If some subdirectory is not used by clickhouse-server and this directory was not modified for last
    [`database_catalog_unused_dir_hide_timeout_sec`](#database_catalog_unused_dir_hide_timeout_sec) seconds, the task will "hide" this directory by
    removing all access rights. It also works for directories that clickhouse-server does not
    expect to see inside `store/`.

    :::note
    A value of `0` means "immediately".
    :::
    )", 0) \
    DECLARE(UInt64, database_catalog_unused_dir_rm_timeout_sec, 30 * 24 * 60 * 60, R"(
    Parameter of a task that cleans up garbage from `store/` directory.
    If some subdirectory is not used by clickhouse-server and it was previously "hidden"
    (see [database_catalog_unused_dir_hide_timeout_sec](#database_catalog_unused_dir_hide_timeout_sec))
    and this directory was not modified for last
    [`database_catalog_unused_dir_rm_timeout_sec`](#database_catalog_unused_dir_rm_timeout_sec) seconds, the task will remove this directory.
    It also works for directories that clickhouse-server does not
    expect to see inside `store/`.

    :::note
    A value of `0` means "never". The default value corresponds to 30 days.
    :::
    )", 0) \
    DECLARE(UInt64, database_catalog_unused_dir_cleanup_period_sec, 24 * 60 * 60, R"(
    Parameter of a task that cleans up garbage from `store/` directory.
    Sets scheduling period of the task.

    :::note
    A value of `0` means "never". The default value corresponds to 1 day.
    :::
    )", 0) \
    DECLARE(UInt64, database_catalog_drop_error_cooldown_sec, 5, R"(In case if drop table failed, ClickHouse will wait for this timeout before retrying the operation.)", 0) \
    DECLARE(UInt64, database_catalog_drop_table_concurrency, 16, R"(The size of the threadpool used for dropping tables.)", 0) \
    \
    \
    DECLARE(UInt64, max_concurrent_queries, 0, R"(
    Limit on total number of concurrently executed queries. Note that limits on `INSERT` and `SELECT` queries, and on the maximum number of queries for users must also be considered.

    See also:
    - [`max_concurrent_insert_queries`](#max_concurrent_insert_queries)
    - [`max_concurrent_select_queries`](#max_concurrent_select_queries)
    - [`max_concurrent_queries_for_all_users`](#max_concurrent_queries_for_all_users)

    :::note

    A value of `0` (default) means unlimited.

    This setting can be modified at runtime and will take effect immediately. Queries that are already running will remain unchanged.
    :::
    )", 0) \
    DECLARE(UInt64, max_concurrent_insert_queries, 0, R"(
    Limit on total number of concurrent insert queries.

    :::note

    A value of `0` (default) means unlimited.

    This setting can be modified at runtime and will take effect immediately. Queries that are already running will remain unchanged.
    :::
    )", 0) \
    DECLARE(UInt64, max_concurrent_select_queries, 0, R"(
    Limit on total number of concurrently select queries.

    :::note

    A value of `0` (default) means unlimited.

    This setting can be modified at runtime and will take effect immediately. Queries that are already running will remain unchanged.
    :::
    )", 0) \
    DECLARE(UInt64, max_waiting_queries, 0, R"(
    Limit on total number of concurrently waiting queries.
    Execution of a waiting query is blocked while required tables are loading asynchronously (see [`async_load_databases`](#async_load_databases).

    :::note
    Waiting queries are not counted when limits controlled by the following settings are checked:

    - [`max_concurrent_queries`](#max_concurrent_queries)
    - [`max_concurrent_insert_queries`](#max_concurrent_insert_queries)
    - [`max_concurrent_select_queries`](#max_concurrent_select_queries)
    - [`max_concurrent_queries_for_user`](#max_concurrent_queries_for_user)
    - [`max_concurrent_queries_for_all_users`](#max_concurrent_queries_for_all_users)

    This correction is done to avoid hitting these limits just after server startup.
    :::

    :::note

    A value of `0` (default) means unlimited.

    This setting can be modified at runtime and will take effect immediately. Queries that are already running will remain unchanged.
    :::
    )", 0) \
    \
<<<<<<< HEAD
    DECLARE(Double, cache_size_to_ram_max_ratio, 0.5, "Set cache size to RAM max ratio. Allows to lower cache size on low-memory systems.", 0) \
    DECLARE(String, uncompressed_cache_policy, DEFAULT_UNCOMPRESSED_CACHE_POLICY, "Uncompressed cache policy name.", 0) \
    DECLARE(UInt64, uncompressed_cache_size, DEFAULT_UNCOMPRESSED_CACHE_MAX_SIZE, "Maximum size of cache for uncompressed blocks in bytes. Zero means disabled.", 0) \
    DECLARE(Double, uncompressed_cache_size_ratio, DEFAULT_UNCOMPRESSED_CACHE_SIZE_RATIO, "The size of the protected queue (in case of SLRU policy) in the uncompressed cache relative to the cache's total size.", 0) \
    DECLARE(String, mark_cache_policy, DEFAULT_MARK_CACHE_POLICY, "Mark cache policy name.", 0) \
    DECLARE(UInt64, mark_cache_size, DEFAULT_MARK_CACHE_MAX_SIZE, "Maximum size of cache for marks (index of MergeTree family of tables) in bytes.", 0) \
    DECLARE(Double, mark_cache_size_ratio, DEFAULT_MARK_CACHE_SIZE_RATIO, "The size of the protected queue (in case of SLRU policy) in the mark cache relative to the cache's total size.", 0) \
    DECLARE(Double, mark_cache_prewarm_ratio, 0.95, "The ratio of total size of mark cache to fill during prewarm.", 0) \
    DECLARE(String, primary_index_cache_policy, DEFAULT_PRIMARY_INDEX_CACHE_POLICY, "Primary index cache policy name.", 0) \
    DECLARE(UInt64, primary_index_cache_size, DEFAULT_PRIMARY_INDEX_CACHE_MAX_SIZE, "Size of cache for primary index (index of MergeTree family of tables).", 0) \
    DECLARE(Double, primary_index_cache_size_ratio, DEFAULT_PRIMARY_INDEX_CACHE_SIZE_RATIO, "The size of the protected queue in the primary index cache relative to the cache's total size.", 0) \
    DECLARE(Double, primary_index_cache_prewarm_ratio, 0.95, "The ratio of total size of mark cache to fill during prewarm.", 0) \
    DECLARE(String, index_uncompressed_cache_policy, DEFAULT_INDEX_UNCOMPRESSED_CACHE_POLICY, "Secondary index uncompressed cache policy name.", 0) \
    DECLARE(UInt64, index_uncompressed_cache_size, DEFAULT_INDEX_UNCOMPRESSED_CACHE_MAX_SIZE, "Maximum size of cache for uncompressed blocks of secondary indices in bytes. Zero means disabled.", 0) \
    DECLARE(Double, index_uncompressed_cache_size_ratio, DEFAULT_INDEX_UNCOMPRESSED_CACHE_SIZE_RATIO, "The size of the protected queue (in case of SLRU policy) in the secondary index uncompressed cache relative to the cache's total size.", 0) \
    DECLARE(String, index_mark_cache_policy, DEFAULT_INDEX_MARK_CACHE_POLICY, "Secondary index mark cache policy name.", 0) \
    DECLARE(UInt64, index_mark_cache_size, DEFAULT_INDEX_MARK_CACHE_MAX_SIZE, "Maximum size of cache for secondary index marks in bytes. Zero means disabled.", 0) \
    DECLARE(Double, index_mark_cache_size_ratio, DEFAULT_INDEX_MARK_CACHE_SIZE_RATIO, "The size of the protected queue (in case of SLRU policy) in the secondary index mark cache relative to the cache's total size.", 0) \
    DECLARE(String, skipping_index_cache_policy, DEFAULT_SKIPPING_INDEX_CACHE_POLICY, "Skipping index granule cache policy name.", 0) \
    DECLARE(UInt64, skipping_index_cache_size, DEFAULT_SKIPPING_INDEX_CACHE_MAX_SIZE, "Size of cache for secondary index granules in bytes. Zero means disabled.", 0) \
    DECLARE(UInt64, skipping_index_cache_max_entries, DEFAULT_SKIPPING_INDEX_CACHE_MAX_ENTRIES, "Size of cache for secondary index granules in entries. Zero means disabled.", 0) \
    DECLARE(Double, skipping_index_cache_size_ratio, DEFAULT_SKIPPING_INDEX_CACHE_SIZE_RATIO, "The size of the protected queue (in case of SLRU policy) in the skipping index granule cache relative to the cache's total size.", 0) \
    DECLARE(UInt64, page_cache_chunk_size, 2 << 20, "Bytes per chunk in userspace page cache. Rounded up to a multiple of page size (typically 4 KiB) or huge page size (typically 2 MiB, only if page_cache_use_thp is enabled).", 0) \
    DECLARE(UInt64, page_cache_mmap_size, 1 << 30, "Bytes per memory mapping in userspace page cache. Not important.", 0) \
    DECLARE(UInt64, page_cache_size, 0, "Amount of virtual memory to map for userspace page cache. If page_cache_use_madv_free is enabled, it's recommended to set this higher than the machine's RAM size. Use 0 to disable userspace page cache.", 0) \
    DECLARE(Bool, page_cache_use_madv_free, DBMS_DEFAULT_PAGE_CACHE_USE_MADV_FREE, "If true, the userspace page cache will allow the OS to automatically reclaim memory from the cache on memory pressure (using MADV_FREE).", 0) \
    DECLARE(Bool, page_cache_use_transparent_huge_pages, true, "Userspace will attempt to use transparent huge pages on Linux. This is best-effort.", 0) \
    DECLARE(UInt64, mmap_cache_size, DEFAULT_MMAP_CACHE_MAX_SIZE, "A cache for mmapped files.", 0) \
    DECLARE(UInt64, compiled_expression_cache_size, DEFAULT_COMPILED_EXPRESSION_CACHE_MAX_SIZE, "Byte size of compiled expressions cache.", 0) \
    DECLARE(UInt64, compiled_expression_cache_elements_size, DEFAULT_COMPILED_EXPRESSION_CACHE_MAX_ENTRIES, "Maximum entries in compiled expressions cache.", 0) \
=======
    DECLARE(Double, cache_size_to_ram_max_ratio, 0.5, R"(Set cache size to RAM max ratio. Allows lowering the cache size on low-memory systems.)", 0) \
    DECLARE(String, uncompressed_cache_policy, DEFAULT_UNCOMPRESSED_CACHE_POLICY, R"(Uncompressed cache policy name.)", 0) \
    DECLARE(UInt64, uncompressed_cache_size, DEFAULT_UNCOMPRESSED_CACHE_MAX_SIZE, R"(
    Cache size (in bytes) for uncompressed data used by table engines from the MergeTree family.

    There is one shared cache for the server. Memory is allocated on demand. The cache is used if the option use_uncompressed_cache is enabled.

    The uncompressed cache is advantageous for very short queries in individual cases.

    :::note
    A value of `0` means disabled.

    This setting can be modified at runtime and will take effect immediately.
    :::
    )", 0) \
    DECLARE(Double, uncompressed_cache_size_ratio, DEFAULT_UNCOMPRESSED_CACHE_SIZE_RATIO, R"(The size of the protected queue in the uncompressed cache relative to the cache's total size.)", 0) \
    DECLARE(String, mark_cache_policy, DEFAULT_MARK_CACHE_POLICY, R"(Mark cache policy name.)", 0) \
    DECLARE(UInt64, mark_cache_size, DEFAULT_MARK_CACHE_MAX_SIZE, R"(
    Size of cache for marks (index of [`MergeTree`](/docs/en/engines/table-engines/mergetree-family) family of tables).

    :::note
    This setting can be modified at runtime and will take effect immediately.
    :::
    )", 0) \
    DECLARE(Double, mark_cache_size_ratio, DEFAULT_MARK_CACHE_SIZE_RATIO, R"(The size of the protected queue in the mark cache relative to the cache's total size.)", 0) \
    DECLARE(Double, mark_cache_prewarm_ratio, 0.95, R"(The ratio of total size of mark cache to fill during prewarm.)", 0) \
    DECLARE(String, primary_index_cache_policy, DEFAULT_PRIMARY_INDEX_CACHE_POLICY, R"(Primary index cache policy name.)", 0) \
    DECLARE(UInt64, primary_index_cache_size, DEFAULT_PRIMARY_INDEX_CACHE_MAX_SIZE, R"(Size of cache for primary index (index of MergeTree family of tables).)", 0) \
    DECLARE(Double, primary_index_cache_size_ratio, DEFAULT_PRIMARY_INDEX_CACHE_SIZE_RATIO, R"(The size of the protected queue in the primary index cache relative to the cache's total size.)", 0) \
    DECLARE(Double, primary_index_cache_prewarm_ratio, 0.95, R"(The ratio of total size of mark cache to fill during prewarm.)", 0) \
    DECLARE(String, index_uncompressed_cache_policy, DEFAULT_INDEX_UNCOMPRESSED_CACHE_POLICY, R"(Secondary index uncompressed cache policy name.)", 0) \
    DECLARE(UInt64, index_uncompressed_cache_size, DEFAULT_INDEX_UNCOMPRESSED_CACHE_MAX_SIZE, R"(
    Size of cache for uncompressed blocks of `MergeTree` indices.

    :::note
    A value of `0` means disabled.

    This setting can be modified at runtime and will take effect immediately.
    :::
    )", 0) \
    DECLARE(Double, index_uncompressed_cache_size_ratio, DEFAULT_INDEX_UNCOMPRESSED_CACHE_SIZE_RATIO, R"(The size of the protected queue in the secondary index uncompressed cache relative to the cache's total size.)", 0) \
    DECLARE(String, index_mark_cache_policy, DEFAULT_INDEX_MARK_CACHE_POLICY, R"(Secondary index mark cache policy name.)", 0) \
    DECLARE(UInt64, index_mark_cache_size, DEFAULT_INDEX_MARK_CACHE_MAX_SIZE, R"(
    Size of cache for index marks.

    :::note

    A value of `0` means disabled.

    This setting can be modified at runtime and will take effect immediately.
    :::
    )", 0) \
    DECLARE(Double, index_mark_cache_size_ratio, DEFAULT_INDEX_MARK_CACHE_SIZE_RATIO, R"(The size of the protected queue in the secondary index mark cache relative to the cache's total size.)", 0) \
    DECLARE(UInt64, page_cache_chunk_size, 2 << 20, R"(Bytes per chunk in userspace page cache. Rounded up to a multiple of page size (typically 4 KiB) or huge page size (typically 2 MiB, only if page_cache_use_thp is enabled).)", 0) \
    DECLARE(UInt64, page_cache_mmap_size, 1 << 30, R"(Bytes per memory mapping in userspace page cache. Not important.)", 0) \
    DECLARE(UInt64, page_cache_size, 0, R"(Amount of virtual memory to map for userspace page cache. If page_cache_use_madv_free is enabled, it's recommended to set this higher than the machine's RAM size. Use 0 to disable userspace page cache.)", 0) \
    DECLARE(Bool, page_cache_use_madv_free, DBMS_DEFAULT_PAGE_CACHE_USE_MADV_FREE, R"(If true, the userspace page cache will allow the OS to automatically reclaim memory from the cache on memory pressure (using MADV_FREE).)", 0) \
    DECLARE(Bool, page_cache_use_transparent_huge_pages, true, R"(Userspace will attempt to use transparent huge pages on Linux. This is best-effort.)", 0) \
    DECLARE(UInt64, mmap_cache_size, DEFAULT_MMAP_CACHE_MAX_SIZE, R"(
    Sets the cache size (in bytes) for mapped files. This setting allows avoiding frequent open/close calls (which are very expensive due to consequent page faults), and to reuse mappings from several threads and queries. The setting value is the number of mapped regions (usually equal to the number of mapped files).

    The amount of data in mapped files can be monitored in the following system tables with the following metrics:

    | System Table                                                                                                                                                                                                                                                                                                                                                       | Metric                                                                                                   |
    |--------------------------------------------------------------------------------------------------------------------------------------------------------------------------------------------------------------------------------------------------------------------------------------------------------------------------------------------------------------------|----------------------------------------------------------------------------------------------------------|
    | [`system.metrics`](/docs/en/operations/system-tables/metrics) and [`system.metric_log`](/docs/en/operations/system-tables/metric_log)                                                                                                                                                                                                                              | `MMappedFiles` and `MMappedFileBytes`                                                                    |
    | [`system.asynchronous_metrics_log`](/docs/en/operations/system-tables/asynchronous_metric_log)                                                                                                                                                                                                                                                                     | `MMapCacheCells`                                                                                         |
    | [`system.events`](/docs/en/operations/system-tables/events), [`system.processes`](/docs/en/operations/system-tables/processes), [`system.query_log`](/docs/en/operations/system-tables/query_log), [`system.query_thread_log`](/docs/en/operations/system-tables/query_thread_log), [`system.query_views_log`](/docs/en/operations/system-tables/query_views_log)  | `CreatedReadBufferMMap`, `CreatedReadBufferMMapFailed`, `MMappedFileCacheHits`, `MMappedFileCacheMisses` |

    :::note
    The amount of data in mapped files does not consume memory directly and is not accounted for in query or server memory usage — because this memory can be discarded similar to the OS page cache. The cache is dropped (the files are closed) automatically on the removal of old parts in tables of the MergeTree family, also it can be dropped manually by the `SYSTEM DROP MMAP CACHE` query.

    This setting can be modified at runtime and will take effect immediately.
    :::
    )", 0) \
    DECLARE(UInt64, compiled_expression_cache_size, DEFAULT_COMPILED_EXPRESSION_CACHE_MAX_SIZE, R"(Sets the cache size (in bytes) for [compiled expressions](../../operations/caches.md).)", 0) \
    DECLARE(UInt64, compiled_expression_cache_elements_size, DEFAULT_COMPILED_EXPRESSION_CACHE_MAX_ENTRIES, R"(Sets the cache size (in elements) for [compiled expressions](../../operations/caches.md).)", 0) \
>>>>>>> 16a55f0a
    \
    DECLARE(Bool, disable_internal_dns_cache, false, "Disable internal DNS caching at all.", 0) \
    DECLARE(UInt64, dns_cache_max_entries, 10000, R"(Internal DNS cache max entries.)", 0) \
    DECLARE(Int32, dns_cache_update_period, 15, "Internal DNS cache update period in seconds.", 0) \
    DECLARE(UInt32, dns_max_consecutive_failures, 10, "Max DNS resolve failures of a hostname before dropping the hostname from ClickHouse DNS cache.", 0) \
    DECLARE(Bool, dns_allow_resolve_names_to_ipv4, true, "Allows resolve names to ipv4 addresses.", 0) \
    DECLARE(Bool, dns_allow_resolve_names_to_ipv6, true, "Allows resolve names to ipv6 addresses.", 0) \
    \
    DECLARE(UInt64, max_table_size_to_drop, 50000000000lu, R"(
    Restriction on deleting tables.

    If the size of a [MergeTree](../../engines/table-engines/mergetree-family/mergetree.md) table exceeds `max_table_size_to_drop` (in bytes), you can’t delete it using a [`DROP`](../../sql-reference/statements/drop.md) query or [`TRUNCATE`](../../sql-reference/statements/truncate.md) query.

    :::note
    A value of `0` means that you can delete all tables without any restrictions.

    This setting does not require a restart of the ClickHouse server to apply. Another way to disable the restriction is to create the `<clickhouse-path>/flags/force_drop_table` file.
    :::

    **Example**

    ``` xml
    <max_table_size_to_drop>0</max_table_size_to_drop>
    ```
    )", 0) \
    DECLARE(UInt64, max_partition_size_to_drop, 50000000000lu, R"(
    Restriction on dropping partitions.

    If the size of a [MergeTree](../../engines/table-engines/mergetree-family/mergetree.md) table exceeds [`max_partition_size_to_drop`](#max_partition_size_to_drop) (in bytes), you can’t drop a partition using a [DROP PARTITION](../../sql-reference/statements/alter/partition.md#drop-partitionpart) query.
    This setting does not require a restart of the ClickHouse server to apply. Another way to disable the restriction is to create the `<clickhouse-path>/flags/force_drop_table` file.

    :::note
    The value `0` means that you can drop partitions without any restrictions.

    This limitation does not restrict drop table and truncate table, see [max_table_size_to_drop](#max-table-size-to-drop)
    :::

    **Example**

    ``` xml
    <max_partition_size_to_drop>0</max_partition_size_to_drop>
    ```
    )", 0) \
    DECLARE(UInt64, max_table_num_to_warn, 5000lu, R"(
    If the number of attached tables exceeds the specified value, clickhouse server will add warning messages to `system.warnings` table.

    **Example**

    ``` xml
    <max_table_num_to_warn>400</max_table_num_to_warn>
    ```
    )", 0) \
    DECLARE(UInt64, max_view_num_to_warn, 10000lu, R"(
    If the number of attached views exceeds the specified value, clickhouse server will add warning messages to `system.warnings` table.

    **Example**

    ``` xml
    <max_view_num_to_warn>400</max_view_num_to_warn>
    ```
    )", 0) \
    DECLARE(UInt64, max_dictionary_num_to_warn, 1000lu, R"(
    If the number of attached dictionaries exceeds the specified value, clickhouse server will add warning messages to `system.warnings` table.

    **Example**

    ``` xml
    <max_dictionary_num_to_warn>400</max_dictionary_num_to_warn>
    ```
    )", 0) \
    DECLARE(UInt64, max_database_num_to_warn, 1000lu, R"(
    If the number of attached databases exceeds the specified value, clickhouse server will add warning messages to `system.warnings` table.

    **Example**

    ``` xml
    <max_database_num_to_warn>50</max_database_num_to_warn>
    ```
    )", 0) \
    DECLARE(UInt64, max_part_num_to_warn, 100000lu, R"(
    If the number of active parts exceeds the specified value, clickhouse server will add warning messages to `system.warnings` table.

    **Example**

    ``` xml
    <max_part_num_to_warn>400</max_part_num_to_warn>
    ```
    )", 0) \
    DECLARE(UInt64, max_table_num_to_throw, 0lu, R"(
    If number of tables is greater than this value, server will throw an exception.

    The following tables are not counted:
    - view
    - remote
    - dictionary
    - system

    Only counts tables for database engines:
    - Atomic
    - Ordinary
    - Replicated
    - Lazy

    :::note
    A value of `0` means no limitation.
    :::

    **Example**
    ```xml
    <max_table_num_to_throw>400</max_table_num_to_throw>
    ```
    )", 0) \
    DECLARE(UInt64, max_replicated_table_num_to_throw, 0lu, R"(
    If the number of replicated tables is greater than this value, the server will throw an exception.

    Only counts tables for database engines:
    - Atomic
    - Ordinary
    - Replicated
    - Lazy

    :::note
    A value of `0` means no limitation.
    :::

    **Example**
    ```xml
    <max_replicated_table_num_to_throw>400</max_replicated_table_num_to_throw>
    ```
    )", 0) \
    DECLARE(UInt64, max_dictionary_num_to_throw, 0lu, R"(
    If the number of dictionaries is greater than this value, the server will throw an exception.

    Only counts tables for database engines:
    - Atomic
    - Ordinary
    - Replicated
    - Lazy

    :::note
    A value of `0` means no limitation.
    :::

    **Example**
    ```xml
    <max_dictionary_num_to_throw>400</max_dictionary_num_to_throw>
    ```
    )", 0) \
    DECLARE(UInt64, max_view_num_to_throw, 0lu, R"(
    If the number of views is greater than this value, the server will throw an exception.

    Only counts tables for database engines:
    - Atomic
    - Ordinary
    - Replicated
    - Lazy

    :::note
    A value of `0` means no limitation.
    :::

    **Example**
    ```xml
    <max_view_num_to_throw>400</max_view_num_to_throw>
    ```
    )", 0) \
    DECLARE(UInt64, max_database_num_to_throw, 0lu, R"(If number of databases is greater than this value, server will throw an exception. 0 means no limitation.)", 0) \
    DECLARE(UInt64, max_authentication_methods_per_user, 100, R"(
    The maximum number of authentication methods a user can be created with or altered to.
    Changing this setting does not affect existing users. Create/alter authentication-related queries will fail if they exceed the limit specified in this setting.
    Non authentication create/alter queries will succeed.

    :::note
    A value of `0` means unlimited.
    :::
    )", 0) \
    DECLARE(UInt64, concurrent_threads_soft_limit_num, 0, R"(
    The maximum number of query processing threads, excluding threads for retrieving data from remote servers, allowed to run all queries. This is not a hard limit. In case if the limit is reached the query will still get at least one thread to run. Query can upscale to desired number of threads during execution if more threads become available.

    :::note
    A value of `0` (default) means unlimited.
    :::
    )", 0) \
    DECLARE(UInt64, concurrent_threads_soft_limit_ratio_to_cores, 0, "Same as concurrent_threads_soft_limit_num, but with ratio to cores.", 0) \
    DECLARE(UInt64, background_pool_size, 16, R"(
    Sets the number of threads performing background merges and mutations for tables with MergeTree engines.

    :::note
    - This setting could also be applied at server startup from the `default` profile configuration for backward compatibility at the ClickHouse server start.
    - You can only increase the number of threads at runtime.
    - To lower the number of threads you have to restart the server.
    - By adjusting this setting, you manage CPU and disk load.
    :::

    :::danger
    Smaller pool size utilizes less CPU and disk resources, but background processes advance slower which might eventually impact query performance.
    :::

    Before changing it, please also take a look at related MergeTree settings, such as:
    - [`number_of_free_entries_in_pool_to_lower_max_size_of_merge`](../../operations/settings/merge-tree-settings.md#number-of-free-entries-in-pool-to-lower-max-size-of-merge) .
    - [`number_of_free_entries_in_pool_to_execute_mutation`](../../operations/settings/merge-tree-settings.md#number-of-free-entries-in-pool-to-execute-mutation).

    **Example**

    ```xml
    <background_pool_size>16</background_pool_size>
    ```
    )", 0) \
    DECLARE(Float, background_merges_mutations_concurrency_ratio, 2, R"(
    Sets a ratio between the number of threads and the number of background merges and mutations that can be executed concurrently.

    For example, if the ratio equals to 2 and [`background_pool_size`](#background_pool_size) is set to 16 then ClickHouse can execute 32 background merges concurrently. This is possible, because background operations could be suspended and postponed. This is needed to give small merges more execution priority.

    :::note
    You can only increase this ratio at runtime. To lower it you have to restart the server.

    As with the [`background_pool_size`](#background_pool_size) setting [`background_merges_mutations_concurrency_ratio`](#background_merges_mutations_concurrency_ratio) could be applied from the `default` profile for backward compatibility.
    :::
    )", 0) \
    DECLARE(String, background_merges_mutations_scheduling_policy, "round_robin", R"(
    The policy on how to perform a scheduling for background merges and mutations. Possible values are: `round_robin` and `shortest_task_first`.

    Algorithm used to select next merge or mutation to be executed by background thread pool. Policy may be changed at runtime without server restart.
    Could be applied from the `default` profile for backward compatibility.

    Possible values:

    - `round_robin` — Every concurrent merge and mutation is executed in round-robin order to ensure starvation-free operation. Smaller merges are completed faster than bigger ones just because they have fewer blocks to merge.
    - `shortest_task_first` — Always execute smaller merge or mutation. Merges and mutations are assigned priorities based on their resulting size. Merges with smaller sizes are strictly preferred over bigger ones. This policy ensures the fastest possible merge of small parts but can lead to indefinite starvation of big merges in partitions heavily overloaded by `INSERT`s.
    )", 0) \
    DECLARE(UInt64, background_move_pool_size, 8, R"(The maximum number of threads that will be used for moving data parts to another disk or volume for *MergeTree-engine tables in a background.)", 0) \
    DECLARE(UInt64, background_fetches_pool_size, 16, R"(The maximum number of threads that will be used for fetching data parts from another replica for [*MergeTree-engine](/docs/en/engines/table-engines/mergetree-family) tables in the background.)", 0) \
    DECLARE(UInt64, background_common_pool_size, 8, R"(The maximum number of threads that will be used for performing a variety of operations (mostly garbage collection) for [*MergeTree-engine](/docs/en/engines/table-engines/mergetree-family) tables in the background.)", 0) \
    DECLARE(UInt64, background_buffer_flush_schedule_pool_size, 16, R"(The maximum number of threads that will be used for performing flush operations for [Buffer-engine tables](/docs/en/engines/table-engines/special/buffer) in the background.)", 0) \
    DECLARE(UInt64, background_schedule_pool_size, 512, R"(The maximum number of threads that will be used for constantly executing some lightweight periodic operations for replicated tables, Kafka streaming, and DNS cache updates.)", 0) \
    DECLARE(UInt64, background_message_broker_schedule_pool_size, 16, R"(The maximum number of threads that will be used for executing background operations for message streaming.)", 0) \
    DECLARE(UInt64, background_distributed_schedule_pool_size, 16, R"(The maximum number of threads that will be used for executing distributed sends.)", 0) \
    DECLARE(UInt64, tables_loader_foreground_pool_size, 0, R"(
    Sets the number of threads performing load jobs in foreground pool. The foreground pool is used for loading table synchronously before server start listening on a port and for loading tables that are waited for. Foreground pool has higher priority than background pool. It means that no job starts in background pool while there are jobs running in foreground pool.

    :::note
    A value of `0` means all available CPUs will be used.
    :::
    )", 0) \
    DECLARE(UInt64, tables_loader_background_pool_size, 0, R"(
    Sets the number of threads performing asynchronous load jobs in background pool. The background pool is used for loading tables asynchronously after server start in case there are no queries waiting for the table. It could be beneficial to keep low number of threads in background pool if there are a lot of tables. It will reserve CPU resources for concurrent query execution.

    :::note
    A value of `0` means all available CPUs will be used.
    :::
    )", 0) \
    DECLARE(Bool, async_load_databases, false, R"(
    Asynchronous loading of databases and tables.

    - If `true` all non-system databases with `Ordinary`, `Atomic` and `Replicated` engine will be loaded asynchronously after the ClickHouse server start up. See `system.asynchronous_loader` table, `tables_loader_background_pool_size` and `tables_loader_foreground_pool_size` server settings. Any query that tries to access a table, that is not yet loaded, will wait for exactly this table to be started up. If load job fails, query will rethrow an error (instead of shutting down the whole server in case of `async_load_databases = false`). The table that is waited for by at least one query will be loaded with higher priority. DDL queries on a database will wait for exactly that database to be started up. Also consider setting a limit `max_waiting_queries` for the total number of waiting queries.
    - If `false`, all databases are loaded when the server starts.

    **Example**

    ``` xml
    <async_load_databases>true</async_load_databases>
    ```
    )", 0) \
    DECLARE(Bool, async_load_system_database, false, R"(
    Asynchronous loading of system tables. Helpful if there is a high amount of log tables and parts in the `system` database. Independent of the `async_load_databases` setting.

    - If set to `true`, all system databases with `Ordinary`, `Atomic`, and `Replicated` engines will be loaded asynchronously after the ClickHouse server starts. See `system.asynchronous_loader` table, `tables_loader_background_pool_size` and `tables_loader_foreground_pool_size` server settings. Any query that tries to access a system table, that is not yet loaded, will wait for exactly this table to be started up. The table that is waited for by at least one query will be loaded with higher priority. Also consider setting the `max_waiting_queries` setting to limit the total number of waiting queries.
    - If set to `false`, system database loads before server start.

    **Example**

    ``` xml
    <async_load_system_database>true</async_load_system_database>
    ```
    )", 0) \
    DECLARE(Bool, display_secrets_in_show_and_select, false, R"(
    Enables or disables showing secrets in `SHOW` and `SELECT` queries for tables, databases, table functions, and dictionaries.

    User wishing to see secrets must also have
    [`format_display_secrets_in_show_and_select` format setting](../settings/formats#format_display_secrets_in_show_and_select)
    turned on and a
    [`displaySecretsInShowAndSelect`](../../sql-reference/statements/grant#display-secrets) privilege.

    Possible values:

    - `0` — Disabled.
    - `1` — Enabled.
    )", 0) \
    DECLARE(Seconds, keep_alive_timeout, DEFAULT_HTTP_KEEP_ALIVE_TIMEOUT, R"(
    The number of seconds that ClickHouse waits for incoming requests before closing the connection.

    **Example**

    ``` xml
    <keep_alive_timeout>10</keep_alive_timeout>
    ```
    )", 0) \
    DECLARE(UInt64, max_keep_alive_requests, 10000, R"(
    Maximal number of requests through a single keep-alive connection until it will be closed by ClickHouse server.

    **Example**

    ``` xml
    <max_keep_alive_requests>10</max_keep_alive_requests>
    ```
    )", 0) \
    DECLARE(Seconds, replicated_fetches_http_connection_timeout, 0, R"(HTTP connection timeout for part fetch requests. Inherited from default profile `http_connection_timeout` if not set explicitly.)", 0) \
    DECLARE(Seconds, replicated_fetches_http_send_timeout, 0, R"(HTTP send timeout for part fetch requests. Inherited from default profile `http_send_timeout` if not set explicitly.)", 0) \
    DECLARE(Seconds, replicated_fetches_http_receive_timeout, 0, R"(HTTP receive timeout for fetch part requests. Inherited from default profile `http_receive_timeout` if not set explicitly.)", 0) \
    DECLARE(UInt64, total_memory_profiler_step, 0, R"(Whenever server memory usage becomes larger than every next step in number of bytes the memory profiler will collect the allocating stack trace. Zero means disabled memory profiler. Values lower than a few megabytes will slow down server.)", 0) \
    DECLARE(Double, total_memory_tracker_sample_probability, 0, R"(
    Allows to collect random allocations and de-allocations and writes them in the [system.trace_log](../../operations/system-tables/trace_log.md) system table with `trace_type` equal to a `MemorySample` with the specified probability. The probability is for every allocation or deallocations, regardless of the size of the allocation. Note that sampling happens only when the amount of untracked memory exceeds the untracked memory limit (default value is `4` MiB). It can be lowered if [total_memory_profiler_step](#total-memory-profiler-step) is lowered. You can set `total_memory_profiler_step` equal to `1` for extra fine-grained sampling.

    Possible values:

    - Positive integer.
    - `0` — Writing of random allocations and de-allocations in the `system.trace_log` system table is disabled.
    )", 0) \
    DECLARE(UInt64, total_memory_profiler_sample_min_allocation_size, 0, R"(Collect random allocations of size greater or equal than specified value with probability equal to `total_memory_profiler_sample_probability`. 0 means disabled. You may want to set 'max_untracked_memory' to 0 to make this threshold to work as expected.)", 0) \
    DECLARE(UInt64, total_memory_profiler_sample_max_allocation_size, 0, R"(Collect random allocations of size less or equal than specified value with probability equal to `total_memory_profiler_sample_probability`. 0 means disabled. You may want to set 'max_untracked_memory' to 0 to make this threshold to work as expected.)", 0) \
    DECLARE(Bool, validate_tcp_client_information, false, R"(Validate client_information in the query packet over the native TCP protocol.)", 0) \
    DECLARE(Bool, storage_metadata_write_full_object_key, false, R"(Write disk metadata files with VERSION_FULL_OBJECT_KEY format)", 0) \
    DECLARE(UInt64, max_materialized_views_count_for_table, 0, R"(
    A limit on the number of materialized views attached to a table.

    :::note
    Only directly dependent views are considered here, and the creation of one view on top of another view is not considered.
    :::
    )", 0) \
    DECLARE(UInt32, max_database_replicated_create_table_thread_pool_size, 1, R"(The number of threads to create tables during replica recovery in DatabaseReplicated. Zero means number of threads equal number of cores.)", 0) \
    DECLARE(Bool, database_replicated_allow_detach_permanently, true, R"(Allow detaching tables permanently in Replicated databases)", 0) \
    DECLARE(Bool, format_alter_operations_with_parentheses, false, R"(If set to `true`, then alter operations will be surrounded by parentheses in formatted queries. This makes the parsing of formatted alter queries less ambiguous.)", 0) \
    DECLARE(String, default_replica_path, "/clickhouse/tables/{uuid}/{shard}", R"(
    The path to the table in ZooKeeper.

    **Example**

    ``` xml
    <default_replica_path>/clickhouse/tables/{uuid}/{shard}</default_replica_path>
    ```
    )", 0) \
    DECLARE(String, default_replica_name, "{replica}", R"(
    The replica name in ZooKeeper.

    **Example**

    ``` xml
    <default_replica_name>{replica}</default_replica_name>
    ```
    )", 0) \
    DECLARE(UInt64, disk_connections_soft_limit, 5000, R"(Connections above this limit have significantly shorter time to live. The limit applies to the disks connections.)", 0) \
    DECLARE(UInt64, disk_connections_warn_limit, 10000, R"(Warning massages are written to the logs if number of in-use connections are higher than this limit. The limit applies to the disks connections.)", 0) \
    DECLARE(UInt64, disk_connections_store_limit, 30000, R"(Connections above this limit reset after use. Set to 0 to turn connection cache off. The limit applies to the disks connections.)", 0) \
    DECLARE(UInt64, storage_connections_soft_limit, 100, R"(Connections above this limit have significantly shorter time to live. The limit applies to the storages connections.)", 0) \
    DECLARE(UInt64, storage_connections_warn_limit, 1000, R"(Warning massages are written to the logs if number of in-use connections are higher than this limit. The limit applies to the storages connections.)", 0) \
    DECLARE(UInt64, storage_connections_store_limit, 5000, R"(Connections above this limit reset after use. Set to 0 to turn connection cache off. The limit applies to the storages connections.)", 0) \
    DECLARE(UInt64, http_connections_soft_limit, 100, R"(Connections above this limit have significantly shorter time to live. The limit applies to the http connections which do not belong to any disk or storage.)", 0) \
    DECLARE(UInt64, http_connections_warn_limit, 1000, R"(Warning massages are written to the logs if number of in-use connections are higher than this limit. The limit applies to the http connections which do not belong to any disk or storage.)", 0) \
    DECLARE(UInt64, http_connections_store_limit, 5000, R"(Connections above this limit reset after use. Set to 0 to turn connection cache off. The limit applies to the http connections which do not belong to any disk or storage.)", 0) \
    DECLARE(UInt64, global_profiler_real_time_period_ns, 0, R"(Period for real clock timer of global profiler (in nanoseconds). Set 0 value to turn off the real clock global profiler. Recommended value is at least 10000000 (100 times a second) for single queries or 1000000000 (once a second) for cluster-wide profiling.)", 0) \
    DECLARE(UInt64, global_profiler_cpu_time_period_ns, 0, R"(Period for CPU clock timer of global profiler (in nanoseconds). Set 0 value to turn off the CPU clock global profiler. Recommended value is at least 10000000 (100 times a second) for single queries or 1000000000 (once a second) for cluster-wide profiling.)", 0) \
    DECLARE(Bool, enable_azure_sdk_logging, false, R"(Enables logging from Azure sdk)", 0) \
    DECLARE(UInt64, max_entries_for_hash_table_stats, 10'000, R"(How many entries hash table statistics collected during aggregation is allowed to have)", 0) \
    DECLARE(String, merge_workload, "default", R"(
    Used to regulate how resources are utilized and shared between merges and other workloads. Specified value is used as `workload` setting value for all background merges. Can be overridden by a merge tree setting.

    **See Also**
    - [Workload Scheduling](/docs/en/operations/workload-scheduling.md)
    )", 0) \
    DECLARE(String, mutation_workload, "default", R"(
    Used to regulate how resources are utilized and shared between mutations and other workloads. Specified value is used as `workload` setting value for all background mutations. Can be overridden by a merge tree setting.

    **See Also**
    - [Workload Scheduling](/docs/en/operations/workload-scheduling.md)
    )", 0) \
    DECLARE(String, series_keeper_path, "/clickhouse/series", R"(
    Path in Keeper with auto-incremental numbers, generated by the `generateSerialID` function. Each series will be a node under this path.
    )", 0) \
    DECLARE(Bool, prepare_system_log_tables_on_startup, false, R"(
    If true, ClickHouse creates all configured `system.*_log` tables before the startup. It can be helpful if some startup scripts depend on these tables.
    )", 0) \
    DECLARE(UInt64, config_reload_interval_ms, 2000, R"(
    How often clickhouse will reload config and check for new changes
    )", 0) \
    DECLARE(UInt64, memory_worker_period_ms, 0, R"(
    Tick period of background memory worker which corrects memory tracker memory usages and cleans up unused pages during higher memory usage. If set to 0, default value will be used depending on the memory usage source
    )", 0) \
    DECLARE(Bool, disable_insertion_and_mutation, false, R"(
    Disable all insert/alter/delete queries. This setting will be enabled if someone needs read-only nodes to prevent insertion and mutation affect reading performance.
    )", 0) \
    DECLARE(UInt64, parts_kill_delay_period, 30, R"(
    Period to completely remove parts for SharedMergeTree. Only available in ClickHouse Cloud
    )", 0) \
    DECLARE(UInt64, parts_kill_delay_period_random_add, 10, R"(
    Add uniformly distributed value from 0 to x seconds to kill_delay_period to avoid thundering herd effect and subsequent DoS of ZooKeeper in case of very large number of tables. Only available in ClickHouse Cloud
    )", 0) \
    DECLARE(UInt64, parts_killer_pool_size, 128, R"(
    Threads for cleanup of shared merge tree outdated threads. Only available in ClickHouse Cloud
    )", 0) \
    DECLARE(UInt64, keeper_multiread_batch_size, 10'000, R"(
    Maximum size of batch for MultiRead request to [Zoo]Keeper that support batching. If set to 0, batching is disabled. Available only in ClickHouse Cloud.
    )", 0) \
    DECLARE(Bool, use_legacy_mongodb_integration, false, R"(
    Use the legacy MongoDB integration implementation. Note: it's highly recommended to set this option to false, since legacy implementation will be removed in the future. Please submit any issues you encounter with the new implementation.
    )", 0) \
    DECLARE(Bool, send_settings_to_client, true, R"(
    Send user settings from server configuration to clients (in the server Hello message).
    )", 0) \
    \
    DECLARE(UInt64, prefetch_threadpool_pool_size, 100, R"(Size of background pool for prefetches for remote object storages)", 0) \
    DECLARE(UInt64, prefetch_threadpool_queue_size, 1000000, R"(Number of tasks which is possible to push into prefetches pool)", 0) \
    DECLARE(UInt64, load_marks_threadpool_pool_size, 50, R"(Size of background pool for marks loading)", 0) \
    DECLARE(UInt64, load_marks_threadpool_queue_size, 1000000, R"(Number of tasks which is possible to push into prefetches pool)", 0) \
    DECLARE(UInt64, threadpool_writer_pool_size, 100, R"(Size of background pool for write requests to object storages)", 0) \
    DECLARE(UInt64, threadpool_writer_queue_size, 1000000, R"(Number of tasks which is possible to push into background pool for write requests to object storages)", 0) \
    DECLARE(UInt64, iceberg_catalog_threadpool_pool_size, 50, R"(Size of background pool for iceberg catalog)", 0) \
    DECLARE(UInt64, iceberg_catalog_threadpool_queue_size, 1000000, R"(Number of tasks which is possible to push into iceberg catalog pool)", 0) \
    DECLARE(UInt32, allow_feature_tier, 0, R"(
    Controls if the user can change settings related to the different feature tiers.

    - `0` - Changes to any setting are allowed (experimental, beta, production).
    - `1` - Only changes to beta and production feature settings are allowed. Changes to experimental settings are rejected.
    - `2` - Only changes to production settings are allowed. Changes to experimental or beta settings are rejected.

    This is equivalent to setting a readonly constraint on all `EXPERIMENTAL` / `BETA` features.

    :::note
    A value of `0` means that all settings can be changed.
    :::
    )", 0) \
    DECLARE(Bool, dictionaries_lazy_load, 1, R"(
    Lazy loading of dictionaries.

    - If `true`, then each dictionary is loaded on the first use. If the loading is failed, the function that was using the dictionary throws an exception.
    - If `false`, then the server loads all dictionaries at startup.

    :::note
    The server will wait at startup until all the dictionaries finish their loading before receiving any connections
    (exception: if [`wait_dictionaries_load_at_startup`](#wait_dictionaries_load_at_startup) is set to `false`).
    :::

    **Example**

    ``` xml
    <dictionaries_lazy_load>true</dictionaries_lazy_load>
    ```
    )", 0) \
    DECLARE(Bool, wait_dictionaries_load_at_startup, 1, R"(
    This setting allows to specify behavior if `dictionaries_lazy_load` is `false`.
    (If `dictionaries_lazy_load` is `true` this setting doesn't affect anything.)

    If `wait_dictionaries_load_at_startup` is `false`, then the server
    will start loading all the dictionaries at startup and it will receive connections in parallel with that loading.
    When a dictionary is used in a query for the first time then the query will wait until the dictionary is loaded if it's not loaded yet.
    Setting `wait_dictionaries_load_at_startup` to `false` can make ClickHouse start faster, however some queries can be executed slower
    (because they will have to wait for some dictionaries to be loaded).

    If `wait_dictionaries_load_at_startup` is `true`, then the server will wait at startup
    until all the dictionaries finish their loading (successfully or not) before receiving any connections.

    **Example**

    ``` xml
    <wait_dictionaries_load_at_startup>true</wait_dictionaries_load_at_startup>
    ```
    )", 0) \
    DECLARE(Bool, storage_shared_set_join_use_inner_uuid, false, "If enabled, an inner UUID is generated during the creation of SharedSet and SharedJoin. ClickHouse Cloud only", 0)


// clang-format on

/// If you add a setting which can be updated at runtime, please update 'changeable_settings' map in dumpToSystemServerSettingsColumns below

DECLARE_SETTINGS_TRAITS(ServerSettingsTraits, LIST_OF_SERVER_SETTINGS)
IMPLEMENT_SETTINGS_TRAITS(ServerSettingsTraits, LIST_OF_SERVER_SETTINGS)

struct ServerSettingsImpl : public BaseSettings<ServerSettingsTraits>
{
    void loadSettingsFromConfig(const Poco::Util::AbstractConfiguration & config);
};

void ServerSettingsImpl::loadSettingsFromConfig(const Poco::Util::AbstractConfiguration & config)
{
    // settings which can be loaded from the the default profile, see also MAKE_DEPRECATED_BY_SERVER_CONFIG in src/Core/Settings.h
    std::unordered_set<std::string> settings_from_profile_allowlist = {
        "background_pool_size",
        "background_merges_mutations_concurrency_ratio",
        "background_merges_mutations_scheduling_policy",
        "background_move_pool_size",
        "background_fetches_pool_size",
        "background_common_pool_size",
        "background_buffer_flush_schedule_pool_size",
        "background_schedule_pool_size",
        "background_message_broker_schedule_pool_size",
        "background_distributed_schedule_pool_size",

        "max_remote_read_network_bandwidth_for_server",
        "max_remote_write_network_bandwidth_for_server",
    };

    for (const auto & setting : all())
    {
        const auto & name = setting.getName();
        if (config.has(name))
            set(name, config.getString(name));
        else if (settings_from_profile_allowlist.contains(name) && config.has("profiles.default." + name))
            set(name, config.getString("profiles.default." + name));
    }
}


#define INITIALIZE_SETTING_EXTERN(TYPE, NAME, DEFAULT, DESCRIPTION, FLAGS) ServerSettings##TYPE NAME = &ServerSettingsImpl ::NAME;

namespace ServerSetting
{
LIST_OF_SERVER_SETTINGS(INITIALIZE_SETTING_EXTERN, SKIP_ALIAS)
}

#undef INITIALIZE_SETTING_EXTERN

ServerSettings::ServerSettings() : impl(std::make_unique<ServerSettingsImpl>())
{
}

ServerSettings::ServerSettings(const ServerSettings & settings) : impl(std::make_unique<ServerSettingsImpl>(*settings.impl))
{
}

ServerSettings::~ServerSettings() = default;

SERVER_SETTINGS_SUPPORTED_TYPES(ServerSettings, IMPLEMENT_SETTING_SUBSCRIPT_OPERATOR)

void ServerSettings::set(std::string_view name, const Field & value)
{
    impl->set(name, value);
}

void ServerSettings::loadSettingsFromConfig(const Poco::Util::AbstractConfiguration & config)
{
    impl->loadSettingsFromConfig(config);
}


void ServerSettings::dumpToSystemServerSettingsColumns(ServerSettingColumnsParams & params) const
{
    MutableColumns & res_columns = params.res_columns;
    ContextPtr context = params.context;

    /// When the server configuration file is periodically re-loaded from disk, the server components (e.g. memory tracking) are updated
    /// with new the setting values but the settings themselves are not stored between re-loads. As a result, if one wants to know the
    /// current setting values, one needs to ask the components directly.
    std::unordered_map<String, std::pair<String, ChangeableWithoutRestart>> changeable_settings
        = {
            {"max_server_memory_usage", {std::to_string(total_memory_tracker.getHardLimit()), ChangeableWithoutRestart::Yes}},

            {"max_table_size_to_drop", {std::to_string(context->getMaxTableSizeToDrop()), ChangeableWithoutRestart::Yes}},
            {"max_partition_size_to_drop", {std::to_string(context->getMaxPartitionSizeToDrop()), ChangeableWithoutRestart::Yes}},

            {"max_concurrent_queries", {std::to_string(context->getProcessList().getMaxSize()), ChangeableWithoutRestart::Yes}},
            {"max_concurrent_insert_queries",
            {std::to_string(context->getProcessList().getMaxInsertQueriesAmount()), ChangeableWithoutRestart::Yes}},
            {"max_concurrent_select_queries",
            {std::to_string(context->getProcessList().getMaxSelectQueriesAmount()), ChangeableWithoutRestart::Yes}},
            {"max_waiting_queries", {std::to_string(context->getProcessList().getMaxWaitingQueriesAmount()), ChangeableWithoutRestart::Yes}},
            {"concurrent_threads_soft_limit_num", {std::to_string(context->getConcurrentThreadsSoftLimitNum()), ChangeableWithoutRestart::Yes}},
            {"concurrent_threads_soft_limit_ratio_to_cores", {std::to_string(context->getConcurrentThreadsSoftLimitRatioToCores()), ChangeableWithoutRestart::Yes}},

            {"background_buffer_flush_schedule_pool_size",
                {std::to_string(CurrentMetrics::get(CurrentMetrics::BackgroundBufferFlushSchedulePoolSize)), ChangeableWithoutRestart::IncreaseOnly}},
            {"background_schedule_pool_size",
                {std::to_string(CurrentMetrics::get(CurrentMetrics::BackgroundSchedulePoolSize)), ChangeableWithoutRestart::IncreaseOnly}},
            {"background_message_broker_schedule_pool_size",
                {std::to_string(CurrentMetrics::get(CurrentMetrics::BackgroundMessageBrokerSchedulePoolSize)), ChangeableWithoutRestart::IncreaseOnly}},
            {"background_distributed_schedule_pool_size",
                {std::to_string(CurrentMetrics::get(CurrentMetrics::BackgroundDistributedSchedulePoolSize)), ChangeableWithoutRestart::IncreaseOnly}},

            {"mark_cache_size", {std::to_string(context->getMarkCache()->maxSizeInBytes()), ChangeableWithoutRestart::Yes}},
            {"uncompressed_cache_size", {std::to_string(context->getUncompressedCache()->maxSizeInBytes()), ChangeableWithoutRestart::Yes}},
            {"index_mark_cache_size", {std::to_string(context->getIndexMarkCache()->maxSizeInBytes()), ChangeableWithoutRestart::Yes}},
            {"index_uncompressed_cache_size",
                {std::to_string(context->getIndexUncompressedCache()->maxSizeInBytes()), ChangeableWithoutRestart::Yes}},
            {"mmap_cache_size", {std::to_string(context->getMMappedFileCache()->maxSizeInBytes()), ChangeableWithoutRestart::Yes}},

            {"merge_workload", {context->getMergeWorkload(), ChangeableWithoutRestart::Yes}},
            {"mutation_workload", {context->getMutationWorkload(), ChangeableWithoutRestart::Yes}},
            {"config_reload_interval_ms", {std::to_string(context->getConfigReloaderInterval()), ChangeableWithoutRestart::Yes}},

            {"allow_feature_tier",
                {std::to_string(context->getAccessControl().getAllowTierSettings()), ChangeableWithoutRestart::Yes}},
    };

    if (context->areBackgroundExecutorsInitialized())
    {
        changeable_settings.insert(
            {"background_pool_size",
             {std::to_string(context->getMergeMutateExecutor()->getMaxThreads()), ChangeableWithoutRestart::IncreaseOnly}});
        changeable_settings.insert(
            {"background_move_pool_size",
             {std::to_string(context->getMovesExecutor()->getMaxThreads()), ChangeableWithoutRestart::IncreaseOnly}});
        changeable_settings.insert(
            {"background_fetches_pool_size",
             {std::to_string(context->getFetchesExecutor()->getMaxThreads()), ChangeableWithoutRestart::IncreaseOnly}});
        changeable_settings.insert(
            {"background_common_pool_size",
             {std::to_string(context->getCommonExecutor()->getMaxThreads()), ChangeableWithoutRestart::IncreaseOnly}});
    }

    for (const auto & setting : impl->all())
    {
        const auto & setting_name = setting.getName();

        const auto & changeable_settings_it = changeable_settings.find(setting_name);
        const bool is_changeable = (changeable_settings_it != changeable_settings.end());

        res_columns[0]->insert(setting_name);
        res_columns[1]->insert(is_changeable ? changeable_settings_it->second.first : setting.getValueString());
        res_columns[2]->insert(setting.getDefaultValueString());
        res_columns[3]->insert(setting.isValueChanged());
        res_columns[4]->insert(setting.getDescription());
        res_columns[5]->insert(setting.getTypeName());
        res_columns[6]->insert(is_changeable ? changeable_settings_it->second.second : ChangeableWithoutRestart::No);
        res_columns[7]->insert(setting.getTier() == SettingsTierType::OBSOLETE);
    }
}
}<|MERGE_RESOLUTION|>--- conflicted
+++ resolved
@@ -415,42 +415,10 @@
     :::
     )", 0) \
     \
-<<<<<<< HEAD
-    DECLARE(Double, cache_size_to_ram_max_ratio, 0.5, "Set cache size to RAM max ratio. Allows to lower cache size on low-memory systems.", 0) \
-    DECLARE(String, uncompressed_cache_policy, DEFAULT_UNCOMPRESSED_CACHE_POLICY, "Uncompressed cache policy name.", 0) \
-    DECLARE(UInt64, uncompressed_cache_size, DEFAULT_UNCOMPRESSED_CACHE_MAX_SIZE, "Maximum size of cache for uncompressed blocks in bytes. Zero means disabled.", 0) \
-    DECLARE(Double, uncompressed_cache_size_ratio, DEFAULT_UNCOMPRESSED_CACHE_SIZE_RATIO, "The size of the protected queue (in case of SLRU policy) in the uncompressed cache relative to the cache's total size.", 0) \
-    DECLARE(String, mark_cache_policy, DEFAULT_MARK_CACHE_POLICY, "Mark cache policy name.", 0) \
-    DECLARE(UInt64, mark_cache_size, DEFAULT_MARK_CACHE_MAX_SIZE, "Maximum size of cache for marks (index of MergeTree family of tables) in bytes.", 0) \
-    DECLARE(Double, mark_cache_size_ratio, DEFAULT_MARK_CACHE_SIZE_RATIO, "The size of the protected queue (in case of SLRU policy) in the mark cache relative to the cache's total size.", 0) \
-    DECLARE(Double, mark_cache_prewarm_ratio, 0.95, "The ratio of total size of mark cache to fill during prewarm.", 0) \
-    DECLARE(String, primary_index_cache_policy, DEFAULT_PRIMARY_INDEX_CACHE_POLICY, "Primary index cache policy name.", 0) \
-    DECLARE(UInt64, primary_index_cache_size, DEFAULT_PRIMARY_INDEX_CACHE_MAX_SIZE, "Size of cache for primary index (index of MergeTree family of tables).", 0) \
-    DECLARE(Double, primary_index_cache_size_ratio, DEFAULT_PRIMARY_INDEX_CACHE_SIZE_RATIO, "The size of the protected queue in the primary index cache relative to the cache's total size.", 0) \
-    DECLARE(Double, primary_index_cache_prewarm_ratio, 0.95, "The ratio of total size of mark cache to fill during prewarm.", 0) \
-    DECLARE(String, index_uncompressed_cache_policy, DEFAULT_INDEX_UNCOMPRESSED_CACHE_POLICY, "Secondary index uncompressed cache policy name.", 0) \
-    DECLARE(UInt64, index_uncompressed_cache_size, DEFAULT_INDEX_UNCOMPRESSED_CACHE_MAX_SIZE, "Maximum size of cache for uncompressed blocks of secondary indices in bytes. Zero means disabled.", 0) \
-    DECLARE(Double, index_uncompressed_cache_size_ratio, DEFAULT_INDEX_UNCOMPRESSED_CACHE_SIZE_RATIO, "The size of the protected queue (in case of SLRU policy) in the secondary index uncompressed cache relative to the cache's total size.", 0) \
-    DECLARE(String, index_mark_cache_policy, DEFAULT_INDEX_MARK_CACHE_POLICY, "Secondary index mark cache policy name.", 0) \
-    DECLARE(UInt64, index_mark_cache_size, DEFAULT_INDEX_MARK_CACHE_MAX_SIZE, "Maximum size of cache for secondary index marks in bytes. Zero means disabled.", 0) \
-    DECLARE(Double, index_mark_cache_size_ratio, DEFAULT_INDEX_MARK_CACHE_SIZE_RATIO, "The size of the protected queue (in case of SLRU policy) in the secondary index mark cache relative to the cache's total size.", 0) \
-    DECLARE(String, skipping_index_cache_policy, DEFAULT_SKIPPING_INDEX_CACHE_POLICY, "Skipping index granule cache policy name.", 0) \
-    DECLARE(UInt64, skipping_index_cache_size, DEFAULT_SKIPPING_INDEX_CACHE_MAX_SIZE, "Size of cache for secondary index granules in bytes. Zero means disabled.", 0) \
-    DECLARE(UInt64, skipping_index_cache_max_entries, DEFAULT_SKIPPING_INDEX_CACHE_MAX_ENTRIES, "Size of cache for secondary index granules in entries. Zero means disabled.", 0) \
-    DECLARE(Double, skipping_index_cache_size_ratio, DEFAULT_SKIPPING_INDEX_CACHE_SIZE_RATIO, "The size of the protected queue (in case of SLRU policy) in the skipping index granule cache relative to the cache's total size.", 0) \
-    DECLARE(UInt64, page_cache_chunk_size, 2 << 20, "Bytes per chunk in userspace page cache. Rounded up to a multiple of page size (typically 4 KiB) or huge page size (typically 2 MiB, only if page_cache_use_thp is enabled).", 0) \
-    DECLARE(UInt64, page_cache_mmap_size, 1 << 30, "Bytes per memory mapping in userspace page cache. Not important.", 0) \
-    DECLARE(UInt64, page_cache_size, 0, "Amount of virtual memory to map for userspace page cache. If page_cache_use_madv_free is enabled, it's recommended to set this higher than the machine's RAM size. Use 0 to disable userspace page cache.", 0) \
-    DECLARE(Bool, page_cache_use_madv_free, DBMS_DEFAULT_PAGE_CACHE_USE_MADV_FREE, "If true, the userspace page cache will allow the OS to automatically reclaim memory from the cache on memory pressure (using MADV_FREE).", 0) \
-    DECLARE(Bool, page_cache_use_transparent_huge_pages, true, "Userspace will attempt to use transparent huge pages on Linux. This is best-effort.", 0) \
-    DECLARE(UInt64, mmap_cache_size, DEFAULT_MMAP_CACHE_MAX_SIZE, "A cache for mmapped files.", 0) \
-    DECLARE(UInt64, compiled_expression_cache_size, DEFAULT_COMPILED_EXPRESSION_CACHE_MAX_SIZE, "Byte size of compiled expressions cache.", 0) \
-    DECLARE(UInt64, compiled_expression_cache_elements_size, DEFAULT_COMPILED_EXPRESSION_CACHE_MAX_ENTRIES, "Maximum entries in compiled expressions cache.", 0) \
-=======
     DECLARE(Double, cache_size_to_ram_max_ratio, 0.5, R"(Set cache size to RAM max ratio. Allows lowering the cache size on low-memory systems.)", 0) \
     DECLARE(String, uncompressed_cache_policy, DEFAULT_UNCOMPRESSED_CACHE_POLICY, R"(Uncompressed cache policy name.)", 0) \
     DECLARE(UInt64, uncompressed_cache_size, DEFAULT_UNCOMPRESSED_CACHE_MAX_SIZE, R"(
-    Cache size (in bytes) for uncompressed data used by table engines from the MergeTree family.
+    Maximum size (in bytes) for uncompressed data used by table engines from the MergeTree family.
 
     There is one shared cache for the server. Memory is allocated on demand. The cache is used if the option use_uncompressed_cache is enabled.
 
@@ -462,24 +430,28 @@
     This setting can be modified at runtime and will take effect immediately.
     :::
     )", 0) \
-    DECLARE(Double, uncompressed_cache_size_ratio, DEFAULT_UNCOMPRESSED_CACHE_SIZE_RATIO, R"(The size of the protected queue in the uncompressed cache relative to the cache's total size.)", 0) \
+    DECLARE(Double, uncompressed_cache_size_ratio, DEFAULT_UNCOMPRESSED_CACHE_SIZE_RATIO, R"(The size of the protected queue (in case of SLRU policy) in the uncompressed cache relative to the cache's total size.)", 0) \
     DECLARE(String, mark_cache_policy, DEFAULT_MARK_CACHE_POLICY, R"(Mark cache policy name.)", 0) \
     DECLARE(UInt64, mark_cache_size, DEFAULT_MARK_CACHE_MAX_SIZE, R"(
-    Size of cache for marks (index of [`MergeTree`](/docs/en/engines/table-engines/mergetree-family) family of tables).
+    Maximum size of cache for marks (index of [`MergeTree`](/docs/en/engines/table-engines/mergetree-family) family of tables).
 
     :::note
     This setting can be modified at runtime and will take effect immediately.
     :::
     )", 0) \
-    DECLARE(Double, mark_cache_size_ratio, DEFAULT_MARK_CACHE_SIZE_RATIO, R"(The size of the protected queue in the mark cache relative to the cache's total size.)", 0) \
+    DECLARE(Double, mark_cache_size_ratio, DEFAULT_MARK_CACHE_SIZE_RATIO, R"(The size of the protected queue (in case of SLRU policy) in the mark cache relative to the cache's total size.)", 0) \
     DECLARE(Double, mark_cache_prewarm_ratio, 0.95, R"(The ratio of total size of mark cache to fill during prewarm.)", 0) \
     DECLARE(String, primary_index_cache_policy, DEFAULT_PRIMARY_INDEX_CACHE_POLICY, R"(Primary index cache policy name.)", 0) \
-    DECLARE(UInt64, primary_index_cache_size, DEFAULT_PRIMARY_INDEX_CACHE_MAX_SIZE, R"(Size of cache for primary index (index of MergeTree family of tables).)", 0) \
-    DECLARE(Double, primary_index_cache_size_ratio, DEFAULT_PRIMARY_INDEX_CACHE_SIZE_RATIO, R"(The size of the protected queue in the primary index cache relative to the cache's total size.)", 0) \
+    DECLARE(UInt64, primary_index_cache_size, DEFAULT_PRIMARY_INDEX_CACHE_MAX_SIZE, R"(Maximum size of cache for primary index (index of MergeTree family of tables).)", 0) \
+    DECLARE(Double, primary_index_cache_size_ratio, DEFAULT_PRIMARY_INDEX_CACHE_SIZE_RATIO, R"(The size of the protected queue (in case of SLRU policy) in the primary index cache relative to the cache's total size.)", 0) \
     DECLARE(Double, primary_index_cache_prewarm_ratio, 0.95, R"(The ratio of total size of mark cache to fill during prewarm.)", 0) \
+    DECLARE(String, skipping_index_cache_policy, DEFAULT_SKIPPING_INDEX_CACHE_POLICY, "Skipping index cache policy name.", 0) \
+    DECLARE(UInt64, skipping_index_cache_size, DEFAULT_SKIPPING_INDEX_CACHE_MAX_SIZE, "Size of cache for secondary index in bytes. Zero means disabled.", 0) \
+    DECLARE(UInt64, skipping_index_cache_max_entries, DEFAULT_SKIPPING_INDEX_CACHE_MAX_ENTRIES, "Size of cache for secondary index in entries. Zero means disabled.", 0) \
+    DECLARE(Double, skipping_index_cache_size_ratio, DEFAULT_SKIPPING_INDEX_CACHE_SIZE_RATIO, "The size of the protected queue (in case of SLRU policy) in the skipping index cache relative to the cache's total size.", 0) \
     DECLARE(String, index_uncompressed_cache_policy, DEFAULT_INDEX_UNCOMPRESSED_CACHE_POLICY, R"(Secondary index uncompressed cache policy name.)", 0) \
     DECLARE(UInt64, index_uncompressed_cache_size, DEFAULT_INDEX_UNCOMPRESSED_CACHE_MAX_SIZE, R"(
-    Size of cache for uncompressed blocks of `MergeTree` indices.
+    Maximum size of cache for uncompressed blocks of `MergeTree` indices.
 
     :::note
     A value of `0` means disabled.
@@ -487,10 +459,10 @@
     This setting can be modified at runtime and will take effect immediately.
     :::
     )", 0) \
-    DECLARE(Double, index_uncompressed_cache_size_ratio, DEFAULT_INDEX_UNCOMPRESSED_CACHE_SIZE_RATIO, R"(The size of the protected queue in the secondary index uncompressed cache relative to the cache's total size.)", 0) \
+    DECLARE(Double, index_uncompressed_cache_size_ratio, DEFAULT_INDEX_UNCOMPRESSED_CACHE_SIZE_RATIO, R"(The size of the protected queue (in case of SLRU policy) in the secondary index uncompressed cache relative to the cache's total size.)", 0) \
     DECLARE(String, index_mark_cache_policy, DEFAULT_INDEX_MARK_CACHE_POLICY, R"(Secondary index mark cache policy name.)", 0) \
     DECLARE(UInt64, index_mark_cache_size, DEFAULT_INDEX_MARK_CACHE_MAX_SIZE, R"(
-    Size of cache for index marks.
+    Maximum size of cache for index marks.
 
     :::note
 
@@ -499,7 +471,7 @@
     This setting can be modified at runtime and will take effect immediately.
     :::
     )", 0) \
-    DECLARE(Double, index_mark_cache_size_ratio, DEFAULT_INDEX_MARK_CACHE_SIZE_RATIO, R"(The size of the protected queue in the secondary index mark cache relative to the cache's total size.)", 0) \
+    DECLARE(Double, index_mark_cache_size_ratio, DEFAULT_INDEX_MARK_CACHE_SIZE_RATIO, R"(The size of the protected queue (in case of SLRU policy) in the secondary index mark cache relative to the cache's total size.)", 0) \
     DECLARE(UInt64, page_cache_chunk_size, 2 << 20, R"(Bytes per chunk in userspace page cache. Rounded up to a multiple of page size (typically 4 KiB) or huge page size (typically 2 MiB, only if page_cache_use_thp is enabled).)", 0) \
     DECLARE(UInt64, page_cache_mmap_size, 1 << 30, R"(Bytes per memory mapping in userspace page cache. Not important.)", 0) \
     DECLARE(UInt64, page_cache_size, 0, R"(Amount of virtual memory to map for userspace page cache. If page_cache_use_madv_free is enabled, it's recommended to set this higher than the machine's RAM size. Use 0 to disable userspace page cache.)", 0) \
@@ -523,9 +495,8 @@
     :::
     )", 0) \
     DECLARE(UInt64, compiled_expression_cache_size, DEFAULT_COMPILED_EXPRESSION_CACHE_MAX_SIZE, R"(Sets the cache size (in bytes) for [compiled expressions](../../operations/caches.md).)", 0) \
+    \
     DECLARE(UInt64, compiled_expression_cache_elements_size, DEFAULT_COMPILED_EXPRESSION_CACHE_MAX_ENTRIES, R"(Sets the cache size (in elements) for [compiled expressions](../../operations/caches.md).)", 0) \
->>>>>>> 16a55f0a
-    \
     DECLARE(Bool, disable_internal_dns_cache, false, "Disable internal DNS caching at all.", 0) \
     DECLARE(UInt64, dns_cache_max_entries, 10000, R"(Internal DNS cache max entries.)", 0) \
     DECLARE(Int32, dns_cache_update_period, 15, "Internal DNS cache update period in seconds.", 0) \
