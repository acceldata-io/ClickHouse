#include <sys/stat.h>
#include <fcntl.h>
#include <cerrno>

#include <Common/ProfileEvents.h>
#include <base/defines.h>

#include <IO/WriteBufferFromFile.h>
#include <IO/WriteHelpers.h>


namespace ProfileEvents
{
    extern const Event FileOpen;
}

namespace DB
{

namespace ErrorCodes
{
    extern const int FILE_DOESNT_EXIST;
    extern const int CANNOT_OPEN_FILE;
    extern const int CANNOT_CLOSE_FILE;
}


WriteBufferFromFile::WriteBufferFromFile(
    const std::string & file_name_,
    size_t buf_size,
    int flags,
    ThrottlerPtr throttler_,
    mode_t mode,
    char * existing_memory,
    size_t alignment)
    : WriteBufferFromFileDescriptor(-1, buf_size, existing_memory, throttler_, alignment, file_name_)
{
    ProfileEvents::increment(ProfileEvents::FileOpen);

#ifdef OS_DARWIN
    bool o_direct = (flags != -1) && (flags & O_DIRECT);
    if (o_direct)
        flags = flags & ~O_DIRECT;
#endif

    fd = ::open(file_name.c_str(), flags == -1 ? O_WRONLY | O_TRUNC | O_CREAT | O_CLOEXEC : flags | O_CLOEXEC, mode);

    if (-1 == fd)
        ErrnoException::throwFromPath(
            errno == ENOENT ? ErrorCodes::FILE_DOESNT_EXIST : ErrorCodes::CANNOT_OPEN_FILE, file_name, "Cannot open file {}", file_name);

#ifdef OS_DARWIN
    if (o_direct)
    {
        if (fcntl(fd, F_NOCACHE, 1) == -1)
            ErrnoException::throwFromPath(ErrorCodes::CANNOT_OPEN_FILE, file_name, "Cannot set F_NOCACHE on file {}", file_name);
    }
#endif
}


/// Use pre-opened file descriptor.
WriteBufferFromFile::WriteBufferFromFile(
    int & fd_,
    const std::string & original_file_name,
    size_t buf_size,
    ThrottlerPtr throttler_,
    char * existing_memory,
    size_t alignment)
    : WriteBufferFromFileDescriptor(fd_, buf_size, existing_memory, throttler_, alignment, original_file_name)
{
    fd_ = -1;
}

WriteBufferFromFile::~WriteBufferFromFile()
{
    if (fd < 0)
        return;

<<<<<<< HEAD
    if (!canceled)
        finalize();
=======
    try
    {
        finalize();
    }
    catch (...)
    {
        tryLogCurrentException(__PRETTY_FUNCTION__);
    }
>>>>>>> eec118b7

    int err = ::close(fd);
    /// Everything except for EBADF should be ignored in dtor, since all of
    /// others (EINTR/EIO/ENOSPC/EDQUOT) could be possible during writing to
    /// fd, and then write already failed and the error had been reported to
    /// the user/caller.
    ///
    /// Note, that for close() on Linux, EINTR should *not* be retried.
    chassert(!(err && errno == EBADF));
}

void WriteBufferFromFile::finalizeImpl()
{
    if (fd < 0)
        return;

    next();
}


/// Close file before destruction of object.
void WriteBufferFromFile::close()
{
    if (fd < 0)
        return;

    finalize();

    if (0 != ::close(fd))
        throw Exception(ErrorCodes::CANNOT_CLOSE_FILE, "Cannot close file");

    fd = -1;
    metric_increment.destroy();
}

}<|MERGE_RESOLUTION|>--- conflicted
+++ resolved
@@ -77,19 +77,15 @@
     if (fd < 0)
         return;
 
-<<<<<<< HEAD
-    if (!canceled)
-        finalize();
-=======
     try
     {
-        finalize();
+        if (!canceled)
+            finalize();
     }
     catch (...)
     {
         tryLogCurrentException(__PRETTY_FUNCTION__);
     }
->>>>>>> eec118b7
 
     int err = ::close(fd);
     /// Everything except for EBADF should be ignored in dtor, since all of
