#pragma once
#include <Processors/QueryPlan/ITransformingStep.h>

namespace DB
{

class ExpressionActions;
using ExpressionActionsPtr = std::shared_ptr<ExpressionActions>;

<<<<<<< HEAD
/// Calculates specified expression. See ExpressionTransform.
=======
class ExpressionTransform;
class InflatingExpressionTransform;

>>>>>>> 1b1c32fe
class ExpressionStep : public ITransformingStep
{
public:
    using Transform = ExpressionTransform;

    explicit ExpressionStep(const DataStream & input_stream_, ExpressionActionsPtr expression_);
    String getName() const override { return "Expression"; }

    void transformPipeline(QueryPipeline & pipeline) override;

private:
    ExpressionActionsPtr expression;
};

/// TODO: add separate step for join.
class InflatingExpressionStep : public ITransformingStep
{
public:
<<<<<<< HEAD
    explicit InflatingExpressionStep(const DataStream & input_stream_, ExpressionActionsPtr expression_, bool default_totals_ = false);
    String getName() const override { return "InflatingExpression"; }
=======
    using Transform = InflatingExpressionTransform;

    explicit InflatingExpressionStep(const DataStream & input_stream_, ExpressionActionsPtr expression_);
    String getName() const override { return "Expression"; }
>>>>>>> 1b1c32fe

    void transformPipeline(QueryPipeline & pipeline) override;

private:
    ExpressionActionsPtr expression;
};

}<|MERGE_RESOLUTION|>--- conflicted
+++ resolved
@@ -7,13 +7,10 @@
 class ExpressionActions;
 using ExpressionActionsPtr = std::shared_ptr<ExpressionActions>;
 
-<<<<<<< HEAD
-/// Calculates specified expression. See ExpressionTransform.
-=======
 class ExpressionTransform;
 class InflatingExpressionTransform;
 
->>>>>>> 1b1c32fe
+/// Calculates specified expression. See ExpressionTransform.
 class ExpressionStep : public ITransformingStep
 {
 public:
@@ -32,15 +29,10 @@
 class InflatingExpressionStep : public ITransformingStep
 {
 public:
-<<<<<<< HEAD
-    explicit InflatingExpressionStep(const DataStream & input_stream_, ExpressionActionsPtr expression_, bool default_totals_ = false);
-    String getName() const override { return "InflatingExpression"; }
-=======
     using Transform = InflatingExpressionTransform;
 
     explicit InflatingExpressionStep(const DataStream & input_stream_, ExpressionActionsPtr expression_);
-    String getName() const override { return "Expression"; }
->>>>>>> 1b1c32fe
+    String getName() const override { return "InflatingExpression"; }
 
     void transformPipeline(QueryPipeline & pipeline) override;
 
