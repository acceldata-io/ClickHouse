#include <Processors/TTL/TTLAggregationAlgorithm.h>
#include <Interpreters/Context.h>

namespace DB
{

TTLAggregationAlgorithm::TTLAggregationAlgorithm(
    const TTLExpressions & ttl_expressions_,
    const TTLDescription & description_,
    const TTLInfo & old_ttl_info_,
    time_t current_time_,
    bool force_,
    const Block & header_,
    const MergeTreeData & storage_)
    : ITTLAlgorithm(ttl_expressions_, description_, old_ttl_info_, current_time_, force_)
    , header(header_)
{
    current_key_value.resize(description.group_by_keys.size());

    const auto & keys = description.group_by_keys;

    key_columns.resize(description.group_by_keys.size());
    AggregateDescriptions aggregates = description.aggregate_descriptions;

    columns_for_aggregator.resize(description.aggregate_descriptions.size());
    const Settings & settings = storage_.getContext()->getSettingsRef();

    Aggregator::Params params(
        keys,
        aggregates,
        false,
        settings.max_rows_to_group_by,
        settings.group_by_overflow_mode,
        /*group_by_two_level_threshold*/0,
        /*group_by_two_level_threshold_bytes*/0,
        settings.max_bytes_before_external_group_by,
        settings.empty_result_for_aggregation_by_empty_set,
        storage_.getContext()->getTempDataOnDisk(),
        settings.max_threads,
        settings.min_free_disk_space_for_temporary_data,
        settings.compile_aggregate_expressions,
        settings.min_count_to_compile_aggregate_expression,
        settings.max_block_size,
        settings.enable_software_prefetch_in_aggregation,
<<<<<<< HEAD
        false /* only_merge */,
        settings.optimize_group_by_constant_keys,
        settings.group_by_each_block_no_merge);
=======
        /*only_merge=*/ false,
        settings.optimize_group_by_constant_keys,
        settings.min_chunk_bytes_for_parallel_parsing,
        /*stats_collecting_params=*/ {});
>>>>>>> 8c6a6f2b

    aggregator = std::make_unique<Aggregator>(header, params);

    if (isMaxTTLExpired())
        new_ttl_info.ttl_finished = true;
}

void TTLAggregationAlgorithm::execute(Block & block)
{

    bool some_rows_were_aggregated = false;
    MutableColumns result_columns = header.cloneEmptyColumns();

    if (!block) /// Empty block -- no more data, but we may still have some accumulated rows
    {
        if (!aggregation_result.empty()) /// Still have some aggregated data, let's update TTL
        {
            finalizeAggregates(result_columns);
            some_rows_were_aggregated = true;
        }
        else /// No block, all aggregated, just finish
        {
            return;
        }
    }
    else
    {
        const auto & column_names = header.getNames();
        MutableColumns aggregate_columns = header.cloneEmptyColumns();

        auto ttl_column = executeExpressionAndGetColumn(ttl_expressions.expression, block, description.result_column);
        auto where_column = executeExpressionAndGetColumn(ttl_expressions.where_expression, block, description.where_result_column);

        size_t rows_aggregated = 0;
        size_t current_key_start = 0;
        size_t rows_with_current_key = 0;

        for (size_t i = 0; i < block.rows(); ++i)
        {
            UInt32 cur_ttl = getTimestampByIndex(ttl_column.get(), i);
            bool where_filter_passed = !where_column || where_column->getBool(i);
            bool ttl_expired = isTTLExpired(cur_ttl) && where_filter_passed;

            bool same_as_current = true;
            for (size_t j = 0; j < description.group_by_keys.size(); ++j)
            {
                const String & key_column = description.group_by_keys[j];
                const IColumn * values_column = block.getByName(key_column).column.get();
                if (!same_as_current || (*values_column)[i] != current_key_value[j])
                {
                    values_column->get(i, current_key_value[j]);
                    same_as_current = false;
                }
            }

            /// We are observing the row with new the aggregation key.
            /// In this case we definitely need to finish the current aggregation for the previuos key and
            /// write results to `result_columns`.
            const bool observing_new_key = !same_as_current;
            /// We are observing the row with the same aggregation key, but TTL is not expired anymore.
            /// In this case we need to finish aggregation here. The current row has to be written as is.
            const bool no_new_rows_to_aggregate_within_the_same_key = same_as_current && !ttl_expired;
            /// The aggregation for this aggregation key is done.
            const bool need_to_flush_aggregation_state = observing_new_key || no_new_rows_to_aggregate_within_the_same_key;

            if (need_to_flush_aggregation_state)
            {
                if (rows_with_current_key)
                {
                    some_rows_were_aggregated = true;
                    calculateAggregates(aggregate_columns, current_key_start, rows_with_current_key);
                }
                finalizeAggregates(result_columns);

                current_key_start = rows_aggregated;
                rows_with_current_key = 0;
            }

            if (ttl_expired)
            {
                ++rows_with_current_key;
                ++rows_aggregated;
                for (const auto & name : column_names)
                {
                    const IColumn * values_column = block.getByName(name).column.get();
                    auto & column = aggregate_columns[header.getPositionByName(name)];
                    column->insertFrom(*values_column, i);
                }
            }
            else
            {
                for (const auto & name : column_names)
                {
                    const IColumn * values_column = block.getByName(name).column.get();
                    auto & column = result_columns[header.getPositionByName(name)];
                    column->insertFrom(*values_column, i);
                }
            }
        }

        if (rows_with_current_key)
        {
            some_rows_were_aggregated = true;
            calculateAggregates(aggregate_columns, current_key_start, rows_with_current_key);
        }
    }

    block = header.cloneWithColumns(std::move(result_columns));

    /// If some rows were aggregated we have to recalculate ttl info's
    if (some_rows_were_aggregated)
    {
        auto ttl_column_after_aggregation = executeExpressionAndGetColumn(ttl_expressions.expression, block, description.result_column);
        auto where_column_after_aggregation = executeExpressionAndGetColumn(ttl_expressions.where_expression, block, description.where_result_column);
        for (size_t i = 0; i < block.rows(); ++i)
        {
            bool where_filter_passed = !where_column_after_aggregation || where_column_after_aggregation->getBool(i);
            if (where_filter_passed)
                new_ttl_info.update(getTimestampByIndex(ttl_column_after_aggregation.get(), i));
        }
    }
}

void TTLAggregationAlgorithm::calculateAggregates(const MutableColumns & aggregate_columns, size_t start_pos, size_t length)
{
    Columns aggregate_chunk;
    aggregate_chunk.reserve(aggregate_columns.size());
    for (const auto & name : header.getNames())
    {
        const auto & column = aggregate_columns[header.getPositionByName(name)];
        ColumnPtr chunk_column = column->cut(start_pos, length);
        aggregate_chunk.emplace_back(std::move(chunk_column));
    }

    aggregator->executeOnBlock(
        aggregate_chunk, /* row_begin= */ 0, length,
        aggregation_result, key_columns, columns_for_aggregator, no_more_keys);

}

void TTLAggregationAlgorithm::finalizeAggregates(MutableColumns & result_columns)
{
    if (!aggregation_result.empty())
    {
        auto aggregated_res = aggregator->convertToBlocks(aggregation_result, true, 1);

        for (auto & agg_block : aggregated_res)
        {
            for (const auto & it : description.set_parts)
                it.expression->execute(agg_block);

            for (const auto & name : description.group_by_keys)
            {
                const IColumn * values_column = agg_block.getByName(name).column.get();
                auto & result_column = result_columns[header.getPositionByName(name)];
                result_column->insertRangeFrom(*values_column, 0, agg_block.rows());
            }

            for (const auto & it : description.set_parts)
            {
                const IColumn * values_column = agg_block.getByName(it.expression_result_column_name).column.get();
                auto & result_column = result_columns[header.getPositionByName(it.column_name)];
                result_column->insertRangeFrom(*values_column, 0, agg_block.rows());
            }
        }
    }

    aggregation_result.invalidate();
}

void TTLAggregationAlgorithm::finalize(const MutableDataPartPtr & data_part) const
{
    data_part->ttl_infos.group_by_ttl[description.result_column] = new_ttl_info;
    data_part->ttl_infos.updatePartMinMaxTTL(new_ttl_info.min, new_ttl_info.max);
}

}<|MERGE_RESOLUTION|>--- conflicted
+++ resolved
@@ -42,16 +42,11 @@
         settings.min_count_to_compile_aggregate_expression,
         settings.max_block_size,
         settings.enable_software_prefetch_in_aggregation,
-<<<<<<< HEAD
-        false /* only_merge */,
-        settings.optimize_group_by_constant_keys,
-        settings.group_by_each_block_no_merge);
-=======
         /*only_merge=*/ false,
         settings.optimize_group_by_constant_keys,
         settings.min_chunk_bytes_for_parallel_parsing,
-        /*stats_collecting_params=*/ {});
->>>>>>> 8c6a6f2b
+        /*stats_collecting_params=*/ {},
+        settings.group_by_each_block_no_merge);
 
     aggregator = std::make_unique<Aggregator>(header, params);
 
