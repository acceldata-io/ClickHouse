--- conflicted
+++ resolved
@@ -47,10 +47,6 @@
 
     size_t getImplementationBufferOffset() const;
 
-<<<<<<< HEAD
-protected:
-    virtual std::shared_ptr<ReadBufferFromFileBase> createImplementationBufferImpl(const String & path, size_t file_size) = 0;
-=======
 private:
     SeekableReadBufferPtr createImplementationBuffer(const String & path, size_t file_size);
 
@@ -65,7 +61,6 @@
     void appendFilesystemCacheLog();
 
     ReadBufferCreator read_buffer_creator;
->>>>>>> 0492ef63
 
     StoredObjects blobs_to_read;
 
@@ -82,24 +77,7 @@
 
     Poco::Logger * log;
 
-<<<<<<< HEAD
-private:
-    std::shared_ptr<ReadBufferFromFileBase> createImplementationBuffer(const String & path, size_t file_size);
-
-    bool nextImpl() override;
-
-    void initialize();
-
-    bool readImpl();
-
-    bool moveToNextBuffer();
-
-    void appendFilesystemCacheLog();
-
-    std::shared_ptr<ReadBufferFromFileBase> current_buf;
-=======
     SeekableReadBufferPtr current_buf;
->>>>>>> 0492ef63
 
     size_t current_buf_idx = 0;
 
@@ -117,111 +95,4 @@
     bool enable_cache_log = false;
 };
 
-<<<<<<< HEAD
-
-#if USE_AWS_S3
-/// Reads data from S3 using stored paths in metadata.
-class ReadBufferFromS3Gather final : public ReadBufferFromRemoteFSGather
-{
-public:
-    ReadBufferFromS3Gather(
-        std::shared_ptr<const Aws::S3::S3Client> client_ptr_,
-        const String & bucket_,
-        const String & version_id_,
-        const StoredObjects & blobs_to_read_,
-        size_t max_single_read_retries_,
-        const ReadSettings & settings_)
-        : ReadBufferFromRemoteFSGather(blobs_to_read_, settings_)
-        , client_ptr(std::move(client_ptr_))
-        , bucket(bucket_)
-        , version_id(version_id_)
-        , max_single_read_retries(max_single_read_retries_)
-    {
-    }
-
-    std::shared_ptr<ReadBufferFromFileBase> createImplementationBufferImpl(const String & path, size_t file_size) override;
-
-private:
-    std::shared_ptr<const Aws::S3::S3Client> client_ptr;
-    String bucket;
-    String version_id;
-    UInt64 max_single_read_retries;
-};
-#endif
-
-
-#if USE_AZURE_BLOB_STORAGE
-/// Reads data from AzureBlob Storage using paths stored in metadata.
-class ReadBufferFromAzureBlobStorageGather final : public ReadBufferFromRemoteFSGather
-{
-public:
-    ReadBufferFromAzureBlobStorageGather(
-        std::shared_ptr<const Azure::Storage::Blobs::BlobContainerClient> blob_container_client_,
-        const StoredObjects & blobs_to_read_,
-        size_t max_single_read_retries_,
-        size_t max_single_download_retries_,
-        const ReadSettings & settings_)
-        : ReadBufferFromRemoteFSGather(blobs_to_read_, settings_)
-        , blob_container_client(blob_container_client_)
-        , max_single_read_retries(max_single_read_retries_)
-        , max_single_download_retries(max_single_download_retries_)
-    {
-    }
-
-    std::shared_ptr<ReadBufferFromFileBase> createImplementationBufferImpl(const String & path, size_t file_size) override;
-
-private:
-    std::shared_ptr<const Azure::Storage::Blobs::BlobContainerClient> blob_container_client;
-    size_t max_single_read_retries;
-    size_t max_single_download_retries;
-};
-#endif
-
-
-class ReadBufferFromWebServerGather final : public ReadBufferFromRemoteFSGather
-{
-public:
-    ReadBufferFromWebServerGather(
-            const String & uri_,
-            const StoredObjects & blobs_to_read_,
-            ContextPtr context_,
-            const ReadSettings & settings_)
-        : ReadBufferFromRemoteFSGather(blobs_to_read_, settings_)
-        , uri(uri_)
-        , context(context_)
-    {
-    }
-
-    std::shared_ptr<ReadBufferFromFileBase> createImplementationBufferImpl(const String & path, size_t file_size) override;
-
-private:
-    String uri;
-    ContextPtr context;
-};
-
-
-#if USE_HDFS
-/// Reads data from HDFS using stored paths in metadata.
-class ReadBufferFromHDFSGather final : public ReadBufferFromRemoteFSGather
-{
-public:
-    ReadBufferFromHDFSGather(
-            const Poco::Util::AbstractConfiguration & config_,
-            const StoredObjects & blobs_to_read_,
-            const ReadSettings & settings_)
-        : ReadBufferFromRemoteFSGather(blobs_to_read_, settings_)
-        , config(config_)
-    {
-    }
-
-    std::shared_ptr<ReadBufferFromFileBase> createImplementationBufferImpl(const String & path, size_t file_size) override;
-
-private:
-    const Poco::Util::AbstractConfiguration & config;
-};
-
-#endif
-
-=======
->>>>>>> 0492ef63
 }