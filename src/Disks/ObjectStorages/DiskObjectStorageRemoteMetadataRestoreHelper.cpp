--- conflicted
+++ resolved
@@ -28,11 +28,7 @@
     const String & operation_name, UInt64 revision, const ObjectAttributes & metadata) const
 {
     const String relative_path = "operations/r" + revisionToString(revision) + operation_log_suffix + "-" + operation_name;
-<<<<<<< HEAD
-    auto object = disk->metadata_storage->createStorageObject(relative_path);
-=======
     StoredObject object(fs::path(disk->object_storage_root_path) / relative_path);
->>>>>>> 9973fb2f
     auto buf = disk->object_storage->writeObject(object, WriteMode::Rewrite, metadata);
     buf->write('0');
     buf->finalize();
@@ -78,11 +74,7 @@
 
 void DiskObjectStorageRemoteMetadataRestoreHelper::saveSchemaVersion(const int & version) const
 {
-<<<<<<< HEAD
-    StoredObject object(fs::path(disk->object_storage_root_path) / SCHEMA_VERSION_OBJECT);
-=======
     StoredObject object{fs::path(disk->object_storage_root_path) / SCHEMA_VERSION_OBJECT};
->>>>>>> 9973fb2f
 
     auto buf = disk->object_storage->writeObject(object, WriteMode::Rewrite);
     writeIntText(version, *buf);
@@ -92,11 +84,7 @@
 
 void DiskObjectStorageRemoteMetadataRestoreHelper::updateObjectMetadata(const String & key, const ObjectAttributes & metadata) const
 {
-<<<<<<< HEAD
-    StoredObject object(key);
-=======
     StoredObject object{key};
->>>>>>> 9973fb2f
     disk->object_storage->copyObject(object, object, metadata);
 }
 
@@ -110,11 +98,7 @@
         ObjectAttributes metadata {
             {"path", path}
         };
-<<<<<<< HEAD
-        updateObjectMetadata(object.path, metadata);
-=======
         updateObjectMetadata(object.absolute_path, metadata);
->>>>>>> 9973fb2f
     }
 }
 void DiskObjectStorageRemoteMetadataRestoreHelper::migrateToRestorableSchemaRecursive(const String & path, Futures & results)
@@ -447,9 +431,6 @@
         disk->createDirectories(directoryPath(path));
         auto relative_key = shrinkKey(source_path, key);
         auto full_path = fs::path(disk->object_storage_root_path) / relative_key;
-
-        StoredObject object_to(full_path);
-        StoredObject object_from(key);
 
         StoredObject object_from{key};
         StoredObject object_to{fs::path(disk->object_storage_root_path) / relative_key};
