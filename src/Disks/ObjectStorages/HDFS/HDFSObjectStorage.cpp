#include <Disks/ObjectStorages/HDFS/HDFSObjectStorage.h>

#include <IO/SeekAvoidingReadBuffer.h>
#include <IO/copyData.h>

#include <Storages/HDFS/WriteBufferFromHDFS.h>
#include <Storages/HDFS/HDFSCommon.h>

#include <Storages/HDFS/ReadBufferFromHDFS.h>
#include <Disks/IO/AsynchronousReadIndirectBufferFromRemoteFS.h>
#include <Disks/IO/ReadIndirectBufferFromRemoteFS.h>
#include <Disks/IO/WriteIndirectBufferFromRemoteFS.h>
#include <Disks/IO/ReadBufferFromRemoteFSGather.h>
#include <Common/getRandomASCIIString.h>


#if USE_HDFS

namespace DB
{

namespace ErrorCodes
{
    extern const int UNSUPPORTED_METHOD;
    extern const int HDFS_ERROR;
}

void HDFSObjectStorage::shutdown()
{
}

void HDFSObjectStorage::startup()
{
}

std::string HDFSObjectStorage::generateBlobNameForPath(const std::string & /* path */)
{
    return getRandomASCIIString();
}

bool HDFSObjectStorage::exists(const StoredObject & object) const
{
<<<<<<< HEAD
    const auto & path = object.path;
=======
    const auto & path = object.absolute_path;
>>>>>>> 9973fb2f
    const size_t begin_of_path = path.find('/', path.find("//") + 2);
    const String remote_fs_object_path = path.substr(begin_of_path);
    return (0 == hdfsExists(hdfs_fs.get(), remote_fs_object_path.c_str()));
}

std::unique_ptr<ReadBufferFromFileBase> HDFSObjectStorage::readObject( /// NOLINT
    const StoredObject & object,
    const ReadSettings & read_settings,
    std::optional<size_t>,
    std::optional<size_t>) const
{
<<<<<<< HEAD
    return std::make_unique<ReadBufferFromHDFS>(object.path, object.path, config, read_settings);
=======
    return std::make_unique<ReadBufferFromHDFS>(object.absolute_path, object.absolute_path, config, read_settings);
>>>>>>> 9973fb2f
}

std::unique_ptr<ReadBufferFromFileBase> HDFSObjectStorage::readObjects( /// NOLINT
    const StoredObjects & objects,
    const ReadSettings & read_settings,
    std::optional<size_t>,
    std::optional<size_t>) const
{
    auto hdfs_impl = std::make_unique<ReadBufferFromHDFSGather>(config, objects, read_settings);
    auto buf = std::make_unique<ReadIndirectBufferFromRemoteFS>(std::move(hdfs_impl));
    return std::make_unique<SeekAvoidingReadBuffer>(std::move(buf), settings->min_bytes_for_seek);
}

std::unique_ptr<WriteBufferFromFileBase> HDFSObjectStorage::writeObject( /// NOLINT
    const StoredObject & object,
    WriteMode mode,
    std::optional<ObjectAttributes> attributes,
    FinalizeCallback && finalize_callback,
    size_t buf_size,
    const WriteSettings &)
{
    if (attributes.has_value())
        throw Exception(
            ErrorCodes::UNSUPPORTED_METHOD,
            "HDFS API doesn't support custom attributes/metadata for stored objects");

    /// Single O_WRONLY in libhdfs adds O_TRUNC
    auto hdfs_buffer = std::make_unique<WriteBufferFromHDFS>(
<<<<<<< HEAD
        object.path, config, settings->replication, buf_size,
        mode == WriteMode::Rewrite ? O_WRONLY : O_WRONLY | O_APPEND);

    return std::make_unique<WriteIndirectBufferFromRemoteFS>(std::move(hdfs_buffer), std::move(finalize_callback), object.path);
=======
        object.absolute_path, config, settings->replication, buf_size,
        mode == WriteMode::Rewrite ? O_WRONLY : O_WRONLY | O_APPEND);

    return std::make_unique<WriteIndirectBufferFromRemoteFS>(std::move(hdfs_buffer), std::move(finalize_callback), object.absolute_path);
>>>>>>> 9973fb2f
}


void HDFSObjectStorage::listPrefix(const std::string & path, RelativePathsWithSize & children) const
{
    const size_t begin_of_path = path.find('/', path.find("//") + 2);
    int32_t num_entries;
    auto * files_list = hdfsListDirectory(hdfs_fs.get(), path.substr(begin_of_path).c_str(), &num_entries);
    if (num_entries == -1)
        throw Exception(ErrorCodes::HDFS_ERROR, "HDFSDelete failed with path: " + path);

    for (int32_t i = 0; i < num_entries; ++i)
        children.emplace_back(files_list[i].mName, files_list[i].mSize);
}

/// Remove file. Throws exception if file doesn't exists or it's a directory.
void HDFSObjectStorage::removeObject(const StoredObject & object)
{
<<<<<<< HEAD
    const auto & path = object.path;
=======
    const auto & path = object.absolute_path;
>>>>>>> 9973fb2f
    const size_t begin_of_path = path.find('/', path.find("//") + 2);

    /// Add path from root to file name
    int res = hdfsDelete(hdfs_fs.get(), path.substr(begin_of_path).c_str(), 0);
    if (res == -1)
        throw Exception(ErrorCodes::HDFS_ERROR, "HDFSDelete failed with path: " + path);

}

void HDFSObjectStorage::removeObjects(const StoredObjects & objects)
{
    for (const auto & object : objects)
        removeObject(object);
}

void HDFSObjectStorage::removeObjectIfExists(const StoredObject & object)
{
    if (exists(object))
        removeObject(object);
}

void HDFSObjectStorage::removeObjectsIfExist(const StoredObjects & objects)
{
    for (const auto & object : objects)
        removeObjectIfExists(object);
}

ObjectMetadata HDFSObjectStorage::getObjectMetadata(const std::string &) const
{
    throw Exception(
        ErrorCodes::UNSUPPORTED_METHOD,
        "HDFS API doesn't support custom attributes/metadata for stored objects");
}

void HDFSObjectStorage::copyObject( /// NOLINT
    const StoredObject & object_from,
    const StoredObject & object_to,
    std::optional<ObjectAttributes> object_to_attributes)
{
    if (object_to_attributes.has_value())
        throw Exception(
            ErrorCodes::UNSUPPORTED_METHOD,
            "HDFS API doesn't support custom attributes/metadata for stored objects");

    auto in = readObject(object_from);
    auto out = writeObject(object_to, WriteMode::Rewrite);
    copyData(*in, *out);
    out->finalize();
}


void HDFSObjectStorage::applyNewSettings(const Poco::Util::AbstractConfiguration &, const std::string &, ContextPtr)
{
}

std::unique_ptr<IObjectStorage> HDFSObjectStorage::cloneObjectStorage(const std::string &, const Poco::Util::AbstractConfiguration &, const std::string &, ContextPtr)
{
    throw Exception(ErrorCodes::UNSUPPORTED_METHOD, "HDFS object storage doesn't support cloning");
}

}

#endif<|MERGE_RESOLUTION|>--- conflicted
+++ resolved
@@ -40,11 +40,7 @@
 
 bool HDFSObjectStorage::exists(const StoredObject & object) const
 {
-<<<<<<< HEAD
-    const auto & path = object.path;
-=======
     const auto & path = object.absolute_path;
->>>>>>> 9973fb2f
     const size_t begin_of_path = path.find('/', path.find("//") + 2);
     const String remote_fs_object_path = path.substr(begin_of_path);
     return (0 == hdfsExists(hdfs_fs.get(), remote_fs_object_path.c_str()));
@@ -56,11 +52,7 @@
     std::optional<size_t>,
     std::optional<size_t>) const
 {
-<<<<<<< HEAD
-    return std::make_unique<ReadBufferFromHDFS>(object.path, object.path, config, read_settings);
-=======
     return std::make_unique<ReadBufferFromHDFS>(object.absolute_path, object.absolute_path, config, read_settings);
->>>>>>> 9973fb2f
 }
 
 std::unique_ptr<ReadBufferFromFileBase> HDFSObjectStorage::readObjects( /// NOLINT
@@ -89,17 +81,10 @@
 
     /// Single O_WRONLY in libhdfs adds O_TRUNC
     auto hdfs_buffer = std::make_unique<WriteBufferFromHDFS>(
-<<<<<<< HEAD
-        object.path, config, settings->replication, buf_size,
-        mode == WriteMode::Rewrite ? O_WRONLY : O_WRONLY | O_APPEND);
-
-    return std::make_unique<WriteIndirectBufferFromRemoteFS>(std::move(hdfs_buffer), std::move(finalize_callback), object.path);
-=======
         object.absolute_path, config, settings->replication, buf_size,
         mode == WriteMode::Rewrite ? O_WRONLY : O_WRONLY | O_APPEND);
 
     return std::make_unique<WriteIndirectBufferFromRemoteFS>(std::move(hdfs_buffer), std::move(finalize_callback), object.absolute_path);
->>>>>>> 9973fb2f
 }
 
 
@@ -118,11 +103,7 @@
 /// Remove file. Throws exception if file doesn't exists or it's a directory.
 void HDFSObjectStorage::removeObject(const StoredObject & object)
 {
-<<<<<<< HEAD
-    const auto & path = object.path;
-=======
     const auto & path = object.absolute_path;
->>>>>>> 9973fb2f
     const size_t begin_of_path = path.find('/', path.find("//") + 2);
 
     /// Add path from root to file name
