--- conflicted
+++ resolved
@@ -3289,11 +3289,7 @@
     /// It's quite dangerous, so clone covered parts to detached.
     auto broken_part_info = MergeTreePartInfo::fromPartName(part_name, format_version);
 
-<<<<<<< HEAD
     auto partition_range = getVisibleDataPartsVectorInPartition(getContext(), broken_part_info.partition_id);
-=======
-    auto partition_range = getDataPartsVectorInPartition(MergeTreeDataPartState::Active, broken_part_info.partition_id);
->>>>>>> 46b9279d
     for (const auto & part : partition_range)
     {
         if (!broken_part_info.contains(part->info))
@@ -4236,12 +4232,8 @@
         max_added_blocks = getMaxAddedBlocks();
 
     auto lock = lockParts();
-<<<<<<< HEAD
     /// TODO Transactions: should we count visible parts only?
-    for (const auto & part : getDataPartsStateRange(DataPartState::Committed))
-=======
     for (const auto & part : getDataPartsStateRange(DataPartState::Active))
->>>>>>> 46b9279d
     {
         if (part->isEmpty())
             continue;
@@ -6172,11 +6164,7 @@
     String partition_id = getPartitionIDFromQuery(partition, query_context);
 
     /// NOTE: Some covered parts may be missing in src_all_parts if corresponding log entries are not executed yet.
-<<<<<<< HEAD
     DataPartsVector src_all_parts = src_data.getVisibleDataPartsVectorInPartition(query_context, partition_id);
-=======
-    DataPartsVector src_all_parts = src_data.getDataPartsVectorInPartition(MergeTreeDataPartState::Active, partition_id);
->>>>>>> 46b9279d
 
     LOG_DEBUG(log, "Cloning {} parts", src_all_parts.size());
 
@@ -6998,11 +6986,7 @@
     if (const auto & check_query = query->as<ASTCheckQuery &>(); check_query.partition)
     {
         String partition_id = getPartitionIDFromQuery(check_query.partition, local_context);
-<<<<<<< HEAD
         data_parts = getVisibleDataPartsVectorInPartition(local_context, partition_id);
-=======
-        data_parts = getDataPartsVectorInPartition(MergeTreeDataPartState::Active, partition_id);
->>>>>>> 46b9279d
     }
     else
         data_parts = getDataPartsVector();
