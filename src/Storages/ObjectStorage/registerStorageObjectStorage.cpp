#include <Core/FormatFactorySettings.h>
#include <Core/Settings.h>
#include <Formats/FormatFactory.h>
#include <Storages/ObjectStorage/Azure/Configuration.h>
#include <Storages/ObjectStorage/DataLakes/DataLakeConfiguration.h>
#include <Storages/ObjectStorage/HDFS/Configuration.h>
#include <Storages/ObjectStorage/S3/Configuration.h>
#include <Storages/ObjectStorage/StorageObjectStorage.h>
#include <Storages/StorageFactory.h>
#include <Poco/Logger.h>
#include <Databases/LoadingStrictnessLevel.h>
#include <Storages/ObjectStorage/StorageObjectStorageSettings.h>

namespace DB
{

namespace ErrorCodes
{
    extern const int BAD_ARGUMENTS;
}

namespace
{

// LocalObjectStorage is only supported for Iceberg Datalake operations where Avro format is required. For regular file access, use FileStorage instead.
#if USE_AWS_S3 || USE_AZURE_BLOB_STORAGE || USE_HDFS || USE_AVRO

std::shared_ptr<StorageObjectStorage>
createStorageObjectStorage(const StorageFactory::Arguments & args, StorageObjectStorage::ConfigurationPtr configuration)
{
    auto & engine_args = args.engine_args;
    if (engine_args.empty())
        throw Exception(ErrorCodes::BAD_ARGUMENTS, "External data source must have arguments");

    const auto context = args.getLocalContext();
    auto queue_settings = std::make_unique<StorageObjectStorageSettings>();

    queue_settings->loadFromQuery(*args.storage_def);

    StorageObjectStorage::Configuration::initialize(*configuration, args.engine_args, context, false, std::move(queue_settings));

    // Use format settings from global server context + settings from
    // the SETTINGS clause of the create query. Settings from current
    // session and user are ignored.
    std::optional<FormatSettings> format_settings;
    if (args.storage_def->settings)
    {
        Settings settings = context->getSettingsCopy();

        // Apply changes from SETTINGS clause, with validation.
        settings.applyChanges(args.storage_def->settings->changes);

        format_settings = getFormatSettings(context, settings);
    }
    else
    {
        format_settings = getFormatSettings(context);
    }

    ASTPtr partition_by;
    if (args.storage_def->partition_by)
        partition_by = args.storage_def->partition_by->clone();

    return std::make_shared<StorageObjectStorage>(
        configuration,
<<<<<<< HEAD
        configuration->createObjectStorage(context, /* is_readonly */ false),
        args.getContext(), /// Use global context.
=======
        // We only want to perform write actions (e.g. create a container in Azure) when the table is being created,
        // and we want to avoid it when we load the table after a server restart.
        configuration->createObjectStorage(context, /* is_readonly */ args.mode != LoadingStrictnessLevel::CREATE),
        args.getContext(),
>>>>>>> 4da1ae5b
        args.table_id,
        args.columns,
        args.constraints,
        args.comment,
        format_settings,
        args.mode,
        /* distributed_processing */ false,
        partition_by);
}

#endif
}

#if USE_AZURE_BLOB_STORAGE
void registerStorageAzure(StorageFactory & factory)
{
    factory.registerStorage("AzureBlobStorage", [](const StorageFactory::Arguments & args)
    {
        auto configuration = std::make_shared<StorageAzureConfiguration>();
        return createStorageObjectStorage(args, configuration);
    },
    {
        .supports_settings = true,
        .supports_sort_order = true, // for partition by
        .supports_schema_inference = true,
        .source_access_type = AccessType::AZURE,
        .has_builtin_setting_fn = StorageObjectStorageSettings::hasBuiltin,
    });
}
#endif

#if USE_AWS_S3
void registerStorageS3Impl(const String & name, StorageFactory & factory)
{
    factory.registerStorage(name, [=](const StorageFactory::Arguments & args)
    {
        auto configuration = std::make_shared<StorageS3Configuration>();
        return createStorageObjectStorage(args, configuration);
    },
    {
        .supports_settings = true,
        .supports_sort_order = true, // for partition by
        .supports_schema_inference = true,
        .source_access_type = AccessType::S3,
        .has_builtin_setting_fn = StorageObjectStorageSettings::hasBuiltin,
    });
}

void registerStorageS3(StorageFactory & factory)
{
    registerStorageS3Impl("S3", factory);
}

void registerStorageCOS(StorageFactory & factory)
{
    registerStorageS3Impl("COSN", factory);
}

void registerStorageOSS(StorageFactory & factory)
{
    registerStorageS3Impl("OSS", factory);
}

#endif

#if USE_HDFS
void registerStorageHDFS(StorageFactory & factory)
{
    factory.registerStorage("HDFS", [=](const StorageFactory::Arguments & args)
    {
        auto configuration = std::make_shared<StorageHDFSConfiguration>();
        return createStorageObjectStorage(args, configuration);
    },
    {
        .supports_settings = true,
        .supports_sort_order = true, // for partition by
        .supports_schema_inference = true,
        .source_access_type = AccessType::HDFS,
        .has_builtin_setting_fn = StorageObjectStorageSettings::hasBuiltin,
    });
}
#endif

void registerStorageObjectStorage(StorageFactory & factory)
{
#if USE_AWS_S3
    registerStorageS3(factory);
    registerStorageCOS(factory);
    registerStorageOSS(factory);
#endif
#if USE_AZURE_BLOB_STORAGE
    registerStorageAzure(factory);
#endif
#if USE_HDFS
    registerStorageHDFS(factory);
#endif
    UNUSED(factory);
}

#if USE_AVRO /// StorageIceberg depending on Avro to parse metadata with Avro format.

void registerStorageIceberg(StorageFactory & factory)
{
#if USE_AWS_S3
    factory.registerStorage(
        "Iceberg",
        [&](const StorageFactory::Arguments & args)
        {
            auto configuration = std::make_shared<StorageS3IcebergConfiguration>();
            return createStorageObjectStorage(args, configuration);
        },
        {
            .supports_settings = true,
            .supports_schema_inference = true,
            .source_access_type = AccessType::S3,
            .has_builtin_setting_fn = StorageObjectStorageSettings::hasBuiltin,
        });

    factory.registerStorage(
        "IcebergS3",
        [&](const StorageFactory::Arguments & args)
        {
            auto configuration = std::make_shared<StorageS3IcebergConfiguration>();
            return createStorageObjectStorage(args, configuration);
        },
        {
            .supports_settings = true,
            .supports_schema_inference = true,
            .source_access_type = AccessType::S3,
            .has_builtin_setting_fn = StorageObjectStorageSettings::hasBuiltin,
        });
#    endif
#    if USE_AZURE_BLOB_STORAGE
    factory.registerStorage(
        "IcebergAzure",
        [&](const StorageFactory::Arguments & args)
        {
            auto configuration = std::make_shared<StorageAzureIcebergConfiguration>();
            return createStorageObjectStorage(args, configuration);
        },
        {
            .supports_settings = true,
            .supports_schema_inference = true,
            .source_access_type = AccessType::AZURE,
            .has_builtin_setting_fn = StorageObjectStorageSettings::hasBuiltin,
        });
#    endif
#    if USE_HDFS
    factory.registerStorage(
        "IcebergHDFS",
        [&](const StorageFactory::Arguments & args)
        {
            auto configuration = std::make_shared<StorageHDFSIcebergConfiguration>();
            return createStorageObjectStorage(args, configuration);
        },
        {
            .supports_settings = true,
            .supports_schema_inference = true,
            .source_access_type = AccessType::HDFS,
            .has_builtin_setting_fn = StorageObjectStorageSettings::hasBuiltin,
        });
#    endif
    factory.registerStorage(
        "IcebergLocal",
        [&](const StorageFactory::Arguments & args)
        {
            auto configuration = std::make_shared<StorageLocalIcebergConfiguration>();
            return createStorageObjectStorage(args, configuration);
        },
        {
            .supports_settings = true,
            .supports_schema_inference = true,
            .source_access_type = AccessType::FILE,
            .has_builtin_setting_fn = StorageObjectStorageSettings::hasBuiltin,
        });
}

#endif


#if USE_PARQUET && USE_DELTA_KERNEL_RS
void registerStorageDeltaLake(StorageFactory & factory)
{
#if USE_AWS_S3
    factory.registerStorage(
        "DeltaLake",
        [&](const StorageFactory::Arguments & args)
        {
            auto configuration = std::make_shared<StorageS3DeltaLakeConfiguration>();
            return createStorageObjectStorage(args, configuration);
        },
        {
            .supports_settings = false,
            .supports_schema_inference = true,
            .source_access_type = AccessType::S3,
            .has_builtin_setting_fn = StorageObjectStorageSettings::hasBuiltin,
        });
#    endif
    UNUSED(factory);
}
#endif

void registerStorageHudi(StorageFactory & factory)
{
#if USE_AWS_S3
    factory.registerStorage(
        "Hudi",
        [&](const StorageFactory::Arguments & args)
        {
            auto configuration = std::make_shared<StorageS3HudiConfiguration>();
            return createStorageObjectStorage(args, configuration);
        },
        {
            .supports_settings = false,
            .supports_schema_inference = true,
            .source_access_type = AccessType::S3,
            .has_builtin_setting_fn = StorageObjectStorageSettings::hasBuiltin,
        });
#endif
    UNUSED(factory);
}
}<|MERGE_RESOLUTION|>--- conflicted
+++ resolved
@@ -63,15 +63,10 @@
 
     return std::make_shared<StorageObjectStorage>(
         configuration,
-<<<<<<< HEAD
-        configuration->createObjectStorage(context, /* is_readonly */ false),
-        args.getContext(), /// Use global context.
-=======
         // We only want to perform write actions (e.g. create a container in Azure) when the table is being created,
         // and we want to avoid it when we load the table after a server restart.
         configuration->createObjectStorage(context, /* is_readonly */ args.mode != LoadingStrictnessLevel::CREATE),
-        args.getContext(),
->>>>>>> 4da1ae5b
+        args.getContext(), /// Use global context.
         args.table_id,
         args.columns,
         args.constraints,
