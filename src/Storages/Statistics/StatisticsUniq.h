#pragma once

#include <Common/Arena.h>
#include <Storages/Statistics/Statistics.h>
#include <AggregateFunctions/AggregateFunctionFactory.h>
#include <DataTypes/IDataType.h>

namespace DB
{

class StatisticsUniq : public IStatistics
{
public:
<<<<<<< HEAD
    StatisticsUniq(const SingleStatisticsDescription & statistics_description, const DataTypePtr & data_type);
=======
    StatisticsUniq(const SingleStatisticsDescription & description, const DataTypePtr & data_type);
>>>>>>> 5a6d765f
    ~StatisticsUniq() override;

    void update(const ColumnPtr & column) override;

    void serialize(WriteBuffer & buf) override;
    void deserialize(ReadBuffer & buf) override;

    UInt64 estimateCardinality() const override;

private:
    std::unique_ptr<Arena> arena;
    AggregateFunctionPtr collector;
    AggregateDataPtr data;
};

<<<<<<< HEAD
void uniqStatisticsValidator(const SingleStatisticsDescription & statistics_description, DataTypePtr data_type);
StatisticsPtr uniqStatisticsCreator(const SingleStatisticsDescription & statistics_description, DataTypePtr data_type);
=======
void uniqStatisticsValidator(const SingleStatisticsDescription & description, const DataTypePtr & data_type);
StatisticsPtr uniqStatisticsCreator(const SingleStatisticsDescription & description, const DataTypePtr & data_type);
>>>>>>> 5a6d765f

}<|MERGE_RESOLUTION|>--- conflicted
+++ resolved
@@ -3,7 +3,6 @@
 #include <Common/Arena.h>
 #include <Storages/Statistics/Statistics.h>
 #include <AggregateFunctions/AggregateFunctionFactory.h>
-#include <DataTypes/IDataType.h>
 
 namespace DB
 {
@@ -11,11 +10,7 @@
 class StatisticsUniq : public IStatistics
 {
 public:
-<<<<<<< HEAD
-    StatisticsUniq(const SingleStatisticsDescription & statistics_description, const DataTypePtr & data_type);
-=======
     StatisticsUniq(const SingleStatisticsDescription & description, const DataTypePtr & data_type);
->>>>>>> 5a6d765f
     ~StatisticsUniq() override;
 
     void update(const ColumnPtr & column) override;
@@ -29,14 +24,10 @@
     std::unique_ptr<Arena> arena;
     AggregateFunctionPtr collector;
     AggregateDataPtr data;
+
 };
 
-<<<<<<< HEAD
-void uniqStatisticsValidator(const SingleStatisticsDescription & statistics_description, DataTypePtr data_type);
-StatisticsPtr uniqStatisticsCreator(const SingleStatisticsDescription & statistics_description, DataTypePtr data_type);
-=======
 void uniqStatisticsValidator(const SingleStatisticsDescription & description, const DataTypePtr & data_type);
 StatisticsPtr uniqStatisticsCreator(const SingleStatisticsDescription & description, const DataTypePtr & data_type);
->>>>>>> 5a6d765f
 
 }