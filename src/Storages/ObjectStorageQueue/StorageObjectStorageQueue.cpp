#include <optional>

#include <Common/ProfileEvents.h>
#include <Core/Settings.h>
#include <Core/ServerSettings.h>
#include <IO/CompressionMethod.h>
#include <Interpreters/DatabaseCatalog.h>
#include <Interpreters/InterpreterInsertQuery.h>
#include <Parsers/ASTFunction.h>
#include <Parsers/ASTInsertQuery.h>
#include <Parsers/formatAST.h>
#include <Processors/Executors/CompletedPipelineExecutor.h>
#include <Processors/Executors/PullingPipelineExecutor.h>
#include <Processors/ISource.h>
#include <Processors/QueryPlan/QueryPlan.h>
#include <Processors/QueryPlan/SourceStepWithFilter.h>
#include <Processors/Sources/NullSource.h>
#include <Formats/FormatFactory.h>
#include <Storages/ObjectStorageQueue/ObjectStorageQueueTableMetadata.h>
#include <Storages/ObjectStorageQueue/StorageObjectStorageQueue.h>
#include <Storages/ObjectStorageQueue/ObjectStorageQueueMetadata.h>
#include <Storages/ObjectStorageQueue/ObjectStorageQueueMetadataFactory.h>
#include <Storages/ObjectStorageQueue/ObjectStorageQueueSettings.h>
#include <Storages/StorageMaterializedView.h>
#include <Storages/StorageSnapshot.h>
#include <Storages/VirtualColumnUtils.h>
#include <Storages/prepareReadingFromFormat.h>
#include <Storages/ObjectStorage/Utils.h>
#include <Storages/AlterCommands.h>
#include <QueryPipeline/QueryPipelineBuilder.h>

#include <filesystem>

namespace fs = std::filesystem;

namespace DB
{
namespace Setting
{
    extern const SettingsString s3queue_default_zookeeper_path;
    extern const SettingsBool s3queue_enable_logging_to_s3queue_log;
    extern const SettingsBool stream_like_engine_allow_direct_select;
    extern const SettingsBool use_concurrency_control;
}

namespace ServerSetting
{
    extern const ServerSettingsUInt64 keeper_multiread_batch_size;
}

namespace ObjectStorageQueueSetting
{
    extern const ObjectStorageQueueSettingsUInt32 cleanup_interval_max_ms;
    extern const ObjectStorageQueueSettingsUInt32 cleanup_interval_min_ms;
    extern const ObjectStorageQueueSettingsUInt32 enable_logging_to_queue_log;
    extern const ObjectStorageQueueSettingsString keeper_path;
    extern const ObjectStorageQueueSettingsObjectStorageQueueMode mode;
    extern const ObjectStorageQueueSettingsUInt64 max_processed_bytes_before_commit;
    extern const ObjectStorageQueueSettingsUInt64 max_processed_files_before_commit;
    extern const ObjectStorageQueueSettingsUInt64 max_processed_rows_before_commit;
    extern const ObjectStorageQueueSettingsUInt64 max_processing_time_sec_before_commit;
    extern const ObjectStorageQueueSettingsUInt64 polling_min_timeout_ms;
    extern const ObjectStorageQueueSettingsUInt64 polling_max_timeout_ms;
    extern const ObjectStorageQueueSettingsUInt64 polling_backoff_ms;
    extern const ObjectStorageQueueSettingsUInt64 processing_threads_num;
    extern const ObjectStorageQueueSettingsUInt64 buckets;
    extern const ObjectStorageQueueSettingsUInt64 tracked_file_ttl_sec;
    extern const ObjectStorageQueueSettingsUInt64 tracked_files_limit;
    extern const ObjectStorageQueueSettingsString last_processed_path;
    extern const ObjectStorageQueueSettingsUInt64 loading_retries;
    extern const ObjectStorageQueueSettingsObjectStorageQueueAction after_processing;
}

namespace ErrorCodes
{
    extern const int LOGICAL_ERROR;
    extern const int BAD_ARGUMENTS;
    extern const int BAD_QUERY_PARAMETER;
    extern const int QUERY_NOT_ALLOWED;
    extern const int SUPPORT_IS_DISABLED;
}

namespace
{
    std::string chooseZooKeeperPath(const StorageID & table_id, const Settings & settings, const ObjectStorageQueueSettings & queue_settings)
    {
        std::string zk_path_prefix = settings[Setting::s3queue_default_zookeeper_path].value;
        if (zk_path_prefix.empty())
            zk_path_prefix = "/";

        std::string result_zk_path;
        if (queue_settings[ObjectStorageQueueSetting::keeper_path].changed)
        {
            /// We do not add table uuid here on purpose.
            result_zk_path = fs::path(zk_path_prefix) / queue_settings[ObjectStorageQueueSetting::keeper_path].value;
        }
        else
        {
            auto database_uuid = DatabaseCatalog::instance().getDatabase(table_id.database_name)->getUUID();
            result_zk_path = fs::path(zk_path_prefix) / toString(database_uuid) / toString(table_id.uuid);
        }
        return zkutil::extractZooKeeperPath(result_zk_path, true);
    }

    void validateSettings(
        ObjectStorageQueueSettings & queue_settings,
        bool is_attach)
    {
        if (!is_attach && !queue_settings[ObjectStorageQueueSetting::mode].changed)
        {
            throw Exception(ErrorCodes::BAD_ARGUMENTS, "Setting `mode` (Unordered/Ordered) is not specified, but is required.");
        }
        /// In case !is_attach, we leave Ordered mode as default for compatibility.

        if (!queue_settings[ObjectStorageQueueSetting::processing_threads_num])
        {
            throw Exception(ErrorCodes::BAD_ARGUMENTS, "Setting `processing_threads_num` cannot be set to zero");
        }

        if (queue_settings[ObjectStorageQueueSetting::cleanup_interval_min_ms] > queue_settings[ObjectStorageQueueSetting::cleanup_interval_max_ms])
        {
            throw Exception(ErrorCodes::BAD_ARGUMENTS,
                            "Setting `cleanup_interval_min_ms` ({}) must be less or equal to `cleanup_interval_max_ms` ({})",
                            queue_settings[ObjectStorageQueueSetting::cleanup_interval_min_ms], queue_settings[ObjectStorageQueueSetting::cleanup_interval_max_ms]);
        }
    }

    std::shared_ptr<ObjectStorageQueueLog> getQueueLog(
        const ObjectStoragePtr & storage,
        const ContextPtr & context,
        bool enable_logging_to_queue_log)
    {
        const auto & settings = context->getSettingsRef();
        switch (storage->getType())
        {
            case DB::ObjectStorageType::S3:
            {
                if (enable_logging_to_queue_log || settings[Setting::s3queue_enable_logging_to_s3queue_log])
                    return context->getS3QueueLog();
                return nullptr;
            }
            case DB::ObjectStorageType::Azure:
            {
                if (enable_logging_to_queue_log)
                    return context->getAzureQueueLog();
                return nullptr;
            }
            default:
                throw Exception(ErrorCodes::LOGICAL_ERROR, "Unexpected object storage type: {}", storage->getType());
        }
    }
}

StorageObjectStorageQueue::StorageObjectStorageQueue(
    std::unique_ptr<ObjectStorageQueueSettings> queue_settings_,
    const ConfigurationPtr configuration_,
    const StorageID & table_id_,
    const ColumnsDescription & columns_,
    const ConstraintsDescription & constraints_,
    const String & comment,
    ContextPtr context_,
    std::optional<FormatSettings> format_settings_,
    ASTStorage * engine_args,
    LoadingStrictnessLevel mode)
    : IStorage(table_id_)
    , WithContext(context_)
    , type(configuration_->getType())
    , engine_name(engine_args->engine->name)
    , zk_path(chooseZooKeeperPath(table_id_, context_->getSettingsRef(), *queue_settings_))
    , enable_logging_to_queue_log((*queue_settings_)[ObjectStorageQueueSetting::enable_logging_to_queue_log])
    , polling_min_timeout_ms((*queue_settings_)[ObjectStorageQueueSetting::polling_min_timeout_ms])
    , polling_max_timeout_ms((*queue_settings_)[ObjectStorageQueueSetting::polling_max_timeout_ms])
    , polling_backoff_ms((*queue_settings_)[ObjectStorageQueueSetting::polling_backoff_ms])
    , commit_settings(CommitSettings{
        .max_processed_files_before_commit = (*queue_settings_)[ObjectStorageQueueSetting::max_processed_files_before_commit],
        .max_processed_rows_before_commit = (*queue_settings_)[ObjectStorageQueueSetting::max_processed_rows_before_commit],
        .max_processed_bytes_before_commit = (*queue_settings_)[ObjectStorageQueueSetting::max_processed_bytes_before_commit],
        .max_processing_time_sec_before_commit = (*queue_settings_)[ObjectStorageQueueSetting::max_processing_time_sec_before_commit],
    })
    , configuration{configuration_}
    , format_settings(format_settings_)
    , reschedule_processing_interval_ms((*queue_settings_)[ObjectStorageQueueSetting::polling_min_timeout_ms])
    , log(getLogger(fmt::format("Storage{}Queue ({})", configuration->getEngineName(), table_id_.getFullTableName())))
{
    if (configuration->getPath().empty())
    {
        configuration->setPath("/*");
    }
    else if (configuration->getPath().ends_with('/'))
    {
        configuration->setPath(configuration->getPath() + '*');
    }
    else if (!configuration->isPathWithGlobs())
    {
        throw Exception(ErrorCodes::BAD_QUERY_PARAMETER, "ObjectStorageQueue url must either end with '/' or contain globs");
    }

    const bool is_attach = mode > LoadingStrictnessLevel::CREATE;
    validateSettings(*queue_settings_, is_attach);

    object_storage = configuration->createObjectStorage(context_, /* is_readonly */true);
    FormatFactory::instance().checkFormatName(configuration->format);
    configuration->check(context_);

    ColumnsDescription columns{columns_};
    std::string sample_path;
    resolveSchemaAndFormat(columns, configuration->format, object_storage, configuration, format_settings, sample_path, context_);
    configuration->check(context_);

    StorageInMemoryMetadata storage_metadata;
    storage_metadata.setColumns(columns);
    storage_metadata.setConstraints(constraints_);
    storage_metadata.setComment(comment);
    if (engine_args->settings)
        storage_metadata.settings_changes = engine_args->settings->ptr();
    setVirtuals(VirtualColumnUtils::getVirtualsForFileLikeStorage(storage_metadata.columns, context_));
    setInMemoryMetadata(storage_metadata);

    LOG_INFO(log, "Using zookeeper path: {}", zk_path.string());

    auto table_metadata = ObjectStorageQueueMetadata::syncWithKeeper(
        zk_path, *queue_settings_, storage_metadata.getColumns(), configuration_->format, context_, is_attach, log);

    auto queue_metadata = std::make_unique<ObjectStorageQueueMetadata>(
        zk_path,
        std::move(table_metadata),
        (*queue_settings_)[ObjectStorageQueueSetting::cleanup_interval_min_ms],
        (*queue_settings_)[ObjectStorageQueueSetting::cleanup_interval_max_ms],
        getContext()->getServerSettings()[ServerSetting::keeper_multiread_batch_size]);

    files_metadata = ObjectStorageQueueMetadataFactory::instance().getOrCreate(zk_path, std::move(queue_metadata), table_id_);

    task = getContext()->getSchedulePool().createTask("ObjectStorageQueueStreamingTask", [this] { threadFunc(); });
}

void StorageObjectStorageQueue::startup()
{
    if (task)
        task->activateAndSchedule();
}

void StorageObjectStorageQueue::shutdown(bool is_drop)
{
    table_is_being_dropped = is_drop;
    shutdown_called = true;

    LOG_TRACE(log, "Shutting down storage...");
    if (task)
    {
        task->deactivate();
    }

    if (files_metadata)
    {
        files_metadata->shutdown();
        files_metadata.reset();
    }
    LOG_TRACE(log, "Shut down storage");
}

void StorageObjectStorageQueue::drop()
{
    ObjectStorageQueueMetadataFactory::instance().remove(zk_path, getStorageID());
}

bool StorageObjectStorageQueue::supportsSubsetOfColumns(const ContextPtr & context_) const
{
    return FormatFactory::instance().checkIfFormatSupportsSubsetOfColumns(configuration->format, context_, format_settings);
}

class ReadFromObjectStorageQueue : public SourceStepWithFilter
{
public:
    std::string getName() const override { return "ReadFromObjectStorageQueue"; }
    void initializePipeline(QueryPipelineBuilder & pipeline, const BuildQueryPipelineSettings &) override;
    void applyFilters(ActionDAGNodes added_filter_nodes) override;

    ReadFromObjectStorageQueue(
        const Names & column_names_,
        const SelectQueryInfo & query_info_,
        const StorageSnapshotPtr & storage_snapshot_,
        const ContextPtr & context_,
        Block sample_block,
        ReadFromFormatInfo info_,
        std::shared_ptr<StorageObjectStorageQueue> storage_,
        size_t max_block_size_)
        : SourceStepWithFilter(
            std::move(sample_block),
            column_names_,
            query_info_,
            storage_snapshot_,
            context_)
        , info(std::move(info_))
        , storage(std::move(storage_))
        , max_block_size(max_block_size_)
    {
    }

private:
    ReadFromFormatInfo info;
    std::shared_ptr<StorageObjectStorageQueue> storage;
    size_t max_block_size;

    std::shared_ptr<StorageObjectStorageQueue::FileIterator> iterator;

    void createIterator(const ActionsDAG::Node * predicate);
};

void ReadFromObjectStorageQueue::createIterator(const ActionsDAG::Node * predicate)
{
    if (iterator)
        return;

    iterator = storage->createFileIterator(context, predicate);
}


void ReadFromObjectStorageQueue::applyFilters(ActionDAGNodes added_filter_nodes)
{
    SourceStepWithFilter::applyFilters(std::move(added_filter_nodes));

    const ActionsDAG::Node * predicate = nullptr;
    if (filter_actions_dag)
        predicate = filter_actions_dag->getOutputs().at(0);

    createIterator(predicate);
}

void StorageObjectStorageQueue::read(
    QueryPlan & query_plan,
    const Names & column_names,
    const StorageSnapshotPtr & storage_snapshot,
    SelectQueryInfo & query_info,
    ContextPtr local_context,
    QueryProcessingStage::Enum /*processed_stage*/,
    size_t max_block_size,
    size_t)
{
    if (!local_context->getSettingsRef()[Setting::stream_like_engine_allow_direct_select])
    {
        throw Exception(ErrorCodes::QUERY_NOT_ALLOWED, "Direct select is not allowed. "
                        "To enable use setting `stream_like_engine_allow_direct_select`");
    }

    if (mv_attached)
    {
        throw Exception(ErrorCodes::QUERY_NOT_ALLOWED,
                        "Cannot read from {} with attached materialized views", getName());
    }

    auto this_ptr = std::static_pointer_cast<StorageObjectStorageQueue>(shared_from_this());
    auto read_from_format_info = prepareReadingFromFormat(column_names, storage_snapshot, local_context, supportsSubsetOfColumns(local_context));

    auto reading = std::make_unique<ReadFromObjectStorageQueue>(
        column_names,
        query_info,
        storage_snapshot,
        local_context,
        read_from_format_info.source_header,
        read_from_format_info,
        std::move(this_ptr),
        max_block_size);

    query_plan.addStep(std::move(reading));
}

void ReadFromObjectStorageQueue::initializePipeline(QueryPipelineBuilder & pipeline, const BuildQueryPipelineSettings &)
{
    Pipes pipes;

    size_t processing_threads_num = storage->getTableMetadata().processing_threads_num;

    createIterator(nullptr);
    for (size_t i = 0; i < processing_threads_num; ++i)
        pipes.emplace_back(storage->createSource(
                               i/* processor_id */,
                               info,
                               iterator,
                               max_block_size,
                               context,
                               true/* commit_once_processed */));

    auto pipe = Pipe::unitePipes(std::move(pipes));
    if (pipe.empty())
        pipe = Pipe(std::make_shared<NullSource>(info.source_header));

    for (const auto & processor : pipe.getProcessors())
        processors.emplace_back(processor);

    pipeline.init(std::move(pipe));
}

std::shared_ptr<ObjectStorageQueueSource> StorageObjectStorageQueue::createSource(
    size_t processor_id,
    const ReadFromFormatInfo & info,
    std::shared_ptr<StorageObjectStorageQueue::FileIterator> file_iterator,
    size_t max_block_size,
    ContextPtr local_context,
    bool commit_once_processed)
{
    return std::make_shared<ObjectStorageQueueSource>(
        getName(), processor_id,
        file_iterator, configuration, object_storage,
        info, format_settings,
        commit_settings,
        files_metadata,
        local_context, max_block_size, shutdown_called, table_is_being_dropped,
        getQueueLog(object_storage, local_context, enable_logging_to_queue_log),
        getStorageID(), log, commit_once_processed);
}

size_t StorageObjectStorageQueue::getDependencies() const
{
    auto table_id = getStorageID();

    // Check if all dependencies are attached
    auto view_ids = DatabaseCatalog::instance().getDependentViews(table_id);
    LOG_TEST(log, "Number of attached views {} for {}", view_ids.size(), table_id.getNameForLogs());

    if (view_ids.empty())
        return 0;

    // Check the dependencies are ready?
    for (const auto & view_id : view_ids)
    {
        auto view = DatabaseCatalog::instance().tryGetTable(view_id, getContext());
        if (!view)
            return 0;

        // If it materialized view, check it's target table
        auto * materialized_view = dynamic_cast<StorageMaterializedView *>(view.get());
        if (materialized_view && !materialized_view->tryGetTargetTable())
            return 0;
    }

    return view_ids.size();
}

void StorageObjectStorageQueue::threadFunc()
{
    if (shutdown_called)
        return;

    try
    {
        const size_t dependencies_count = getDependencies();
        if (dependencies_count)
        {
            mv_attached.store(true);
            SCOPE_EXIT({ mv_attached.store(false); });

            LOG_DEBUG(log, "Started streaming to {} attached views", dependencies_count);

            if (streamToViews())
            {
                /// Reset the reschedule interval.
                reschedule_processing_interval_ms = polling_min_timeout_ms;
            }
            else
            {
                /// Increase the reschedule interval.
                reschedule_processing_interval_ms = std::min<size_t>(polling_max_timeout_ms, reschedule_processing_interval_ms + polling_backoff_ms);
            }

            LOG_DEBUG(log, "Stopped streaming to {} attached views", dependencies_count);
        }
        else
        {
            LOG_TEST(log, "No attached dependencies");
        }
    }
    catch (...)
    {
        LOG_ERROR(log, "Failed to process data: {}", getCurrentExceptionMessage(true));
    }

    if (!shutdown_called)
    {
        LOG_TRACE(log, "Reschedule processing thread in {} ms", reschedule_processing_interval_ms);
        task->scheduleAfter(reschedule_processing_interval_ms);
    }
}

bool StorageObjectStorageQueue::streamToViews()
{
    // Create a stream for each consumer and join them in a union stream
    // Only insert into dependent views and expect that input blocks contain virtual columns

    auto table_id = getStorageID();
    auto table = DatabaseCatalog::instance().getTable(table_id, getContext());
    if (!table)
        throw Exception(ErrorCodes::LOGICAL_ERROR, "Engine table {} doesn't exist.", table_id.getNameForLogs());

    auto insert = std::make_shared<ASTInsertQuery>();
    insert->table_id = table_id;

    auto storage_snapshot = getStorageSnapshot(getInMemoryMetadataPtr(), getContext());
    auto queue_context = Context::createCopy(getContext());
    queue_context->makeQueryContext();

    auto file_iterator = createFileIterator(queue_context, nullptr);
    size_t total_rows = 0;
    const size_t processing_threads_num = getTableMetadata().processing_threads_num;

    LOG_TEST(log, "Using {} processing threads", processing_threads_num);

    while (!shutdown_called && !file_iterator->isFinished())
    {
        InterpreterInsertQuery interpreter(
            insert,
            queue_context,
            /* allow_materialized */ false,
            /* no_squash */ true,
            /* no_destination */ true,
            /* async_isnert */ false);
        auto block_io = interpreter.execute();
        auto read_from_format_info = prepareReadingFromFormat(
            block_io.pipeline.getHeader().getNames(),
            storage_snapshot,
            queue_context,
            supportsSubsetOfColumns(queue_context));

        Pipes pipes;
        std::vector<std::shared_ptr<ObjectStorageQueueSource>> sources;

        pipes.reserve(processing_threads_num);
        sources.reserve(processing_threads_num);

        for (size_t i = 0; i < processing_threads_num; ++i)
        {
            auto source = createSource(
                i/* processor_id */,
                read_from_format_info,
                file_iterator,
                DBMS_DEFAULT_BUFFER_SIZE,
                queue_context,
                false/* commit_once_processed */);

            pipes.emplace_back(source);
            sources.emplace_back(source);
        }
        auto pipe = Pipe::unitePipes(std::move(pipes));

        block_io.pipeline.complete(std::move(pipe));
        block_io.pipeline.setNumThreads(processing_threads_num);
        block_io.pipeline.setConcurrencyControl(queue_context->getSettingsRef()[Setting::use_concurrency_control]);

        std::atomic_size_t rows = 0;
        block_io.pipeline.setProgressCallback([&](const Progress & progress) { rows += progress.read_rows.load(); });

        try
        {
            CompletedPipelineExecutor executor(block_io.pipeline);
            executor.execute();
        }
        catch (...)
        {
            for (auto & source : sources)
                source->commit(/* success */false, getCurrentExceptionMessage(true));

            file_iterator->releaseFinishedBuckets();
            throw;
        }

        for (auto & source : sources)
            source->commit(/* success */true);

        file_iterator->releaseFinishedBuckets();
        total_rows += rows;
    }

    return total_rows > 0;
}

static const std::unordered_set<std::string_view> changeable_settings_unordered_mode
{
    "processing_threads_num",
    "loading_retries",
    "after_processing",
    "tracked_files_limit",
    "tracked_file_ttl_sec",
    "polling_min_timeout_ms",
    "polling_max_timeout_ms",
    "polling_backoff_ms",
};

static const std::unordered_set<std::string_view> changeable_settings_ordered_mode
{
    "loading_retries",
    "after_processing",
    "polling_min_timeout_ms",
    "polling_max_timeout_ms",
    "polling_backoff_ms",
<<<<<<< HEAD
    "buckets",
    /// For compatibility.
    "s3queue_loading_retries",
    "s3queue_after_processing",
    "s3queue_polling_min_timeout_ms",
    "s3queue_polling_max_timeout_ms",
    "s3queue_polling_backoff_ms",
    "s3queue_buckets",
=======
>>>>>>> 5d43bc95
};

static bool isSettingChangeable(const std::string & name, ObjectStorageQueueMode mode)
{
    if (mode == ObjectStorageQueueMode::UNORDERED)
        return changeable_settings_unordered_mode.contains(name);
    else
        return changeable_settings_ordered_mode.contains(name);
}

static bool requiresDetachedMV(const std::string & name)
{
    return name == "buckets" || name == "s3queue_buckets";
}

void StorageObjectStorageQueue::checkAlterIsPossible(const AlterCommands & commands, ContextPtr local_context) const
{
    for (const auto & command : commands)
    {
        if (command.type != AlterCommand::MODIFY_SETTING && command.type != AlterCommand::RESET_SETTING)
            throw Exception(ErrorCodes::SUPPORT_IS_DISABLED, "Only MODIFY/RESET SETTING alter is allowed for {}", getName());
    }

    StorageInMemoryMetadata new_metadata = getInMemoryMetadata();
    commands.apply(new_metadata, local_context);

    if (!new_metadata.hasSettingsChanges())
        throw Exception(ErrorCodes::LOGICAL_ERROR, "No settings changes");

    const auto & new_changes = new_metadata.settings_changes->as<const ASTSetQuery &>().changes;

    StorageInMemoryMetadata old_metadata = getInMemoryMetadata();
    const SettingsChanges * old_changes = nullptr;
    if (old_metadata.hasSettingsChanges())
        old_changes = &old_metadata.settings_changes->as<const ASTSetQuery &>().changes;

    const auto mode = getTableMetadata().getMode();
    for (const auto & changed_setting : new_changes)
    {
        bool setting_changed = true;
        if (old_changes)
        {
            auto it = std::find_if(
                old_changes->begin(), old_changes->end(),
                [&](const SettingChange & change) { return change.name == changed_setting.name; });

            setting_changed = it != old_changes->end() && it->value != changed_setting.value;
        }

        if (setting_changed)
        {
            SettingChange result_setting(changed_setting);
            if (result_setting.name.starts_with("s3queue_"))
                result_setting.name = result_setting.name.substr(std::strlen("s3queue_"));

            if (!isSettingChangeable(result_setting.name, mode))
            {
                throw Exception(
                    ErrorCodes::SUPPORT_IS_DISABLED,
                    "Changing setting {} is not allowed for {} mode of {}",
                    changed_setting.name, magic_enum::enum_name(mode), getName());
            }
            if (requiresDetachedMV(changed_setting.name))
            {
                const size_t dependencies_count = getDependencies();
                if (dependencies_count)
                    throw Exception(
                        ErrorCodes::SUPPORT_IS_DISABLED,
                        "Changing setting {} is not allowed only with detached dependencies (dependencies count: {})",
                        changed_setting.name, dependencies_count);
            }
        }
    }
}

void StorageObjectStorageQueue::alter(
    const AlterCommands & commands,
    ContextPtr local_context,
    AlterLockHolder &)
{
    if (commands.isSettingsAlter())
    {
        auto table_id = getStorageID();

        StorageInMemoryMetadata new_metadata = getInMemoryMetadata();
        commands.apply(new_metadata, local_context);
        auto new_settings = new_metadata.settings_changes->as<ASTSetQuery &>().changes;

        StorageInMemoryMetadata old_metadata = getInMemoryMetadata();
        const SettingsChanges * old_settings = nullptr;
        if (old_metadata.hasSettingsChanges())
            old_settings = &old_metadata.settings_changes->as<const ASTSetQuery &>().changes;

        if (old_settings)
        {
            ObjectStorageQueueSettings default_settings;
            for (const auto & setting : *old_settings)
            {
                auto it = std::find_if(
                    new_settings.begin(), new_settings.end(),
                    [&](const SettingChange & change) { return change.name == setting.name; });

                if (it == new_settings.end())
                {
                    /// Setting was reset.
                    new_settings.push_back(SettingChange(setting.name, default_settings.get(setting.name)));
                }
            }
        }

        SettingsChanges changed_settings;
        std::set<std::string> changed_settings_set;

        const auto mode = getTableMetadata().getMode();
        for (const auto & setting : new_settings)
        {
            bool setting_changed = true;
            if (old_settings)
            {
                auto it = std::find_if(
                    old_settings->begin(), old_settings->end(),
                    [&](const SettingChange & change) { return change.name == setting.name; });

                setting_changed = it == old_settings->end() || it->value != setting.value;
            }
            if (!setting_changed)
                continue;

            SettingChange result_setting(setting);
            if (result_setting.name.starts_with("s3queue_"))
                result_setting.name = result_setting.name.substr(std::strlen("s3queue_"));

            if (!isSettingChangeable(result_setting.name, mode))
            {
                throw Exception(
                    ErrorCodes::SUPPORT_IS_DISABLED,
                    "Changing setting {} is not allowed for {} mode of {}",
                    setting.name, magic_enum::enum_name(mode), getName());
            }

<<<<<<< HEAD
            if (requiresDetachedMV(setting.name))
            {
                const size_t dependencies_count = getDependencies();
                if (dependencies_count)
                    throw Exception(
                        ErrorCodes::SUPPORT_IS_DISABLED,
                        "Changing setting {} is not allowed only with detached dependencies (dependencies count: {})",
                        setting.name, dependencies_count);
            }

            SettingChange result_setting(setting);
            if (result_setting.name.starts_with("s3queue_"))
                result_setting.name = result_setting.name.substr(std::strlen("s3queue_"));

=======
>>>>>>> 5d43bc95
            changed_settings.push_back(result_setting);

            auto inserted = changed_settings_set.emplace(result_setting.name).second;
            if (!inserted)
                throw Exception(ErrorCodes::BAD_ARGUMENTS, "Setting {} is duplicated", setting.name);
        }

        LOG_TEST(log, "New settings: {}", serializeAST(*new_metadata.settings_changes));

        /// Alter settings which are stored in keeper.
        files_metadata->alterSettings(changed_settings, local_context);

        /// Alter settings which are not stored in keeper.
        for (const auto & change : changed_settings)
        {
            if (change.name == "polling_min_timeout_ms")
                polling_min_timeout_ms = change.value.safeGet<UInt64>();
            if (change.name == "polling_max_timeout_ms")
                polling_max_timeout_ms = change.value.safeGet<UInt64>();
            if (change.name == "polling_backoff_ms")
                polling_backoff_ms = change.value.safeGet<UInt64>();
        }

        StorageInMemoryMetadata metadata = getInMemoryMetadata();
        metadata.setSettingsChanges(new_metadata.settings_changes);
        setInMemoryMetadata(metadata);

        DatabaseCatalog::instance().getDatabase(table_id.database_name)->alterTable(local_context, table_id, new_metadata);
    }
}

zkutil::ZooKeeperPtr StorageObjectStorageQueue::getZooKeeper() const
{
    return getContext()->getZooKeeper();
}

std::shared_ptr<StorageObjectStorageQueue::FileIterator>
StorageObjectStorageQueue::createFileIterator(ContextPtr local_context, const ActionsDAG::Node * predicate)
{
    auto settings = configuration->getQuerySettings(local_context);
    auto glob_iterator = std::make_unique<StorageObjectStorageSource::GlobIterator>(
        object_storage, configuration, predicate, getVirtualsList(), local_context,
        nullptr, settings.list_object_keys_size, settings.throw_on_zero_files_match);

    const auto & table_metadata = getTableMetadata();
    bool file_deletion_enabled = table_metadata.getMode() == ObjectStorageQueueMode::UNORDERED
        && (table_metadata.tracked_files_ttl_sec || table_metadata.tracked_files_limit);

    return std::make_shared<FileIterator>(
        files_metadata, std::move(glob_iterator), object_storage, file_deletion_enabled, shutdown_called, log);
}

ObjectStorageQueueSettings StorageObjectStorageQueue::getSettings() const
{
    /// We do not store queue settings
    /// (because of the inconvenience of keeping them in sync with ObjectStorageQueueTableMetadata),
    /// so let's reconstruct.
    ObjectStorageQueueSettings settings;
    const auto & table_metadata = getTableMetadata();
    settings[ObjectStorageQueueSetting::mode] = table_metadata.mode;
    settings[ObjectStorageQueueSetting::after_processing] = table_metadata.after_processing;
    settings[ObjectStorageQueueSetting::keeper_path] = zk_path;
    settings[ObjectStorageQueueSetting::loading_retries] = table_metadata.loading_retries;
    settings[ObjectStorageQueueSetting::processing_threads_num] = table_metadata.processing_threads_num;
    settings[ObjectStorageQueueSetting::enable_logging_to_queue_log] = enable_logging_to_queue_log;
    settings[ObjectStorageQueueSetting::last_processed_path] = table_metadata.last_processed_path;
    settings[ObjectStorageQueueSetting::tracked_file_ttl_sec] = table_metadata.tracked_files_ttl_sec;
    settings[ObjectStorageQueueSetting::tracked_files_limit] = table_metadata.tracked_files_limit;
    settings[ObjectStorageQueueSetting::polling_min_timeout_ms] = polling_min_timeout_ms;
    settings[ObjectStorageQueueSetting::polling_max_timeout_ms] = polling_max_timeout_ms;
    settings[ObjectStorageQueueSetting::polling_backoff_ms] = polling_backoff_ms;
    settings[ObjectStorageQueueSetting::cleanup_interval_min_ms] = 0;
    settings[ObjectStorageQueueSetting::cleanup_interval_max_ms] = 0;
    settings[ObjectStorageQueueSetting::buckets] = table_metadata.buckets;
    settings[ObjectStorageQueueSetting::max_processed_files_before_commit] = commit_settings.max_processed_files_before_commit;
    settings[ObjectStorageQueueSetting::max_processed_rows_before_commit] = commit_settings.max_processed_rows_before_commit;
    settings[ObjectStorageQueueSetting::max_processed_bytes_before_commit] = commit_settings.max_processed_bytes_before_commit;
    settings[ObjectStorageQueueSetting::max_processing_time_sec_before_commit] = commit_settings.max_processing_time_sec_before_commit;
    return settings;
}

}<|MERGE_RESOLUTION|>--- conflicted
+++ resolved
@@ -591,17 +591,6 @@
     "polling_min_timeout_ms",
     "polling_max_timeout_ms",
     "polling_backoff_ms",
-<<<<<<< HEAD
-    "buckets",
-    /// For compatibility.
-    "s3queue_loading_retries",
-    "s3queue_after_processing",
-    "s3queue_polling_min_timeout_ms",
-    "s3queue_polling_max_timeout_ms",
-    "s3queue_polling_backoff_ms",
-    "s3queue_buckets",
-=======
->>>>>>> 5d43bc95
 };
 
 static bool isSettingChangeable(const std::string & name, ObjectStorageQueueMode mode)
@@ -742,7 +731,6 @@
                     setting.name, magic_enum::enum_name(mode), getName());
             }
 
-<<<<<<< HEAD
             if (requiresDetachedMV(setting.name))
             {
                 const size_t dependencies_count = getDependencies();
@@ -753,12 +741,6 @@
                         setting.name, dependencies_count);
             }
 
-            SettingChange result_setting(setting);
-            if (result_setting.name.starts_with("s3queue_"))
-                result_setting.name = result_setting.name.substr(std::strlen("s3queue_"));
-
-=======
->>>>>>> 5d43bc95
             changed_settings.push_back(result_setting);
 
             auto inserted = changed_settings_set.emplace(result_setting.name).second;
