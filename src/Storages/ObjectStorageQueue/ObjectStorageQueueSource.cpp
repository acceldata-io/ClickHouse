#include "config.h"

#include <Common/ProfileEvents.h>
#include <Common/CurrentMetrics.h>
#include <Common/ZooKeeper/ZooKeeper.h>
#include <Common/logger_useful.h>
#include <Common/getRandomASCIIString.h>
#include <Common/parseGlobs.h>
#include <Core/Settings.h>
#include <Storages/ObjectStorageQueue/ObjectStorageQueueSource.h>
#include <Storages/ObjectStorageQueue/ObjectStorageQueueUnorderedFileMetadata.h>
#include <Storages/ObjectStorageQueue/ObjectStorageQueueOrderedFileMetadata.h>
#include <Storages/VirtualColumnUtils.h>
#include <Disks/ObjectStorages/ObjectStorageIterator.h>
#include <Processors/Executors/PullingPipelineExecutor.h>


namespace ProfileEvents
{
    extern const Event ObjectStorageQueuePullMicroseconds;
}

namespace DB
{
namespace Setting
{
    extern const SettingsMaxThreads max_parsing_threads;
}

namespace ObjectStorageQueueSetting
{
    extern const ObjectStorageQueueSettingsObjectStorageQueueAction after_processing;
    extern const ObjectStorageQueueSettingsUInt64 max_processed_bytes_before_commit;
    extern const ObjectStorageQueueSettingsUInt64 max_processed_files_before_commit;
    extern const ObjectStorageQueueSettingsUInt64 max_processed_rows_before_commit;
    extern const ObjectStorageQueueSettingsUInt64 max_processing_time_sec_before_commit;
}

namespace ErrorCodes
{
    extern const int LOGICAL_ERROR;
    extern const int QUERY_WAS_CANCELLED;
    extern const int BAD_ARGUMENTS;
    extern const int CANNOT_COMPILE_REGEXP;
}

ObjectStorageQueueSource::ObjectStorageQueueObjectInfo::ObjectStorageQueueObjectInfo(
        const ObjectInfo & object_info,
        ObjectStorageQueueMetadata::FileMetadataPtr file_metadata_)
    : ObjectInfo(object_info.relative_path, object_info.metadata)
    , file_metadata(file_metadata_)
{
}

ObjectStorageQueueSource::FileIterator::FileIterator(
    std::shared_ptr<ObjectStorageQueueMetadata> metadata_,
    ObjectStoragePtr object_storage_,
    ConfigurationPtr configuration_,
    const StorageID & storage_id_,
    size_t list_objects_batch_size_,
    const ActionsDAG::Node * predicate_,
    const NamesAndTypesList & virtual_columns_,
    ContextPtr context_,
    LoggerPtr logger_,
    bool enable_hash_ring_filtering_,
    bool file_deletion_on_processed_enabled_,
<<<<<<< HEAD
    std::atomic<bool> & shutdown_called_,
    LoggerPtr logger_)
    : metadata(metadata_)
=======
    std::atomic<bool> & shutdown_called_)
    : IIterator("ObjectStorageQueueFileIterator")
    , WithContext(context_)
    , metadata(metadata_)
>>>>>>> 6c9e3c4b
    , object_storage(object_storage_)
    , configuration(configuration_)
    , virtual_columns(virtual_columns_)
    , file_deletion_on_processed_enabled(file_deletion_on_processed_enabled_)
    , mode(metadata->getTableMetadata().getMode())
    , enable_hash_ring_filtering(enable_hash_ring_filtering_)
    , storage_id(storage_id_)
    , shutdown_called(shutdown_called_)
    , log(logger_)
{
    if (configuration->isNamespaceWithGlobs())
        throw Exception(ErrorCodes::BAD_ARGUMENTS, "Expression can not have wildcards inside namespace name");

    if (!configuration->isPathWithGlobs())
    {
        throw Exception(
            ErrorCodes::BAD_ARGUMENTS,
            "Using glob iterator with path without globs is not allowed (used path: {})",
            configuration->getPath());
    }

    const auto globbed_key = configuration_->getPath();
    object_storage_iterator = object_storage->iterate(configuration->getPathWithoutGlobs(), list_objects_batch_size_);

    matcher = std::make_unique<re2::RE2>(makeRegexpPatternFromGlobs(globbed_key));
    if (!matcher->ok())
    {
        throw Exception(
            ErrorCodes::CANNOT_COMPILE_REGEXP,
            "Cannot compile regex from glob ({}): {}",
            globbed_key, matcher->error());
    }

    recursive = globbed_key == "/**";
    if (auto filter_dag = VirtualColumnUtils::createPathAndFileFilterDAG(predicate_, virtual_columns))
    {
        VirtualColumnUtils::buildSetsForDAG(*filter_dag, context_);
        filter_expr = std::make_shared<ExpressionActions>(std::move(*filter_dag));
    }
}

bool ObjectStorageQueueSource::FileIterator::isFinished() const
{
     LOG_TEST(log, "Iterator finished: {}, objects to retry: {}", iterator_finished, objects_to_retry.size());
     return iterator_finished
         && std::all_of(listed_keys_cache.begin(), listed_keys_cache.end(), [](const auto & v) { return v.second.keys.empty(); })
         && objects_to_retry.empty();
}

size_t ObjectStorageQueueSource::FileIterator::estimatedKeysCount()
{
    /// Copied from StorageObjectStorageSource::estimateKeysCount().
    if (object_infos.empty() && !is_finished && object_storage_iterator->isValid())
        return std::numeric_limits<size_t>::max();
    else
        return object_infos.size();
}

<<<<<<< HEAD
ObjectInfoPtr ObjectStorageQueueSource::FileIterator::next(size_t processor)
{
    ObjectInfoPtr object_info;
    ObjectStorageQueueOrderedFileMetadata::BucketInfoPtr bucket_info;
=======
std::pair<ObjectStorageQueueSource::Source::ObjectInfoPtr, ObjectStorageQueueSource::FileMetadataPtr>
ObjectStorageQueueSource::FileIterator::next()
{
    std::lock_guard lock(next_mutex);

    bool current_batch_processed = object_infos.empty() || index >= object_infos.size();
    if (is_finished && current_batch_processed)
        return {};

    if (current_batch_processed)
    {
        file_metadatas.clear();
        Source::ObjectInfos new_batch;
        while (new_batch.empty())
        {
            auto result = object_storage_iterator->getCurrentBatchAndScheduleNext();
            if (!result.has_value())
            {
                is_finished = true;
                return {};
            }

            LOG_TEST(log, "Received batch of size: {}", result->size());

            new_batch = std::move(result.value());
            for (auto it = new_batch.begin(); it != new_batch.end();)
            {
                if (!recursive && !re2::RE2::FullMatch((*it)->getPath(), *matcher))
                    it = new_batch.erase(it);
                else
                    ++it;
            }

            if (filter_expr)
            {
                std::vector<String> paths;
                paths.reserve(new_batch.size());
                for (const auto & object_info : new_batch)
                    paths.push_back(Source::getUniqueStoragePathIdentifier(*configuration, *object_info, false));

                VirtualColumnUtils::filterByPathOrFile(
                    new_batch, paths, filter_expr, virtual_columns, getContext());

                LOG_TEST(logger, "Filtered files: {} -> {} by path or filename", paths.size(), new_batch.size());
            }

            size_t previous_size = new_batch.size();

            /// Filter out files which we know we would not need to process.
            filterProcessableFiles(new_batch);

            LOG_TEST(logger, "Filtered processed and failed files: {} -> {}", previous_size, new_batch.size());

            if (!new_batch.empty()
                && enable_hash_ring_filtering
                && mode == ObjectStorageQueueMode::UNORDERED)
            {
                file_metadatas.resize(new_batch.size());

                std::vector<ObjectStorageQueueIFileMetadata::SetProcessingResponseIndexes> result_indexes;
                result_indexes.resize(new_batch.size());

                Coordination::Requests requests;
                size_t num_successful_objects = 0;
                for (size_t i = 0; i < new_batch.size(); ++i)
                {
                    const auto & object = new_batch[i];
                    file_metadatas[i] = metadata->getFileMetadata(
                        object->relative_path,
                        /* bucket_info */{}); /// No buckets for Unordered mode.

                    auto set_processing_result = file_metadatas[i]->prepareSetProcessingRequests(requests);
                    if (set_processing_result.has_value())
                    {
                        result_indexes[i] = set_processing_result.value();
                        ++num_successful_objects;
                    }
                    else
                    {
                        new_batch[i] = nullptr;
                    }
                }

                Coordination::Responses responses;
                auto zk_client = Context::getGlobalContextInstance()->getZooKeeper();
                auto code = zk_client->tryMulti(requests, responses);
                if (code == Coordination::Error::ZOK)
                {
                    LOG_TEST(log, "Successfully set {} files as processing", new_batch.size());
                    for (size_t i = 0; i < new_batch.size(); ++i)
                    {
                        if (!new_batch[i])
                            continue;

                        const auto & response_indexes = result_indexes[i];
                        const auto & set_response = dynamic_cast<const Coordination::SetResponse &>(
                            *responses[response_indexes.set_processing_id_node_idx].get());

                        file_metadatas[i]->finalizeProcessing(set_response.stat.version);
                    }
                }
                else
                {
                    auto failed_idx = zkutil::getFailedOpIndex(code, responses);

                    LOG_TRACE(log, "Failed to set files as processing in one request: {} ({})",
                              code, requests[failed_idx]->getPath());

                    file_metadatas.clear();
                }

                if (num_successful_objects != new_batch.size())
                {
                    Source::ObjectInfos new_batch_copy;
                    new_batch_copy.reserve(num_successful_objects);

                    for (auto & object : new_batch)
                    {
                        if (object)
                            new_batch_copy.push_back(std::move(object));
                    }
                    new_batch = std::move(new_batch_copy);
                }
            }
        }

        index = 0;
        object_infos = std::move(new_batch);
    }

    if (index >= object_infos.size())
    {
        throw Exception(
            ErrorCodes::LOGICAL_ERROR,
            "Index out of bound for blob metadata. Index: {}, size: {}",
            index, object_infos.size());
    }

    auto result = std::make_pair(
        object_infos[index],
        file_metadatas.empty() ? nullptr : file_metadatas[index]);

    if (result.second)
        chassert(
            result.first->getPath() == result.second->getPath(),
            fmt::format("Mismatch {} vs {}", result.first->getPath(), result.second->getPath()));

    ++index;
    return result;
}

void ObjectStorageQueueSource::FileIterator::filterProcessableFiles(Source::ObjectInfos & objects)
{
    std::vector<std::string> paths;
    paths.reserve(objects.size());
    for (const auto & object : objects)
        paths.push_back(object->getPath());

    if (enable_hash_ring_filtering && mode == ObjectStorageQueueMode::UNORDERED)
        metadata->filterOutForProcessor(paths, storage_id);

    if (mode == ObjectStorageQueueMode::UNORDERED)
        ObjectStorageQueueUnorderedFileMetadata::filterOutProcessedAndFailed(paths, metadata->getPath(), log);
    else
        ObjectStorageQueueOrderedFileMetadata::filterOutProcessedAndFailed(paths, metadata->getPath(), metadata->getBucketsNum(), log);

    std::unordered_set<std::string> paths_set;
    std::ranges::move(paths, std::inserter(paths_set, paths_set.end()));
>>>>>>> 6c9e3c4b

    Source::ObjectInfos result;
    result.reserve(paths_set.size());
    for (auto & object : objects)
    {
        if (paths_set.contains(object->getPath()))
            result.push_back(std::move(object));
    }
    objects = std::move(result);
}

ObjectStorageQueueSource::Source::ObjectInfoPtr ObjectStorageQueueSource::FileIterator::nextImpl(size_t processor)
{
    while (!shutdown_called)
    {
        FileMetadataPtr file_metadata;
        Source::ObjectInfoPtr object_info;
        ObjectStorageQueueOrderedFileMetadata::BucketInfoPtr bucket_info;

        if (metadata->useBucketsForProcessing())
        {
            std::lock_guard lock(mutex);
            std::tie(object_info, bucket_info) = getNextKeyFromAcquiredBucket(processor);
        }
        else
        {
            std::lock_guard lock(mutex);
            if (objects_to_retry.empty())
            {
                std::tie(object_info, file_metadata) = next();
                if (!object_info)
                    iterator_finished = true;
            }
            else
            {
                object_info = objects_to_retry.front();
                objects_to_retry.pop_front();
            }
        }

        if (!object_info)
        {
            LOG_TEST(log, "No object left");
            return {};
        }

        if (shutdown_called)
        {
            LOG_TEST(log, "Shutdown was called, stopping file iterator");
            return {};
        }

        if (file_metadata)
        {
            return std::make_shared<ObjectStorageQueueObjectInfo>(*object_info, std::move(file_metadata));
        }
        else
        {
            file_metadata = metadata->getFileMetadata(object_info->relative_path, bucket_info);
            if (file_metadata->trySetProcessing())
            {
                if (file_deletion_on_processed_enabled
                    && !object_storage->exists(StoredObject(object_info->relative_path)))
                {
                    /// Imagine the following case:
                    /// Replica A processed fileA and deletes it afterwards.
                    /// Replica B has a list request batch (by default list batch is 1000 elements)
                    /// and this batch was collected from object storage before replica A processed fileA.
                    /// fileA could be somewhere in the middle of this batch of replica B
                    /// and replica A processed it before replica B reached fileA in this batch.
                    /// All would be alright, unless user has tracked_files_size_limit or tracked_files_ttl_limit
                    /// which could expire before replica B reached fileA in this list batch.
                    /// It would mean that replica B listed this file while it no longer
                    /// exists in object storage at the moment it wants to process it, but
                    /// because of tracked_files_size(ttl)_limit expiration - we no longer
                    /// have information in keeper that the file was actually processed before,
                    /// so replica B would successfully set itself as processor of this file in keeper
                    /// and face "The specified key does not exist" after that.
                    ///
                    /// This existence check here is enough,
                    /// only because we do applyActionAfterProcessing BEFORE setting file as processed
                    /// and because at this exact place we already successfully set file as processing,
                    /// e.g. file deletion and marking file as processed in keeper already took place.
                    ///
                    /// Note: this all applies only for Unordered mode.
                    LOG_TRACE(log, "Ignoring {} because of the race with list & delete", object_info->getPath());

                    file_metadata->resetProcessing();
                    continue;
                }

                return std::make_shared<ObjectStorageQueueObjectInfo>(*object_info, std::move(file_metadata));
            }
        }
    }
    return {};
}

void ObjectStorageQueueSource::FileIterator::returnForRetry(ObjectInfoPtr object_info)
{
    chassert(object_info);
    if (metadata->useBucketsForProcessing())
    {
        const auto bucket = metadata->getBucketForPath(object_info->relative_path);
        std::lock_guard lock(mutex);
        listed_keys_cache[bucket].keys.emplace_front(object_info);
    }
    else
    {
        std::lock_guard lock(mutex);
        objects_to_retry.push_back(object_info);
    }
}

void ObjectStorageQueueSource::FileIterator::releaseFinishedBuckets()
{
    for (const auto & [processor, holders] : bucket_holders)
    {
        LOG_TEST(log, "Releasing {} bucket holders for processor {}", holders.size(), processor);

        for (auto it = holders.begin(); it != holders.end(); ++it)
        {
            const auto & holder = *it;
            const auto bucket = holder->getBucketInfo()->bucket;
            if (!holder->isFinished())
            {
                /// Only the last holder in the list of holders can be non-finished.
                chassert(std::next(it) == holders.end());

                /// Do not release non-finished bucket holder. We will continue processing it.
                LOG_TEST(log, "Bucket {} is not finished yet, will not release it", bucket);
                break;
            }

            /// Release bucket lock.
            holder->release();

            /// Reset bucket processor in cached state.
            auto cached_info = listed_keys_cache.find(bucket);
            if (cached_info != listed_keys_cache.end())
                cached_info->second.processor.reset();
        }
    }
}

std::pair<ObjectInfoPtr, ObjectStorageQueueOrderedFileMetadata::BucketInfoPtr>
ObjectStorageQueueSource::FileIterator::getNextKeyFromAcquiredBucket(size_t processor)
{
    auto bucket_holder_it = bucket_holders.emplace(processor, std::vector<BucketHolderPtr>{}).first;
    BucketHolder * current_bucket_holder = bucket_holder_it->second.empty() || bucket_holder_it->second.back()->isFinished()
        ? nullptr
        : bucket_holder_it->second.back().get();

    auto current_processor = toString(processor);

    LOG_TEST(
        log, "Current processor: {}, acquired bucket: {}",
        processor, current_bucket_holder ? toString(current_bucket_holder->getBucket()) : "None");

    while (true)
    {
        /// Each processing thread gets next path
        /// and checks if corresponding bucket is already acquired by someone.
        /// In case it is already acquired, they put the key into listed_keys_cache,
        /// so that the thread who acquired the bucket will be able to see
        /// those keys without the need to list s3 directory once again.
        if (current_bucket_holder)
        {
            const auto bucket = current_bucket_holder->getBucket();
            auto it = listed_keys_cache.find(bucket);
            if (it != listed_keys_cache.end())
            {
                /// `bucket_keys` -- keys we iterated so far and which were not taken for processing.
                /// `bucket_processor` -- processor id of the thread which has acquired the bucket.
                auto & [bucket_keys, bucket_processor] = it->second;

                /// Check correctness just in case.
                if (!bucket_processor.has_value())
                {
                    bucket_processor = current_processor;
                }
                else if (bucket_processor.value() != current_processor)
                {
                    throw Exception(
                        ErrorCodes::LOGICAL_ERROR,
                        "Expected current processor {} to be equal to {} for bucket {}",
                        current_processor,
                        bucket_processor.has_value() ? toString(bucket_processor.value()) : "None",
                        bucket);
                }

                /// Take next key to process
                if (!bucket_keys.empty())
                {
                    /// Take the key from the front, the order is important.
                    auto object_info = bucket_keys.front();
                    bucket_keys.pop_front();

                    LOG_TEST(log, "Current bucket: {}, will process file: {}",
                             bucket, object_info->getFileName());

                    return std::pair{object_info, current_bucket_holder->getBucketInfo()};
                }

                LOG_TEST(log, "Cache of bucket {} is empty", bucket);

                /// No more keys in bucket, remove it from cache.
                listed_keys_cache.erase(it);
            }
            else
            {
                LOG_TEST(log, "Cache of bucket {} is empty", bucket);
            }

            if (iterator_finished)
            {
                /// Bucket is fully processed, but we will release it later
                /// - once we write and commit files via commit() method.
                current_bucket_holder->setFinished();
            }
        }
        /// If processing thread has already acquired some bucket
        /// and while listing object storage directory gets a key which is in a different bucket,
        /// it puts the key into listed_keys_cache to allow others to process it,
        /// because one processing thread can acquire only one bucket at a time.
        /// Once a thread is finished with its acquired bucket, it checks listed_keys_cache
        /// to see if there are keys from buckets not acquired by anyone.
        if (!current_bucket_holder)
        {
            LOG_TEST(log, "Checking caches keys: {}", listed_keys_cache.size());

            for (auto it = listed_keys_cache.begin(); it != listed_keys_cache.end();)
            {
                auto & [bucket, bucket_info] = *it;
                auto & [bucket_keys, bucket_processor] = bucket_info;

                LOG_TEST(log, "Bucket: {}, cached keys: {}, processor: {}",
                         bucket, bucket_keys.size(), bucket_processor.has_value() ? toString(bucket_processor.value()) : "None");

                if (bucket_processor.has_value())
                {
                    LOG_TEST(log, "Bucket {} is already locked for processing by {} (keys: {})",
                             bucket, bucket_processor.value(), bucket_keys.size());
                    ++it;
                    continue;
                }

                if (bucket_keys.empty())
                {
                    /// No more keys in bucket, remove it from cache.
                    /// We still might add new keys to this bucket if !iterator_finished.
                    it = listed_keys_cache.erase(it);
                    continue;
                }

                auto acquired_bucket = metadata->tryAcquireBucket(bucket, current_processor);
                if (!acquired_bucket)
                {
                    LOG_TEST(log, "Bucket {} is already locked for processing (keys: {})",
                             bucket, bucket_keys.size());
                    ++it;
                    continue;
                }

                bucket_holder_it->second.push_back(acquired_bucket);
                current_bucket_holder = bucket_holder_it->second.back().get();

                bucket_processor = current_processor;

                /// Take the key from the front, the order is important.
                auto object_info = bucket_keys.front();
                bucket_keys.pop_front();

                LOG_TEST(log, "Acquired bucket: {}, will process file: {}",
                         bucket, object_info->getFileName());

                return std::pair{object_info, current_bucket_holder->getBucketInfo()};
            }
        }

        if (iterator_finished)
        {
            LOG_TEST(log, "Reached the end of file iterator and nothing left in keys cache");
            return {};
        }

        auto [object_info, file_metadata] = next();
        chassert(!file_metadata);
        if (object_info)
        {
            const auto bucket = metadata->getBucketForPath(object_info->relative_path);
            auto & bucket_cache = listed_keys_cache[bucket];

            LOG_TEST(log, "Found next file: {}, bucket: {}, current bucket: {}, cached_keys: {}",
                     object_info->getFileName(), bucket,
                     current_bucket_holder ? toString(current_bucket_holder->getBucket()) : "None",
                     bucket_cache.keys.size());

            if (current_bucket_holder)
            {
                if (current_bucket_holder->getBucket() != bucket)
                {
                    /// Acquired bucket differs from object's bucket,
                    /// put it into bucket's cache and continue.
                    bucket_cache.keys.emplace_back(object_info);
                    continue;
                }
                /// Bucket is already acquired, process the file.
                return std::pair{object_info, current_bucket_holder->getBucketInfo()};
            }

            auto acquired_bucket = metadata->tryAcquireBucket(bucket, current_processor);
            if (acquired_bucket)
            {
                bucket_holder_it->second.push_back(acquired_bucket);
                current_bucket_holder = bucket_holder_it->second.back().get();

                bucket_cache.processor = current_processor;
                if (!bucket_cache.keys.empty())
                {
                    /// We have to maintain ordering between keys,
                    /// so if some keys are already in cache - start with them.
                    bucket_cache.keys.emplace_back(object_info);
                    object_info = bucket_cache.keys.front();
                    bucket_cache.keys.pop_front();
                }
                return std::pair{object_info, current_bucket_holder->getBucketInfo()};
            }

            LOG_TEST(log, "Bucket {} is already locked for processing", bucket);
            bucket_cache.keys.emplace_back(object_info);
            continue;
        }

        LOG_TEST(log, "Reached the end of file iterator");
        iterator_finished = true;

        if (listed_keys_cache.empty())
            return {};
    }
}

ObjectStorageQueueSource::ObjectStorageQueueSource(
    String name_,
    size_t processor_id_,
    std::shared_ptr<FileIterator> file_iterator_,
    ConfigurationPtr configuration_,
    ObjectStoragePtr object_storage_,
    ProcessingProgressPtr progress_,
    const ReadFromFormatInfo & read_from_format_info_,
    const std::optional<FormatSettings> & format_settings_,
    const CommitSettings & commit_settings_,
    std::shared_ptr<ObjectStorageQueueMetadata> files_metadata_,
    ContextPtr context_,
    size_t max_block_size_,
    const std::atomic<bool> & shutdown_called_,
    const std::atomic<bool> & table_is_being_dropped_,
    std::shared_ptr<ObjectStorageQueueLog> system_queue_log_,
    const StorageID & storage_id_,
    LoggerPtr log_,
    bool commit_once_processed_)
    : ISource(read_from_format_info_.source_header)
    , WithContext(context_)
    , name(std::move(name_))
    , processor_id(processor_id_)
    , file_iterator(file_iterator_)
    , configuration(configuration_)
    , object_storage(object_storage_)
    , progress(progress_)
    , read_from_format_info(read_from_format_info_)
    , format_settings(format_settings_)
    , commit_settings(commit_settings_)
    , files_metadata(files_metadata_)
    , max_block_size(max_block_size_)
    , shutdown_called(shutdown_called_)
    , table_is_being_dropped(table_is_being_dropped_)
    , system_queue_log(system_queue_log_)
    , storage_id(storage_id_)
    , commit_once_processed(commit_once_processed_)
    , log(log_)
{
}

String ObjectStorageQueueSource::getName() const
{
    return name;
}

Chunk ObjectStorageQueueSource::generate()
{
    Chunk chunk;
    try
    {
        chunk = generateImpl();
    }
    catch (...)
    {
        if (commit_once_processed)
            commit(false, getCurrentExceptionMessage(true));

        throw;
    }

    if (!chunk && commit_once_processed)
        commit(true);

    return chunk;
}

Chunk ObjectStorageQueueSource::generateImpl()
{
    while (true)
    {
        if (isCancelled())
        {
            if (reader)
                reader->cancel();

            /// Are there any started, but not finished files?
            if (processed_files.empty() || processed_files.back().state != FileState::Processing)
            {
                /// No unfinished files, just stop processing.
                break;
            }

            auto started_file = processed_files.back().metadata;
            /// Something must have been already read.
            chassert(started_file->getFileStatus()->processed_rows > 0);
            /// Mark file as Cancelled, such files will not be set as Failed.
            processed_files.back().state = FileState::Cancelled;
            /// Throw exception to avoid inserting half processed file to destination table.
            throw Exception(
                ErrorCodes::QUERY_WAS_CANCELLED,
                "Processing was cancelled (having unfinished file: {})", started_file->getPath());
        }

        if (shutdown_called)
        {
            LOG_TEST(log, "Shutdown was called");

            /// Are there any started, but not finished files?
            if (processed_files.empty() || processed_files.back().state != FileState::Processing)
            {
                /// No unfinished files, just stop processing.
                break;
            }

            auto started_file = processed_files.back().metadata;
            if (table_is_being_dropped)
            {
                /// Something must have been already read.
                chassert(started_file->getFileStatus()->processed_rows > 0);
                /// Mark file as Cancelled, such files will not be set as Failed.
                processed_files.back().state = FileState::Cancelled;
                /// Throw exception to avoid inserting half processed file to destination table.
                throw Exception(
                    ErrorCodes::QUERY_WAS_CANCELLED,
                    "Table is being dropped (having unfinished file: {})", started_file->getPath());
            }

            LOG_DEBUG(log, "Shutdown called, but file {} is partially processed ({} rows). "
                     "Will process the file fully and then shutdown",
                     started_file->getPath(), started_file->getFileStatus()->processed_rows);
        }

        FileMetadataPtr file_metadata;
        if (reader)
        {
            chassert(processed_files.back().state == FileState::Processing);
            chassert(
                processed_files.back().metadata->getPath() == reader.getObjectInfo()->getPath(),
                fmt::format("Mismatch {} vs {}", processed_files.back().metadata->getPath(),
                            reader.getObjectInfo()->getPath()));

            file_metadata = processed_files.back().metadata;
        }
        else
        {
            if (shutdown_called)
            {
                LOG_TEST(log, "Shutdown called");
                /// Stop processing.
                break;
            }

            const auto context = getContext();
            reader = StorageObjectStorageSource::createReader(
                processor_id,
                file_iterator,
                configuration,
                object_storage,
                read_from_format_info,
                format_settings,
                nullptr,
                context,
                nullptr,
                log,
                max_block_size,
                context->getSettingsRef()[Setting::max_parsing_threads].value,
                /* need_only_count */ false);

            if (!reader)
            {
                LOG_TEST(log, "No reader");
                break;
            }

            const auto * object_info = dynamic_cast<const ObjectStorageQueueObjectInfo *>(reader.getObjectInfo().get());
            file_metadata = object_info->file_metadata;
            processed_files.emplace_back(file_metadata);
            progress->processed_files += 1;
        }

        chassert(file_metadata);
        auto file_status = file_metadata->getFileStatus();
        const auto & path = file_metadata->getPath();

        LOG_TEST(log, "Processing file: {}", path);

        try
        {
            auto timer = DB::CurrentThread::getProfileEvents().timer(ProfileEvents::ObjectStorageQueuePullMicroseconds);

            Chunk chunk;
            if (reader->pull(chunk))
            {
                LOG_TEST(log, "Read {} rows from file: {}", chunk.getNumRows(), path);

                file_status->processed_rows += chunk.getNumRows();
                progress->processed_rows += chunk.getNumRows();
                progress->processed_bytes += chunk.bytes();

                VirtualColumnUtils::addRequestedFileLikeStorageVirtualsToChunk(
                    chunk, read_from_format_info.requested_virtual_columns,
                    {
                        .path = path,
                        .size = reader.getObjectInfo()->metadata->size_bytes
                    }, getContext());

                return chunk;
            }
        }
        catch (...)
        {
            const auto message = getCurrentExceptionMessage(true);
            LOG_ERROR(log, "Got an error while pulling chunk. Will set file {} as failed. Error: {} ", path, message);

            processed_files.back().state = FileState::ErrorOnRead;
            processed_files.back().exception_during_read = message;

            /// Stop processing and commit what is already processed.
            return {};
        }

        processed_files.back().state = FileState::Processed;
        file_status->setProcessingEndTime();
        file_status.reset();
        reader = {};

        if (commit_settings.max_processed_files_before_commit
            && progress->processed_files == commit_settings.max_processed_files_before_commit)
        {
            LOG_TRACE(log, "Number of max processed files before commit reached "
                      "(rows: {}, bytes: {}, files: {}, time: {})",
                      progress->processed_rows, progress->processed_bytes, progress->processed_files, progress->elapsed_time.elapsedSeconds());
            break;
        }

        if (commit_settings.max_processed_rows_before_commit
            && progress->processed_rows == commit_settings.max_processed_rows_before_commit)
        {
            LOG_TRACE(log, "Number of max processed rows before commit reached "
                      "(rows: {}, bytes: {}, files: {}, time: {})",
                      progress->processed_rows, progress->processed_bytes, progress->processed_files, progress->elapsed_time.elapsedSeconds());
            break;
        }

        if (commit_settings.max_processed_bytes_before_commit
            && progress->processed_bytes == commit_settings.max_processed_bytes_before_commit)
        {
            LOG_TRACE(log, "Number of max processed bytes before commit reached "
                      "(rows: {}, bytes: {}, files: {}, time: {})",
                      progress->processed_rows, progress->processed_bytes, progress->processed_files, progress->elapsed_time.elapsedSeconds());
            break;
        }

        if (commit_settings.max_processing_time_sec_before_commit
            && progress->elapsed_time.elapsedSeconds() >= commit_settings.max_processing_time_sec_before_commit)
        {
            LOG_TRACE(log, "Max processing time before commit reached "
                      "(rows: {}, bytes: {}, files: {}, time: {})",
                      progress->processed_rows, progress->processed_bytes, progress->processed_files, progress->elapsed_time.elapsedSeconds());
            break;
        }
    }

    return {};
}

void ObjectStorageQueueSource::prepareCommitRequests(
    Coordination::Requests & requests,
    bool insert_succeeded,
    StoredObjects & successful_files,
    const std::string & exception_message)
{
    if (processed_files.empty())
        return;

    LOG_TEST(
        log,
        "Having {} files to set as {}",
        processed_files.size(),
        insert_succeeded ? "Processed" : "Failed");

    const bool is_ordered_mode = files_metadata->getTableMetadata().getMode() == ObjectStorageQueueMode::ORDERED;
    const bool use_buckets_for_processing = files_metadata->useBucketsForProcessing();
    std::map<size_t, size_t> last_processed_file_idx_per_bucket;

    /// For Ordered mode collect a map: bucket_id -> max_processed_path.
    /// If no buckets are used, we still do this for Ordered mode,
    /// just consider there will be only one bucket with id 0.
    if (insert_succeeded && is_ordered_mode)
    {
        for (size_t i = 0; i < processed_files.size(); ++i)
        {
            const auto & file_metadata = processed_files[i].metadata;
            const auto & file_path = file_metadata->getPath();
            const auto bucket = use_buckets_for_processing ? file_metadata->getBucket() : 0;

            auto [it, inserted] = last_processed_file_idx_per_bucket.emplace(bucket, i);
            if (!inserted
                && file_path > processed_files[it->second].metadata->getPath())
            {
                it->second = i;
            }
        }
    }

    for (size_t i = 0; i < processed_files.size(); ++i)
    {
        const auto & [file_state, file_metadata, exception_during_read] = processed_files[i];
        switch (file_state)
        {
            case FileState::Processed:
            {
                if (insert_succeeded)
                {
                    if (is_ordered_mode)
                    {
                        /// For Ordered mode we need to commit as Processed
                        /// only one max_processed_file per each bucket,
                        /// for all other files we only remove Processing nodes.
                        const auto bucket = use_buckets_for_processing ? file_metadata->getBucket() : 0;
                        if (last_processed_file_idx_per_bucket[bucket] == i)
                        {
                            file_metadata->prepareProcessedRequests(requests);
                        }
                        else
                        {
                            file_metadata->prepareResetProcessingRequests(requests);
                        }
                    }
                    else
                    {
                        file_metadata->prepareProcessedRequests(requests);
                    }
                    successful_files.push_back(StoredObject(file_metadata->getPath()));
                }
                else
                {
                    file_metadata->prepareFailedRequests(
                        requests,
                        exception_message,
                        /* reduce_retry_count */false);
                }
                break;
            }
            case FileState::Cancelled: [[fallthrough]];
            case FileState::Processing:
            {
                if (insert_succeeded)
                {
                    throw Exception(
                        ErrorCodes::LOGICAL_ERROR,
                        "Unexpected state {} of file {} while insert succeeded",
                        file_state, file_metadata->getPath());
                }

                file_metadata->prepareFailedRequests(
                    requests,
                    exception_message,
                    /* reduce_retry_count */false);
                break;
            }
            case FileState::ErrorOnRead:
            {
                chassert(!exception_during_read.empty());
                file_metadata->prepareFailedRequests(
                    requests,
                    exception_during_read,
                    /* reduce_retry_count */true);
                break;
            }
        }
    }
}

void ObjectStorageQueueSource::finalizeCommit(bool insert_succeeded, const std::string & exception_message)
{
    if (processed_files.empty())
        return;

    for (const auto & [file_state, file_metadata, exception_during_read] : processed_files)
    {
        switch (file_state)
        {
            case FileState::Processed:
            {
                if (insert_succeeded)
                {
                    file_metadata->finalizeProcessed();
                }
                else
                {
                    file_metadata->finalizeFailed(exception_message);
                }
                break;
            }
            case FileState::Cancelled: [[fallthrough]];
            case FileState::Processing:
            {
                if (insert_succeeded)
                {
                    throw Exception(
                        ErrorCodes::LOGICAL_ERROR,
                        "Unexpected state {} of file {} while insert succeeded",
                        file_state, file_metadata->getPath());
                }

                file_metadata->finalizeFailed(exception_message);
                break;
            }
            case FileState::ErrorOnRead:
            {
                chassert(!exception_during_read.empty());
                file_metadata->finalizeFailed(exception_during_read);
                break;
            }
        }

        appendLogElement(
            file_metadata,
            /* processed */insert_succeeded && file_state == FileState::Processed);
    }
}

void ObjectStorageQueueSource::commit(bool insert_succeeded, const std::string & exception_message)
{
    /// This method is only used for SELECT query, not for streaming to materialized views.
    /// Which is defined by passing a flag commit_once_processed.

    Coordination::Requests requests;
    StoredObjects successful_objects;
    prepareCommitRequests(requests, insert_succeeded, successful_objects, exception_message);

    if (!successful_objects.empty()
        && files_metadata->getTableMetadata().after_processing == ObjectStorageQueueAction::DELETE)
    {
        /// We do need to apply after-processing action before committing requests to keeper.
        /// See explanation in ObjectStorageQueueSource::FileIterator::nextImpl().
        object_storage->removeObjectsIfExist(successful_objects);
    }

    auto zk_client = getContext()->getZooKeeper();
    Coordination::Responses responses;
    auto code = zk_client->tryMulti(requests, responses);
    if (code != Coordination::Error::ZOK)
        throw zkutil::KeeperMultiException(code, requests, responses);

    finalizeCommit(insert_succeeded, exception_message);
    LOG_TRACE(log, "Successfully committed {} requests", requests.size());
}

void ObjectStorageQueueSource::appendLogElement(
    const ObjectStorageQueueMetadata::FileMetadataPtr & file_metadata_,
    bool processed)
{
    if (!system_queue_log)
        return;

    const auto & file_path = file_metadata_->getPath();
    const auto & file_status = *file_metadata_->getFileStatus();

    ObjectStorageQueueLogElement elem{};
    {
        elem = ObjectStorageQueueLogElement
        {
            .event_time = std::chrono::system_clock::to_time_t(std::chrono::system_clock::now()),
            .database = storage_id.database_name,
            .table = storage_id.table_name,
            .uuid = toString(storage_id.uuid),
            .file_name = file_path,
            .rows_processed = file_status.processed_rows,
            .status = processed ? ObjectStorageQueueLogElement::ObjectStorageQueueStatus::Processed : ObjectStorageQueueLogElement::ObjectStorageQueueStatus::Failed,
            .processing_start_time = file_status.processing_start_time,
            .processing_end_time = file_status.processing_end_time,
            .exception = file_status.getException(),
        };
    }
    system_queue_log->add(std::move(elem));
}

}<|MERGE_RESOLUTION|>--- conflicted
+++ resolved
@@ -64,16 +64,9 @@
     LoggerPtr logger_,
     bool enable_hash_ring_filtering_,
     bool file_deletion_on_processed_enabled_,
-<<<<<<< HEAD
-    std::atomic<bool> & shutdown_called_,
-    LoggerPtr logger_)
-    : metadata(metadata_)
-=======
     std::atomic<bool> & shutdown_called_)
-    : IIterator("ObjectStorageQueueFileIterator")
-    , WithContext(context_)
+    : WithContext(context_)
     , metadata(metadata_)
->>>>>>> 6c9e3c4b
     , object_storage(object_storage_)
     , configuration(configuration_)
     , virtual_columns(virtual_columns_)
@@ -132,12 +125,6 @@
         return object_infos.size();
 }
 
-<<<<<<< HEAD
-ObjectInfoPtr ObjectStorageQueueSource::FileIterator::next(size_t processor)
-{
-    ObjectInfoPtr object_info;
-    ObjectStorageQueueOrderedFileMetadata::BucketInfoPtr bucket_info;
-=======
 std::pair<ObjectStorageQueueSource::Source::ObjectInfoPtr, ObjectStorageQueueSource::FileMetadataPtr>
 ObjectStorageQueueSource::FileIterator::next()
 {
@@ -306,7 +293,6 @@
 
     std::unordered_set<std::string> paths_set;
     std::ranges::move(paths, std::inserter(paths_set, paths_set.end()));
->>>>>>> 6c9e3c4b
 
     Source::ObjectInfos result;
     result.reserve(paths_set.size());
@@ -318,12 +304,12 @@
     objects = std::move(result);
 }
 
-ObjectStorageQueueSource::Source::ObjectInfoPtr ObjectStorageQueueSource::FileIterator::nextImpl(size_t processor)
+ObjectInfoPtr ObjectStorageQueueSource::FileIterator::next(size_t processor)
 {
     while (!shutdown_called)
     {
         FileMetadataPtr file_metadata;
-        Source::ObjectInfoPtr object_info;
+        ObjectInfoPtr object_info;
         ObjectStorageQueueOrderedFileMetadata::BucketInfoPtr bucket_info;
 
         if (metadata->useBucketsForProcessing())
