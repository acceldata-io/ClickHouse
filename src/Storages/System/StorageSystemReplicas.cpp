#include <Columns/ColumnString.h>
#include <DataTypes/DataTypeString.h>
#include <DataTypes/DataTypesNumber.h>
#include <DataTypes/DataTypeDateTime.h>
#include <DataTypes/DataTypeMap.h>
#include <Storages/System/StorageSystemReplicas.h>
#include <Storages/StorageReplicatedMergeTree.h>
#include <Storages/VirtualColumnUtils.h>
#include <Access/ContextAccess.h>
#include <Common/typeid_cast.h>
#include <Databases/IDatabase.h>
#include <Processors/Sources/SourceFromSingleChunk.h>
#include <Common/getNumberOfPhysicalCPUCores.h>


namespace DB
{


StorageSystemReplicas::StorageSystemReplicas(const StorageID & table_id_)
    : IStorage(table_id_)
{
    StorageInMemoryMetadata storage_metadata;
    storage_metadata.setColumns(ColumnsDescription({
        { "database",                             std::make_shared<DataTypeString>()   },
        { "table",                                std::make_shared<DataTypeString>()   },
        { "engine",                               std::make_shared<DataTypeString>()   },
        { "is_leader",                            std::make_shared<DataTypeUInt8>()    },
        { "can_become_leader",                    std::make_shared<DataTypeUInt8>()    },
        { "is_readonly",                          std::make_shared<DataTypeUInt8>()    },
        { "is_session_expired",                   std::make_shared<DataTypeUInt8>()    },
        { "future_parts",                         std::make_shared<DataTypeUInt32>()   },
        { "parts_to_check",                       std::make_shared<DataTypeUInt32>()   },
        { "zookeeper_path",                       std::make_shared<DataTypeString>()   },
        { "replica_name",                         std::make_shared<DataTypeString>()   },
        { "replica_path",                         std::make_shared<DataTypeString>()   },
        { "columns_version",                      std::make_shared<DataTypeInt32>()    },
        { "queue_size",                           std::make_shared<DataTypeUInt32>()   },
        { "inserts_in_queue",                     std::make_shared<DataTypeUInt32>()   },
        { "merges_in_queue",                      std::make_shared<DataTypeUInt32>()   },
        { "part_mutations_in_queue",              std::make_shared<DataTypeUInt32>()   },
        { "queue_oldest_time",                    std::make_shared<DataTypeDateTime>() },
        { "inserts_oldest_time",                  std::make_shared<DataTypeDateTime>() },
        { "merges_oldest_time",                   std::make_shared<DataTypeDateTime>() },
        { "part_mutations_oldest_time",           std::make_shared<DataTypeDateTime>() },
        { "oldest_part_to_get",                   std::make_shared<DataTypeString>()   },
        { "oldest_part_to_merge_to",              std::make_shared<DataTypeString>()   },
        { "oldest_part_to_mutate_to",             std::make_shared<DataTypeString>()   },
        { "log_max_index",                        std::make_shared<DataTypeUInt64>()   },
        { "log_pointer",                          std::make_shared<DataTypeUInt64>()   },
        { "last_queue_update",                    std::make_shared<DataTypeDateTime>() },
        { "absolute_delay",                       std::make_shared<DataTypeUInt64>()   },
        { "total_replicas",                       std::make_shared<DataTypeUInt8>()    },
        { "active_replicas",                      std::make_shared<DataTypeUInt8>()    },
        { "last_queue_update_exception",          std::make_shared<DataTypeString>()   },
        { "zookeeper_exception",                  std::make_shared<DataTypeString>()   },
        { "replica_is_active",                    std::make_shared<DataTypeMap>(std::make_shared<DataTypeString>(), std::make_shared<DataTypeUInt8>()) }
    }));
    setInMemoryMetadata(storage_metadata);
}


Pipe StorageSystemReplicas::read(
    const Names & column_names,
    const StorageSnapshotPtr & storage_snapshot,
    SelectQueryInfo & query_info,
    ContextPtr context,
    QueryProcessingStage::Enum /*processed_stage*/,
    const size_t /*max_block_size*/,
    const size_t /*num_streams*/)
{
    storage_snapshot->check(column_names);

    const auto access = context->getAccess();
    const bool check_access_for_databases = !access->isGranted(AccessType::SHOW_TABLES);

    /// We collect a set of replicated tables.
    std::map<String, std::map<String, StoragePtr>> replicated_tables;
    for (const auto & db : DatabaseCatalog::instance().getDatabases())
    {
        /// Check if database can contain replicated tables
        if (!db.second->canContainMergeTreeTables())
            continue;
        const bool check_access_for_tables = check_access_for_databases && !access->isGranted(AccessType::SHOW_TABLES, db.first);
        for (auto iterator = db.second->getTablesIterator(context); iterator->isValid(); iterator->next())
        {
            const auto & table = iterator->table();
            if (!table)
                continue;

            if (!dynamic_cast<const StorageReplicatedMergeTree *>(table.get()))
                continue;
            if (check_access_for_tables && !access->isGranted(AccessType::SHOW_TABLES, db.first, iterator->name()))
                continue;
            replicated_tables[db.first][iterator->name()] = table;
        }
    }


    /// Do you need columns that require a ZooKeeper request to compute.
    bool with_zk_fields = false;
    for (const auto & column_name : column_names)
    {
        if (   column_name == "log_max_index"
            || column_name == "log_pointer"
            || column_name == "total_replicas"
            || column_name == "active_replicas"
            || column_name == "zookeeper_exception"
            || column_name == "replica_is_active")
        {
            with_zk_fields = true;
            break;
        }
    }

    MutableColumnPtr col_database_mut = ColumnString::create();
    MutableColumnPtr col_table_mut = ColumnString::create();
    MutableColumnPtr col_engine_mut = ColumnString::create();

    for (auto & db : replicated_tables)
    {
        for (auto & table : db.second)
        {
            col_database_mut->insert(db.first);
            col_table_mut->insert(table.first);
            col_engine_mut->insert(table.second->getName());
        }
    }

    ColumnPtr col_database = std::move(col_database_mut);
    ColumnPtr col_table = std::move(col_table_mut);
    ColumnPtr col_engine = std::move(col_engine_mut);

    /// Determine what tables are needed by the conditions in the query.
    {
        Block filtered_block
        {
            { col_database, std::make_shared<DataTypeString>(), "database" },
            { col_table, std::make_shared<DataTypeString>(), "table" },
            { col_engine, std::make_shared<DataTypeString>(), "engine" },
        };

        VirtualColumnUtils::filterBlockWithQuery(query_info.query, filtered_block, context);

        if (!filtered_block.rows())
            return {};

        col_database = filtered_block.getByName("database").column;
        col_table = filtered_block.getByName("table").column;
        col_engine = filtered_block.getByName("engine").column;
    }

    MutableColumns res_columns = storage_snapshot->metadata->getSampleBlock().cloneEmptyColumns();

    size_t tables_size = col_database->size();
    std::vector<StorageReplicatedMergeTree::Status> statuses(tables_size);

    size_t thread_pool_size = std::min(tables_size, static_cast<size_t>(getNumberOfPhysicalCPUCores()));
    auto settings = context->getSettingsRef();
    if (settings.max_threads != 0)
        thread_pool_size = std::min(thread_pool_size, static_cast<size_t>(settings.max_threads));

    ThreadPool thread_pool(thread_pool_size);

    for (size_t i = 0; i < tables_size; ++i)
    {
<<<<<<< HEAD
        thread_pool.scheduleOrThrowOnError([&, i=i]
        {
            dynamic_cast<StorageReplicatedMergeTree &>(
=======
        ReplicatedTableStatus status;
        dynamic_cast<StorageReplicatedMergeTree &>(
>>>>>>> c5be77a5
            *replicated_tables
                [(*col_database)[i].safeGet<const String &>()]
                [(*col_table)[i].safeGet<const String &>()]).getStatus(statuses[i], with_zk_fields);
        });
    }

    thread_pool.wait();

    for (const auto & status: statuses)
    {
        size_t col_num = 3;
        res_columns[col_num++]->insert(status.is_leader);
        res_columns[col_num++]->insert(status.can_become_leader);
        res_columns[col_num++]->insert(status.is_readonly);
        res_columns[col_num++]->insert(status.is_session_expired);
        res_columns[col_num++]->insert(status.queue.future_parts);
        res_columns[col_num++]->insert(status.parts_to_check);
        res_columns[col_num++]->insert(status.zookeeper_path);
        res_columns[col_num++]->insert(status.replica_name);
        res_columns[col_num++]->insert(status.replica_path);
        res_columns[col_num++]->insert(status.columns_version);
        res_columns[col_num++]->insert(status.queue.queue_size);
        res_columns[col_num++]->insert(status.queue.inserts_in_queue);
        res_columns[col_num++]->insert(status.queue.merges_in_queue);
        res_columns[col_num++]->insert(status.queue.part_mutations_in_queue);
        res_columns[col_num++]->insert(status.queue.queue_oldest_time);
        res_columns[col_num++]->insert(status.queue.inserts_oldest_time);
        res_columns[col_num++]->insert(status.queue.merges_oldest_time);
        res_columns[col_num++]->insert(status.queue.part_mutations_oldest_time);
        res_columns[col_num++]->insert(status.queue.oldest_part_to_get);
        res_columns[col_num++]->insert(status.queue.oldest_part_to_merge_to);
        res_columns[col_num++]->insert(status.queue.oldest_part_to_mutate_to);
        res_columns[col_num++]->insert(status.log_max_index);
        res_columns[col_num++]->insert(status.log_pointer);
        res_columns[col_num++]->insert(status.queue.last_queue_update);
        res_columns[col_num++]->insert(status.absolute_delay);
        res_columns[col_num++]->insert(status.total_replicas);
        res_columns[col_num++]->insert(status.active_replicas);
        res_columns[col_num++]->insert(status.last_queue_update_exception);
        res_columns[col_num++]->insert(status.zookeeper_exception);

        Map replica_is_active_values;
        for (const auto & [name, is_active] : status.replica_is_active)
        {
            Tuple is_replica_active_value;
            is_replica_active_value.emplace_back(name);
            is_replica_active_value.emplace_back(is_active);

            replica_is_active_values.emplace_back(std::move(is_replica_active_value));
        }

        res_columns[col_num++]->insert(std::move(replica_is_active_values));
    }

    Columns fin_columns;
    fin_columns.reserve(res_columns.size());

    for (auto & col : res_columns)
        fin_columns.emplace_back(std::move(col));

    fin_columns[0] = std::move(col_database);
    fin_columns[1] = std::move(col_table);
    fin_columns[2] = std::move(col_engine);

    UInt64 num_rows = fin_columns.at(0)->size();
    Chunk chunk(std::move(fin_columns), num_rows);

    return Pipe(std::make_shared<SourceFromSingleChunk>(storage_snapshot->metadata->getSampleBlock(), std::move(chunk)));
}


}<|MERGE_RESOLUTION|>--- conflicted
+++ resolved
@@ -153,7 +153,7 @@
     MutableColumns res_columns = storage_snapshot->metadata->getSampleBlock().cloneEmptyColumns();
 
     size_t tables_size = col_database->size();
-    std::vector<StorageReplicatedMergeTree::Status> statuses(tables_size);
+    std::vector<ReplicatedTableStatus> statuses(tables_size);
 
     size_t thread_pool_size = std::min(tables_size, static_cast<size_t>(getNumberOfPhysicalCPUCores()));
     auto settings = context->getSettingsRef();
@@ -164,14 +164,9 @@
 
     for (size_t i = 0; i < tables_size; ++i)
     {
-<<<<<<< HEAD
         thread_pool.scheduleOrThrowOnError([&, i=i]
         {
             dynamic_cast<StorageReplicatedMergeTree &>(
-=======
-        ReplicatedTableStatus status;
-        dynamic_cast<StorageReplicatedMergeTree &>(
->>>>>>> c5be77a5
             *replicated_tables
                 [(*col_database)[i].safeGet<const String &>()]
                 [(*col_table)[i].safeGet<const String &>()]).getStatus(statuses[i], with_zk_fields);
