#include "StorageSystemNamedCollections.h"

#include <Common/FieldVisitorToString.h>
#include <DataTypes/DataTypeString.h>
#include <DataTypes/DataTypeMap.h>
#include <Interpreters/Context.h>
#include <Interpreters/ProfileEventsExt.h>
#include <Access/Common/AccessType.h>
#include <Access/Common/AccessFlags.h>
#include <Access/ContextAccess.h>
#include <Columns/ColumnMap.h>
#include <Common/NamedCollections/NamedCollections.h>
#include <Access/ContextAccess.h>


namespace DB
{

NamesAndTypesList StorageSystemNamedCollections::getNamesAndTypes()
{
    return {
        {"name", std::make_shared<DataTypeString>()},
        {"collection", std::make_shared<DataTypeMap>(std::make_shared<DataTypeString>(), std::make_shared<DataTypeString>())},
    };
}

StorageSystemNamedCollections::StorageSystemNamedCollections(const StorageID & table_id_)
    : IStorageSystemOneBlock(table_id_)
{
}

void StorageSystemNamedCollections::fillData(MutableColumns & res_columns, ContextPtr context, const SelectQueryInfo &) const
{
<<<<<<< HEAD
=======
    context->checkAccess(AccessType::SHOW_NAMED_COLLECTIONS);
>>>>>>> ee754b95
    const auto & access = context->getAccess();

    NamedCollectionUtils::loadIfNot();

    auto collections = NamedCollectionFactory::instance().getAll();
    for (const auto & [name, collection] : collections)
    {
        if (!access->isGranted(AccessType::SHOW_NAMED_COLLECTIONS, name))
            continue;

        res_columns[0]->insert(name);

        auto * column_map = typeid_cast<ColumnMap *>(res_columns[1].get());

        auto & offsets = column_map->getNestedColumn().getOffsets();
        auto & tuple_column = column_map->getNestedData();
        auto & key_column = tuple_column.getColumn(0);
        auto & value_column = tuple_column.getColumn(1);

        size_t size = 0;
        for (const auto & key : collection->getKeys())
        {
            key_column.insertData(key.data(), key.size());
            if (access->isGranted(AccessType::SHOW_NAMED_COLLECTIONS_SECRETS))
                value_column.insert(collection->get<String>(key));
            else
                value_column.insert("[HIDDEN]");
            size++;
        }

        offsets.push_back(offsets.back() + size);
    }
}

}<|MERGE_RESOLUTION|>--- conflicted
+++ resolved
@@ -31,10 +31,6 @@
 
 void StorageSystemNamedCollections::fillData(MutableColumns & res_columns, ContextPtr context, const SelectQueryInfo &) const
 {
-<<<<<<< HEAD
-=======
-    context->checkAccess(AccessType::SHOW_NAMED_COLLECTIONS);
->>>>>>> ee754b95
     const auto & access = context->getAccess();
 
     NamedCollectionUtils::loadIfNot();
