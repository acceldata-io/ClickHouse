--- conflicted
+++ resolved
@@ -648,13 +648,8 @@
     const String & key, const ReadSettings & read_settings, size_t object_size)
 {
     auto read_buffer_creator =
-<<<<<<< HEAD
-        [this, read_settings]
+        [this, read_settings, object_size]
         (const std::string & path, size_t read_until_position) -> std::unique_ptr<ReadBufferFromFileBase>
-=======
-        [this, read_settings, object_size]
-        (const std::string & path, size_t read_until_position) -> std::shared_ptr<ReadBufferFromFileBase>
->>>>>>> c06b5808
     {
         return std::make_unique<ReadBufferFromS3>(
             client,
