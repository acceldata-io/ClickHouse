--- conflicted
+++ resolved
@@ -54,12 +54,8 @@
     M(Bool, use_compact_variant_discriminators_serialization, true, "Use compact version of Variant discriminators serialization.", 0) \
     \
     /** Merge selector settings. */ \
-<<<<<<< HEAD
     M(UInt64, merge_selector_blurry_base_scale_factor, 42, "Controls when the logic kicks in relatively to the number of parts in partition. The bigger the factor the more belated reaction will be.", 0) \
-=======
     M(UInt64, merge_selector_window_size, 1000, "How many parts to look at once.", 0) \
-    M(Bool, merge_selector_enable_stochastic_sliding, false, "Slide the window randomly according to the normal distribution.", 0) \
->>>>>>> 5bfee046
     \
     /** Merge settings. */ \
     M(UInt64, merge_max_block_size, 8192, "How many rows in blocks should be formed for merge operations. By default has the same value as `index_granularity`.", 0) \
