#include <Storages/MergeTree/KeyCondition.h>
#include <Storages/MergeTree/BoolMask.h>
#include <DataTypes/DataTypesNumber.h>
#include <DataTypes/FieldToDataType.h>
#include <DataTypes/getLeastSupertype.h>
#include <Interpreters/TreeRewriter.h>
#include <Interpreters/ExpressionAnalyzer.h>
#include <Interpreters/ExpressionActions.h>
#include <Interpreters/castColumn.h>
#include <Interpreters/misc.h>
#include <Functions/FunctionFactory.h>
#include <Functions/FunctionsConversion.h>
#include <Functions/IFunction.h>
#include <Common/FieldVisitorsAccurateComparison.h>
#include <Common/typeid_cast.h>
#include <Interpreters/convertFieldToType.h>
#include <Interpreters/Set.h>
#include <Parsers/queryToString.h>
#include <Parsers/ASTLiteral.h>
#include <Parsers/ASTSubquery.h>
#include <Parsers/ASTIdentifier.h>
#include <IO/WriteBufferFromString.h>
#include <IO/Operators.h>

#include <cassert>
#include <stack>

namespace DB
{

namespace ErrorCodes
{
    extern const int LOGICAL_ERROR;
    extern const int BAD_TYPE_OF_FIELD;
}

/// Example: for `Hello\_World% ...` string it returns `Hello_World`, and for `%test%` returns an empty string.
static String extractFixedPrefixFromLikePattern(const String & like_pattern)
{
    String fixed_prefix;

    const char * pos = like_pattern.data();
    const char * end = pos + like_pattern.size();
    while (pos < end)
    {
        switch (*pos)
        {
            case '%':
                [[fallthrough]];
            case '_':
                return fixed_prefix;

            case '\\':
                ++pos;
                if (pos == end)
                    break;
                [[fallthrough]];
            default:
                fixed_prefix += *pos;
                break;
        }

        ++pos;
    }

    return fixed_prefix;
}


/** For a given string, get a minimum string that is strictly greater than all strings with this prefix,
  *  or return an empty string if there are no such strings.
  */
static String firstStringThatIsGreaterThanAllStringsWithPrefix(const String & prefix)
{
    /** Increment the last byte of the prefix by one. But if it is 255, then remove it and increase the previous one.
      * Example (for convenience, suppose that the maximum value of byte is `z`)
      * abcx -> abcy
      * abcz -> abd
      * zzz -> empty string
      * z -> empty string
      */

    String res = prefix;

    while (!res.empty() && static_cast<UInt8>(res.back()) == 255)
        res.pop_back();

    if (res.empty())
        return res;

    res.back() = static_cast<char>(1 + static_cast<UInt8>(res.back()));
    return res;
}


/// The case when arguments may have types different than in the primary key.
static std::pair<Field, DataTypePtr> applyFunctionForFieldOfUnknownType(
    const FunctionOverloadResolverPtr & func,
    const DataTypePtr & arg_type,
    const Field & arg_value)
{
    ColumnsWithTypeAndName arguments{{ arg_type->createColumnConst(1, arg_value), arg_type, "x" }};

    FunctionBasePtr func_base = func->build(arguments);

    DataTypePtr return_type = func_base->getResultType();

    auto col = func_base->execute(arguments, return_type, 1);

    Field result = (*col)[0];

    return {std::move(result), std::move(return_type)};
}


/// Same as above but for binary operators
static std::pair<Field, DataTypePtr> applyBinaryFunctionForFieldOfUnknownType(
    const FunctionOverloadResolverPtr & func,
    const DataTypePtr & arg_type,
    const Field & arg_value,
    const DataTypePtr & arg_type2,
    const Field & arg_value2)
{
    ColumnsWithTypeAndName arguments{
        {arg_type->createColumnConst(1, arg_value), arg_type, "x"}, {arg_type2->createColumnConst(1, arg_value2), arg_type2, "y"}};

    FunctionBasePtr func_base = func->build(arguments);

    DataTypePtr return_type = func_base->getResultType();

    auto col = func_base->execute(arguments, return_type, 1);

    Field result = (*col)[0];

    return {std::move(result), std::move(return_type)};
}


/// A dictionary containing actions to the corresponding functions to turn them into `RPNElement`
const KeyCondition::AtomMap KeyCondition::atom_map
{
    {
        "notEquals",
        [] (RPNElement & out, const Field & value)
        {
            out.function = RPNElement::FUNCTION_NOT_IN_RANGE;
            out.range = Range(value);
            return true;
        }
    },
    {
        "equals",
        [] (RPNElement & out, const Field & value)
        {
            out.function = RPNElement::FUNCTION_IN_RANGE;
            out.range = Range(value);
            return true;
        }
    },
    {
        "less",
        [] (RPNElement & out, const Field & value)
        {
            out.function = RPNElement::FUNCTION_IN_RANGE;
            out.range = Range::createRightBounded(value, false);
            return true;
        }
    },
    {
        "greater",
        [] (RPNElement & out, const Field & value)
        {
            out.function = RPNElement::FUNCTION_IN_RANGE;
            out.range = Range::createLeftBounded(value, false);
            return true;
        }
    },
    {
        "lessOrEquals",
        [] (RPNElement & out, const Field & value)
        {
            out.function = RPNElement::FUNCTION_IN_RANGE;
            out.range = Range::createRightBounded(value, true);
            return true;
        }
    },
    {
        "greaterOrEquals",
        [] (RPNElement & out, const Field & value)
        {
            out.function = RPNElement::FUNCTION_IN_RANGE;
            out.range = Range::createLeftBounded(value, true);
            return true;
        }
    },
    {
        "in",
        [] (RPNElement & out, const Field &)
        {
            out.function = RPNElement::FUNCTION_IN_SET;
            return true;
        }
    },
    {
        "notIn",
        [] (RPNElement & out, const Field &)
        {
            out.function = RPNElement::FUNCTION_NOT_IN_SET;
            return true;
        }
    },
    {
        "globalIn",
        [] (RPNElement & out, const Field &)
        {
            out.function = RPNElement::FUNCTION_IN_SET;
            return true;
        }
    },
    {
        "globalNotIn",
        [] (RPNElement & out, const Field &)
        {
            out.function = RPNElement::FUNCTION_NOT_IN_SET;
            return true;
        }
    },
    {
        "empty",
        [] (RPNElement & out, const Field & value)
        {
            if (value.getType() != Field::Types::String)
                return false;

            out.function = RPNElement::FUNCTION_IN_RANGE;
            out.range = Range("");
            return true;
        }
    },
    {
        "notEmpty",
        [] (RPNElement & out, const Field & value)
        {
            if (value.getType() != Field::Types::String)
                return false;

            out.function = RPNElement::FUNCTION_NOT_IN_RANGE;
            out.range = Range("");
            return true;
        }
    },
    {
        "like",
        [] (RPNElement & out, const Field & value)
        {
            if (value.getType() != Field::Types::String)
                return false;

            String prefix = extractFixedPrefixFromLikePattern(value.get<const String &>());
            if (prefix.empty())
                return false;

            String right_bound = firstStringThatIsGreaterThanAllStringsWithPrefix(prefix);

            out.function = RPNElement::FUNCTION_IN_RANGE;
            out.range = !right_bound.empty()
                ? Range(prefix, true, right_bound, false)
                : Range::createLeftBounded(prefix, true);

            return true;
        }
    },
    {
        "notLike",
        [] (RPNElement & out, const Field & value)
        {
            if (value.getType() != Field::Types::String)
                return false;

            String prefix = extractFixedPrefixFromLikePattern(value.get<const String &>());
            if (prefix.empty())
                return false;

            String right_bound = firstStringThatIsGreaterThanAllStringsWithPrefix(prefix);

            out.function = RPNElement::FUNCTION_NOT_IN_RANGE;
            out.range = !right_bound.empty()
                        ? Range(prefix, true, right_bound, false)
                        : Range::createLeftBounded(prefix, true);

            return true;
        }
    },
    {
        "startsWith",
        [] (RPNElement & out, const Field & value)
        {
            if (value.getType() != Field::Types::String)
                return false;

            String prefix = value.get<const String &>();
            if (prefix.empty())
                return false;

            String right_bound = firstStringThatIsGreaterThanAllStringsWithPrefix(prefix);

            out.function = RPNElement::FUNCTION_IN_RANGE;
            out.range = !right_bound.empty()
                ? Range(prefix, true, right_bound, false)
                : Range::createLeftBounded(prefix, true);

            return true;
        }
    }
};


static const std::map<std::string, std::string> inverse_relations = {
        {"equals", "notEquals"},
        {"notEquals", "equals"},
        {"less", "greaterOrEquals"},
        {"greaterOrEquals", "less"},
        {"greater", "lessOrEquals"},
        {"lessOrEquals", "greater"},
        {"in", "notIn"},
        {"notIn", "in"},
        {"like", "notLike"},
        {"notLike", "like"},
        {"empty", "notEmpty"},
        {"notEmpty", "empty"},
};


bool isLogicalOperator(const String & func_name)
{
    return (func_name == "and" || func_name == "or" || func_name == "not");
}

/// The node can be one of:
///   - Logical operator (AND, OR, NOT)
///   - An "atom" (relational operator, constant, expression)
///   - A logical constant expression
///   - Any other function
ASTPtr cloneASTWithNegationPushDown(const ASTPtr node, const bool need_inversion = false)
{
    const ASTFunction * func = node->as<ASTFunction>();

    if (func && isLogicalOperator(func->name))
    {
        if (func->name == "not")
        {
            return cloneASTWithNegationPushDown(func->arguments->children.front(), !need_inversion);
        }

        const auto result_node = makeASTFunction(func->name);

        if (need_inversion)
        {
            result_node->name = (result_node->name == "and") ? "or" : "and";
        }

        if (func->arguments)
        {
            for (const auto & child : func->arguments->children)
            {
                result_node->arguments->children.push_back(cloneASTWithNegationPushDown(child, need_inversion));
            }
        }

        return result_node;
    }

    auto cloned_node = node->clone();

    if (func && inverse_relations.find(func->name) != inverse_relations.cend())
    {
        if (need_inversion)
        {
            cloned_node->as<ASTFunction>()->name = inverse_relations.at(func->name);
        }

        return cloned_node;
    }

    return need_inversion ? makeASTFunction("not", cloned_node) : cloned_node;
}


inline bool Range::equals(const Field & lhs, const Field & rhs) { return applyVisitor(FieldVisitorAccurateEquals(), lhs, rhs); }
inline bool Range::less(const Field & lhs, const Field & rhs) { return applyVisitor(FieldVisitorAccurateLess(), lhs, rhs); }


/** Calculate expressions, that depend only on constants.
  * For index to work when something like "WHERE Date = toDate(now())" is written.
  */
Block KeyCondition::getBlockWithConstants(
    const ASTPtr & query, const TreeRewriterResultPtr & syntax_analyzer_result, const Context & context)
{
    Block result
    {
        { DataTypeUInt8().createColumnConstWithDefaultValue(1), std::make_shared<DataTypeUInt8>(), "_dummy" }
    };

    const auto expr_for_constant_folding = ExpressionAnalyzer(query, syntax_analyzer_result, context).getConstActions();

    expr_for_constant_folding->execute(result);

    return result;
}


KeyCondition::KeyCondition(
    const SelectQueryInfo & query_info,
    const Context & context,
    const Names & key_column_names,
    const ExpressionActionsPtr & key_expr_,
    bool single_point_,
    bool strict_)
    : key_expr(key_expr_), prepared_sets(query_info.sets), single_point(single_point_), strict(strict_)
{
    for (size_t i = 0, size = key_column_names.size(); i < size; ++i)
    {
        std::string name = key_column_names[i];
        if (!key_columns.count(name))
            key_columns[name] = i;
    }

    /** Evaluation of expressions that depend only on constants.
      * For the index to be used, if it is written, for example `WHERE Date = toDate(now())`.
      */
    Block block_with_constants = getBlockWithConstants(query_info.query, query_info.syntax_analyzer_result, context);

    const ASTSelectQuery & select = query_info.query->as<ASTSelectQuery &>();
    if (select.where() || select.prewhere())
    {
        ASTPtr filter_query;
        if (select.where() && select.prewhere())
            filter_query = makeASTFunction("and", select.where(), select.prewhere());
        else
            filter_query = select.where() ? select.where() : select.prewhere();

        /** When non-strictly monotonic functions are employed in functional index (e.g. ORDER BY toStartOfHour(dateTime)),
          * the use of NOT operator in predicate will result in the indexing algorithm leave out some data.
          * This is caused by rewriting in KeyCondition::tryParseAtomFromAST of relational operators to less strict
          * when parsing the AST into internal RPN representation.
          * To overcome the problem, before parsing the AST we transform it to its semantically equivalent form where all NOT's
          * are pushed down and applied (when possible) to leaf nodes.
          */
        traverseAST(cloneASTWithNegationPushDown(filter_query), context, block_with_constants);
    }
    else
    {
        rpn.emplace_back(RPNElement::FUNCTION_UNKNOWN);
    }
}

bool KeyCondition::addCondition(const String & column, const Range & range)
{
    if (!key_columns.count(column))
        return false;
    rpn.emplace_back(RPNElement::FUNCTION_IN_RANGE, key_columns[column], range);
    rpn.emplace_back(RPNElement::FUNCTION_AND);
    return true;
}

/** Computes value of constant expression and its data type.
  * Returns false, if expression isn't constant.
  */
bool KeyCondition::getConstant(const ASTPtr & expr, Block & block_with_constants, Field & out_value, DataTypePtr & out_type)
{
    String column_name = expr->getColumnName();

    if (const auto * lit = expr->as<ASTLiteral>())
    {
        /// By default block_with_constants has only one column named "_dummy".
        /// If block contains only constants it's may not be preprocessed by
        //  ExpressionAnalyzer, so try to look up in the default column.
        if (!block_with_constants.has(column_name))
            column_name = "_dummy";

        /// Simple literal
        out_value = lit->value;
        out_type = block_with_constants.getByName(column_name).type;
        return true;
    }
    else if (block_with_constants.has(column_name) && isColumnConst(*block_with_constants.getByName(column_name).column))
    {
        /// An expression which is dependent on constants only
        const auto & expr_info = block_with_constants.getByName(column_name);
        out_value = (*expr_info.column)[0];
        out_type = expr_info.type;
        return true;
    }
    else
        return false;
}


void KeyCondition::traverseAST(const ASTPtr & node, const Context & context, Block & block_with_constants)
{
    RPNElement element;

    if (const auto * func = node->as<ASTFunction>())
    {
        if (tryParseLogicalOperatorFromAST(func, element))
        {
            auto & args = func->arguments->children;
            for (size_t i = 0, size = args.size(); i < size; ++i)
            {
                traverseAST(args[i], context, block_with_constants);

                /** The first part of the condition is for the correct support of `and` and `or` functions of arbitrary arity
                  * - in this case `n - 1` elements are added (where `n` is the number of arguments).
                  */
                if (i != 0 || element.function == RPNElement::FUNCTION_NOT)
                    rpn.emplace_back(element);

                /* Combine statements like (x >= a) and (x <= b) into x in range [a, b] */
                if (rpn.size() >= 3 && rpn.back().function == RPNElement::FUNCTION_AND)
                {
                    auto to_modify = rpn.size() - 3;
                    auto rhs = rpn[to_modify + 1];
                    auto lhs = rpn[to_modify];
                    if (
                            lhs.function == RPNElement::FUNCTION_IN_RANGE &&
                            rhs.function == RPNElement::FUNCTION_IN_RANGE &&
                            lhs.key_column == rhs.key_column &&
                            lhs.monotonic_functions_chain == rhs.monotonic_functions_chain &&
                            lhs.invertible_functions_chain == rhs.invertible_functions_chain)
                    {
                        bool merged = false;
                        if (!lhs.range.right_bounded && !rhs.range.left_bounded)
                        {
                            rpn[to_modify].range.right = rhs.range.right;
                            rpn[to_modify].range.right_bounded = rhs.range.right_bounded;
                            rpn[to_modify].range.right_included = rhs.range.right_included;
                            merged = true;
                        }
                        else if (!lhs.range.left_bounded && !rhs.range.right_bounded)
                        {
                            rpn[to_modify].range.left = rhs.range.left;
                            rpn[to_modify].range.left_included = rhs.range.left_included;
                            rpn[to_modify].range.left_bounded = rhs.range.left_bounded;
                            merged = true;
                        }
                        if (merged)
                        {
                            rpn.pop_back();
                            rpn.pop_back();
                            if (rpn.back().range.empty())
                            {
                                rpn.back().function = RPNElement::ALWAYS_FALSE;
                            }
                        }
                    }
                }
            }
            return;
        }
    }

    if (!tryParseAtomFromAST(node, context, block_with_constants, element))
    {
        element.function = RPNElement::FUNCTION_UNKNOWN;
    }

    rpn.emplace_back(std::move(element));
}


bool KeyCondition::canConstantBeWrappedByMonotonicFunctions(
    const ASTPtr & node,
    size_t & out_key_column_num,
    DataTypePtr & out_key_column_type,
    Field & out_value,
    DataTypePtr & out_type)
{
    /// We don't look for inversed key transformations when strict is true, which is required for trivial count().
    /// Consider the following test case:
    ///
    /// create table test1(p DateTime, k int) engine MergeTree partition by toDate(p) order by k;
    /// insert into test1 values ('2020-09-01 00:01:02', 1), ('2020-09-01 20:01:03', 2), ('2020-09-02 00:01:03', 3);
    /// select count() from test1 where p > toDateTime('2020-09-01 10:00:00');
    ///
    /// toDate(DateTime) is always monotonic, but we cannot relaxing the predicates to be
    /// >= toDate(toDateTime('2020-09-01 10:00:00')), which returns 3 instead of the right count: 2.
    if (strict)
        return false;

    String expr_name = node->getColumnName();
    const auto & sample_block = key_expr->getSampleBlock();
    if (!sample_block.has(expr_name))
        return false;

    /// TODO Nullable index is not yet landed.
    if (out_value.isNull())
        return false;

    bool found_transformation = false;
    auto input_column = sample_block.getByName(expr_name);
    auto const_column = out_type->createColumnConst(1, out_value);
    out_value = (*castColumn({const_column, out_type, "c"}, input_column.type))[0];
    out_type = input_column.type;
    for (const auto & action : key_expr->getActions())
    {
        /** The key functional expression constraint may be inferred from a plain column in the expression.
          * For example, if the key contains `toStartOfHour(Timestamp)` and query contains `WHERE Timestamp >= now()`,
          * it can be assumed that if `toStartOfHour()` is monotonic on [now(), inf), the `toStartOfHour(Timestamp) >= toStartOfHour(now())`
          * condition also holds, so the index may be used to select only parts satisfying this condition.
          *
          * To check the assumption, we'd need to assert that the inverse function to this transformation is also monotonic, however the
          * inversion isn't exported (or even viable for not strictly monotonic functions such as `toStartOfHour()`).
          * Instead, we can qualify only functions that do not transform the range (for example rounding),
          * which while not strictly monotonic, are monotonic everywhere on the input range.
          */
        const auto & children = action.node->children;
        if (action.node->type == ActionsDAG::ActionType::FUNCTION
            && children.size() == 1
            && children[0]->result_name == expr_name)
        {
            if (!action.node->function_base->hasInformationAboutMonotonicity())
                return false;

            /// Range is irrelevant in this case.
            IFunction::Monotonicity monotonicity = action.node->function_base->getMonotonicityForRange(*out_type, Field(), Field());
            if (!monotonicity.is_always_monotonic)
                return false;

            /// Apply the next transformation step.
            std::tie(out_value, out_type) = applyFunctionForFieldOfUnknownType(
                action.node->function_builder,
                out_type, out_value);

            expr_name = action.node->result_name;

            /// Transformation results in a key expression, accept.
            auto it = key_columns.find(expr_name);
            if (key_columns.end() != it)
            {
                out_key_column_num = it->second;
                out_key_column_type = sample_block.getByName(it->first).type;
                found_transformation = true;
                break;
            }
        }
    }

    return found_transformation;
}

/// Looking for possible transformation of `column = constant` into `partition_expr = function(constant)`
bool KeyCondition::canConstantBeWrappedByFunctions(
    const ASTPtr & ast, size_t & out_key_column_num, DataTypePtr & out_key_column_type, Field & out_value, DataTypePtr & out_type)
{
    if (strict)
        return false;

    String expr_name = ast->getColumnName();
    const auto & sample_block = key_expr->getSampleBlock();
    if (!sample_block.has(expr_name))
        return false;

    /// TODO Nullable index is not yet landed.
    if (out_value.isNull())
        return false;

    for (const auto & node : key_expr->getNodes())
    {
        auto it = key_columns.find(node.result_name);
        if (it != key_columns.end())
        {
            std::stack<const ActionsDAG::Node *> chain;

            const auto * cur_node = &node;
            bool is_valid_chain = true;

            while (is_valid_chain)
            {
                if (cur_node->result_name == expr_name)
                    break;

                chain.push(cur_node);

                if (cur_node->type == ActionsDAG::ActionType::FUNCTION && cur_node->children.size() <= 2)
                {
                    if (!cur_node->function_base->isDeterministic())
                        is_valid_chain = false;

                    const ActionsDAG::Node * next_node = nullptr;
                    for (const auto * arg : cur_node->children)
                    {
                        if (arg->column && isColumnConst(*arg->column))
                            continue;

                        if (next_node)
                            is_valid_chain = false;

                        next_node = arg;
                    }

                    if (!next_node)
                        is_valid_chain = false;

                    cur_node = next_node;
                }
                else if (cur_node->type == ActionsDAG::ActionType::ALIAS)
                    cur_node = cur_node->children.front();
                else
                    is_valid_chain = false;
            }

            if (is_valid_chain)
            {
                {
                    auto input_column = sample_block.getByName(expr_name);
                    auto const_column = out_type->createColumnConst(1, out_value);
                    out_value = (*castColumn({const_column, out_type, "c"}, input_column.type))[0];
                    out_type = input_column.type;
                }

                while (!chain.empty())
                {
                    const auto * func = chain.top();
                    chain.pop();

                    if (func->type != ActionsDAG::ActionType::FUNCTION)
                        continue;

                    if (func->children.size() == 1)
                    {
                        std::tie(out_value, out_type) = applyFunctionForFieldOfUnknownType(func->function_builder, out_type, out_value);
                    }
                    else if (func->children.size() == 2)
                    {
                        const auto * left = func->children[0];
                        const auto * right = func->children[1];
                        if (left->column && isColumnConst(*left->column))
                        {
                            auto left_arg_type = left->result_type;
                            auto left_arg_value = (*left->column)[0];
                            std::tie(out_value, out_type) = applyBinaryFunctionForFieldOfUnknownType(
                                    func->function_builder, left_arg_type, left_arg_value, out_type, out_value);
                        }
                        else
                        {
                            auto right_arg_type = right->result_type;
                            auto right_arg_value = (*right->column)[0];
                            std::tie(out_value, out_type) = applyBinaryFunctionForFieldOfUnknownType(
                                    func->function_builder, out_type, out_value, right_arg_type, right_arg_value);
                        }
                    }
                }

                out_key_column_num = it->second;
                out_key_column_type = sample_block.getByName(it->first).type;
                return true;
            }
        }
    }

    return false;
}

bool KeyCondition::tryPrepareSetIndex(
    const ASTs & args,
    const Context & context,
    RPNElement & out,
    size_t & out_key_column_num)
{
    const ASTPtr & left_arg = args[0];

    out_key_column_num = 0;
    std::vector<MergeTreeSetIndex::KeyTuplePositionMapping> indexes_mapping;
    DataTypes data_types;

    auto get_key_tuple_position_mapping = [&](const ASTPtr & node, size_t tuple_index)->bool
    {
        MergeTreeSetIndex::KeyTuplePositionMapping index_mapping;
        index_mapping.tuple_index = tuple_index;
        DataTypePtr data_type;
        DataTypePtr waste;
        FunctionsChain invertible_functions;
        FunctionArgumentStack argument_stack;
        if (isKeyPossiblyWrappedByMonotonicOrInvertibleFunctions(
                node, context, index_mapping.key_index, waste, data_type, index_mapping.functions, invertible_functions, argument_stack))
        {
            indexes_mapping.push_back(index_mapping);
            data_types.push_back(data_type);
            if (out_key_column_num < index_mapping.key_index)
                out_key_column_num = index_mapping.key_index;
            return invertible_functions.empty();
        }
        return true;
    };

    size_t left_args_count = 1;
    const auto * left_arg_tuple = left_arg->as<ASTFunction>();
    if (left_arg_tuple && left_arg_tuple->name == "tuple")
    {
        const auto & tuple_elements = left_arg_tuple->arguments->children;
        left_args_count = tuple_elements.size();
        for (size_t i = 0; i < left_args_count; ++i)
            get_key_tuple_position_mapping(tuple_elements[i], i);
    }
    else
    {
        get_key_tuple_position_mapping(left_arg, 0);
    }

    if (indexes_mapping.empty())
        return false;

    const ASTPtr & right_arg = args[1];

    SetPtr prepared_set;
    if (right_arg->as<ASTSubquery>() || right_arg->as<ASTIdentifier>())
    {
        auto set_it = prepared_sets.find(PreparedSetKey::forSubquery(*right_arg));
        if (set_it == prepared_sets.end())
            return false;

        prepared_set = set_it->second;
    }
    else
    {
        /// We have `PreparedSetKey::forLiteral` but it is useless here as we don't have enough information
        /// about types in left argument of the IN operator. Instead, we manually iterate through all the sets
        /// and find the one for the right arg based on the AST structure (getTreeHash), after that we check
        /// that the types it was prepared with are compatible with the types of the primary key.
        auto set_ast_hash = right_arg->getTreeHash();
        auto set_it = std::find_if(
            prepared_sets.begin(), prepared_sets.end(),
            [&](const auto & candidate_entry)
            {
                if (candidate_entry.first.ast_hash != set_ast_hash)
                    return false;

                for (size_t i = 0; i < indexes_mapping.size(); ++i)
                    if (!candidate_entry.second->areTypesEqual(indexes_mapping[i].tuple_index, data_types[i]))
                        return false;

                return true;
        });
        if (set_it == prepared_sets.end())
            return false;

        prepared_set = set_it->second;
    }

    /// The index can be prepared if the elements of the set were saved in advance.
    if (!prepared_set->hasExplicitSetElements())
        return false;

    prepared_set->checkColumnsNumber(left_args_count);
    for (size_t i = 0; i < indexes_mapping.size(); ++i)
        prepared_set->checkTypesEqual(indexes_mapping[i].tuple_index, data_types[i]);

    out.set_index = std::make_shared<MergeTreeSetIndex>(prepared_set->getSetElements(), std::move(indexes_mapping));

    return true;
}


bool KeyCondition::isKeyPossiblyWrappedByMonotonicOrInvertibleFunctions(
    const ASTPtr & node,
    const Context & context,
    size_t & out_key_column_num,
    DataTypePtr & out_key_res_column_type,
    DataTypePtr & out_func_expr_type,
    FunctionsChain & out_monotonic_functions_chain,
    FunctionsChain & out_invertible_functions_chain,
    FunctionArgumentStack & out_function_argument_stack)
{
    DataTypePtr key_column_type;
    DataTypePtr current_type;
    FunctionsChain monotonic_chain;

    if (!isKeyPossiblyWrappedByMonotonicOrInvertibleFunctionsImpl(
            node,
            context,
            out_key_column_num,
            key_column_type,
            monotonic_chain,
            current_type,
            out_invertible_functions_chain,
            out_function_argument_stack))
    {
        return false;
    }
    out_func_expr_type = current_type;
    out_key_res_column_type = key_column_type;
    out_monotonic_functions_chain = std::move(monotonic_chain);
    return true;
}

bool KeyCondition::isColumnPossiblyAnArgumentOfInvertibleFunctionsInKeyExpr(
    const String & name,
    size_t & out_key_column_num,
    DataTypePtr & out_key_column_type,
    FunctionsChain & out_invertible_functions_chain,
    FunctionArgumentStack & out_function_argument_stack)
{
    FunctionsChain invertible_chain;
    FunctionArgumentStack argument_stack;
    if (!isColumnPossiblyAnArgumentOfInvertibleFunctionsInKeyExprImpl(name, out_key_column_num, out_key_column_type, invertible_chain, argument_stack))
    {
        return false;
    }
    out_invertible_functions_chain = std::move(invertible_chain);
    out_function_argument_stack = std::move(argument_stack);
    return true;
}


bool KeyCondition::isColumnPossiblyAnArgumentOfInvertibleFunctionsInKeyExprImpl(
    const String & name,
    size_t & out_key_column_num,
    DataTypePtr & out_key_column_type,
    FunctionsChain & out_invertible_functions_chain,
    FunctionArgumentStack & out_function_argument_stack)
{
    String expr_name = name;
    const auto & sample_block = key_expr->getSampleBlock();
    bool found_type = false;
    DataTypePtr type;
    if (sample_block.has(expr_name))
    {
        type = sample_block.getByName(expr_name).type;
        found_type = true;
    }
    for (const auto & action : key_expr->getActions())
    {
        if (action.node->type == ActionsDAG::ActionType::FUNCTION)
        {
            if (!found_type)
            {
                if (action.node->result_name == expr_name)
                {
                    type = action.node->result_type;
                    found_type = true;
                }
            }
        }

        if (action.node->type == ActionsDAG::ActionType::FUNCTION && action.node->function_base->isInvertible())
        {
            for (size_t index = 0; index < action.arguments.size(); ++index)
            {
                if (action.node->children[index]->column->getName() == expr_name)
                {
                    out_function_argument_stack.push_back(action.arguments[index].pos);
                    out_invertible_functions_chain.push_back(action.node->function_base);
                    expr_name = action.node->result_name;
                    auto key_it = key_columns.find(expr_name);
                    if (key_it != key_columns.end())
                    {
                        out_key_column_type = type;
                        out_key_column_num = key_it->second;
                        return true;
                    }
                }
            }
        }
    }
    return false;
}


bool KeyCondition::isKeyPossiblyWrappedByMonotonicOrInvertibleFunctionsImpl(
    const ASTPtr & node,
    const Context & context,
    size_t & out_key_column_num,
    DataTypePtr & out_key_column_type,
    FunctionsChain & out_monotonic_functions_chain,
    DataTypePtr & current_type,
    FunctionsChain & out_invertible_functions_chain,
    FunctionArgumentStack & out_function_argument_stack)
{
    /** By itself, the key column can be a functional expression. for example, `intHash32(UserID)`.
      * Therefore, use the full name of the expression for search.
      */
    const auto & sample_block = key_expr->getSampleBlock();
    String name = node->getColumnName();

    auto it = key_columns.find(name);
    if (key_columns.end() != it)
    {
        out_key_column_num = it->second;
        current_type = out_key_column_type = sample_block.getByName(it->first).type;
        return true;
    }

    if (isColumnPossiblyAnArgumentOfInvertibleFunctionsInKeyExpr(name, out_key_column_num, out_key_column_type, out_invertible_functions_chain, out_function_argument_stack))
    {
        current_type = out_key_column_type;
        return true;
    }

    if (const auto * func_ptr = node->as<ASTFunction>())
    {
<<<<<<< HEAD
        const auto & args = func_ptr->arguments->children;
=======
        if (!func->arguments)
            return false;

        const auto & args = func->arguments->children;
>>>>>>> 37fe66b7
        if (args.size() > 2 || args.empty())
            return false;

        bool ret = false;
        if (args.size() == 2)
        {
            if (args[0]->as<ASTLiteral>())
            {
                ret = isKeyPossiblyWrappedByMonotonicOrInvertibleFunctionsImpl(
                        args[1],
                        context,
                        out_key_column_num,
                        out_key_column_type,
                        out_monotonic_functions_chain,
                        current_type,
                        out_invertible_functions_chain,
                        out_function_argument_stack);
            }
            else if (args[1]->as<ASTLiteral>())
            {
                ret = isKeyPossiblyWrappedByMonotonicOrInvertibleFunctionsImpl(
                        args[0],
                        context,
                        out_key_column_num,
                        out_key_column_type,
                        out_monotonic_functions_chain,
                        current_type,
                        out_invertible_functions_chain,
                        out_function_argument_stack);
            }
        }
        else if (isKeyPossiblyWrappedByMonotonicOrInvertibleFunctionsImpl(
                args[0],
                context,
                out_key_column_num,
                out_key_column_type,
                out_monotonic_functions_chain,
                current_type,
                out_invertible_functions_chain,
                out_function_argument_stack))
        {
            auto func_builder = FunctionFactory::instance().tryGet(func_ptr->name, context);
            ColumnsWithTypeAndName arguments{{nullptr, current_type, ""}};
            auto func = func_builder->build(arguments);

            if (func && func->hasInformationAboutMonotonicity())
            {
                current_type = func->getResultType();
                out_monotonic_functions_chain.push_back(func);
                return true;
            }
        }

        return ret;
    }

    return false;
}


static void castValueToType(const DataTypePtr & desired_type, Field & src_value, const DataTypePtr & src_type, const ASTPtr & node)
{
    try
    {
        src_value = convertFieldToType(src_value, *desired_type, src_type.get());
    }
    catch (...)
    {
        throw Exception("Key expression contains comparison between inconvertible types: " +
            desired_type->getName() + " and " + src_type->getName() +
            " inside " + queryToString(node),
            ErrorCodes::BAD_TYPE_OF_FIELD);
    }
}


bool KeyCondition::tryParseAtomFromAST(const ASTPtr & node, const Context & context, Block & block_with_constants, RPNElement & out)
{
    /** Functions < > = != <= >= in `notIn`, where one argument is a constant, and the other is one of columns of key,
      *  or itself, wrapped in a chain of possibly-monotonic functions,
      *  or constant expression - number.
      */
    Field const_value;
    DataTypePtr const_type;
    if (const auto * func = node->as<ASTFunction>())
    {
        const ASTs & args = func->arguments->children;

        DataTypePtr key_expr_type;    /// Type of expression containing key column
        DataTypePtr expr_type;
        size_t key_column_num = -1;   /// Number of a key column (inside key_column_names array)
        FunctionsChain monotonic_chain;
        FunctionsChain invertible_chain;
        FunctionArgumentStack argument_stack;
        std::string func_name = func->name;

        if (atom_map.find(func_name) == std::end(atom_map))
            return false;

        if (args.size() == 1)
        {
            if (!isKeyPossiblyWrappedByMonotonicOrInvertibleFunctions(args[0], context, key_column_num, expr_type, key_expr_type, monotonic_chain, invertible_chain, argument_stack))
                return false;

            if (key_column_num == static_cast<size_t>(-1))
                throw Exception("`key_column_num` wasn't initialized. It is a bug.", ErrorCodes::LOGICAL_ERROR);
        }
        else if (args.size() == 2)
        {
            size_t key_arg_pos;           /// Position of argument with key column (non-const argument)
            bool is_set_const = false;
            bool is_constant_transformed = false;

            if (functionIsInOrGlobalInOperator(func_name))
            {
                if (tryPrepareSetIndex(args, context, out, key_column_num))
                {
                    key_arg_pos = 0;
                    is_set_const = true;
                }
                else
                    return false;
            }
            else if (getConstant(args[1], block_with_constants, const_value, const_type)
                     && isKeyPossiblyWrappedByMonotonicOrInvertibleFunctions(args[0], context, key_column_num, expr_type, key_expr_type, monotonic_chain, invertible_chain, argument_stack))
            {
                if (isKeyPossiblyWrappedByMonotonicOrInvertibleFunctions(args[0], context, key_column_num, expr_type, key_expr_type, monotonic_chain, invertible_chain, argument_stack))
                {
                    key_arg_pos = 0;
                }
                else if (canConstantBeWrappedByMonotonicFunctions(args[0], key_column_num, key_expr_type, const_value, const_type))
                {
                    key_arg_pos = 0;
                    is_constant_transformed = true;
                }
                else if (
                    single_point && func_name == "equals"
                    && canConstantBeWrappedByFunctions(args[0], key_column_num, key_expr_type, const_value, const_type))
                {
                    key_arg_pos = 0;
                    is_constant_transformed = true;
                }
                else
                    return false;
            }
            else if (getConstant(args[0], block_with_constants, const_value, const_type))
            {
                if (isKeyPossiblyWrappedByMonotonicOrInvertibleFunctions(args[1], context, key_column_num, expr_type, key_expr_type, monotonic_chain, invertible_chain, argument_stack))
                {
                    key_arg_pos = 1;
                }
                else if (canConstantBeWrappedByMonotonicFunctions(args[1], key_column_num, key_expr_type, const_value, const_type))
                {
                    key_arg_pos = 1;
                    is_constant_transformed = true;
                }
                else if (
                    single_point && func_name == "equals"
                    && canConstantBeWrappedByFunctions(args[1], key_column_num, key_expr_type, const_value, const_type))
                {
                    key_arg_pos = 0;
                    is_constant_transformed = true;
                }
                else
                    return false;
            }
            else
                return false;

            if (key_column_num == static_cast<size_t>(-1))
                throw Exception("`key_column_num` wasn't initialized. It is a bug.", ErrorCodes::LOGICAL_ERROR);

            /// Replace <const> <sign> <data> on to <data> <-sign> <const>
            if (key_arg_pos == 1)
            {
                if (func_name == "less")
                    func_name = "greater";
                else if (func_name == "greater")
                    func_name = "less";
                else if (func_name == "greaterOrEquals")
                    func_name = "lessOrEquals";
                else if (func_name == "lessOrEquals")
                    func_name = "greaterOrEquals";
                else if (func_name == "in" || func_name == "notIn" ||
                         func_name == "like" || func_name == "notLike" ||
                         func_name == "ilike" || func_name == "notIlike" ||
                         func_name == "startsWith")
                {
                    /// "const IN data_column" doesn't make sense (unlike "data_column IN const")
                    return false;
                }
            }

            bool cast_not_needed = is_set_const /// Set args are already casted inside Set::createFromAST
                || ((isNativeNumber(key_expr_type) || isDateTime(key_expr_type))
                    && (isNativeNumber(const_type) || isDateTime(const_type))); /// Numbers and DateTime are accurately compared without cast.

            if (!cast_not_needed && !key_expr_type->equals(*const_type))
            {
                if (const_value.getType() == Field::Types::String)
                {
                    const_value = convertFieldToType(const_value, *key_expr_type);
                    if (const_value.isNull())
                        return false;
                    // No need to set is_constant_transformed because we're doing exact conversion
                }
                else
                {
                    DataTypePtr common_type = getLeastSupertype({key_expr_type, const_type});
                    if (!const_type->equals(*common_type))
                    {
                        castValueToType(common_type, const_value, const_type, node);

                        // Need to set is_constant_transformed unless we're doing exact conversion
                        if (!key_expr_type->equals(*common_type))
                            is_constant_transformed = true;
                    }
                    if (!key_expr_type->equals(*common_type))
                    {
                        ColumnsWithTypeAndName arguments{
                            {nullptr, key_expr_type, ""}, {DataTypeString().createColumnConst(1, common_type->getName()), common_type, ""}};
                        FunctionOverloadResolverPtr func_builder_cast
                                = std::make_shared<FunctionOverloadResolverAdaptor>(CastOverloadResolver<CastType::nonAccurate>::createImpl(false));
                        auto func_cast = func_builder_cast->build(arguments);

                        /// If we know the given range only contains one value, then we treat all functions as positive monotonic.
                        if (!func_cast || (!single_point && !func_cast->hasInformationAboutMonotonicity()))
                            return false;
                        chain.push_back(func_cast);
                    }
                }
            }

            /// Transformed constant must weaken the condition, for example "x > 5" must weaken to "round(x) >= 5"
            if (is_constant_transformed)
            {
                if (func_name == "less")
                    func_name = "lessOrEquals";
                else if (func_name == "greater")
                    func_name = "greaterOrEquals";
            }

        }
        else
            return false;

        out.key_column = key_column_num;
        out.monotonic_functions_chain = std::move(monotonic_chain);
        out.invertible_functions_chain = std::move(invertible_chain);
        out.function_argument_stack = std::move(argument_stack);
        out.data_type = expr_type;

        const auto atom_it = atom_map.find(func_name);

        return atom_it->second(out, const_value);
    }
    else if (getConstant(node, block_with_constants, const_value, const_type))
    {
        /// For cases where it says, for example, `WHERE 0 AND something`

        if (const_value.getType() == Field::Types::UInt64)
        {
            out.function = const_value.safeGet<UInt64>() ? RPNElement::ALWAYS_TRUE : RPNElement::ALWAYS_FALSE;
            return true;
        }
        else if (const_value.getType() == Field::Types::Int64)
        {
            out.function = const_value.safeGet<Int64>() ? RPNElement::ALWAYS_TRUE : RPNElement::ALWAYS_FALSE;
            return true;
        }
        else if (const_value.getType() == Field::Types::Float64)
        {
            out.function = const_value.safeGet<Float64>() ? RPNElement::ALWAYS_TRUE : RPNElement::ALWAYS_FALSE;
            return true;
        }
    }
    return false;
}

bool KeyCondition::tryParseLogicalOperatorFromAST(const ASTFunction * func, RPNElement & out)
{
    /// Functions AND, OR, NOT.
    const ASTs & args = func->arguments->children;

    if (func->name == "not")
    {
        if (args.size() != 1)
            return false;

        out.function = RPNElement::FUNCTION_NOT;
    }
    else
    {
        if (func->name == "and")
            out.function = RPNElement::FUNCTION_AND;
        else if (func->name == "or")
            out.function = RPNElement::FUNCTION_OR;
        else
            return false;
    }

    return true;
}

String KeyCondition::toString() const
{
    String res;
    for (size_t i = 0; i < rpn.size(); ++i)
    {
        if (i)
            res += ", ";
        res += rpn[i].toString();
    }
    return res;
}


/** Index is the value of key every `index_granularity` rows.
  * This value is called a "mark". That is, the index consists of marks.
  *
  * The key is the tuple.
  * The data is sorted by key in the sense of lexicographic order over tuples.
  *
  * A pair of marks specifies a segment with respect to the order over the tuples.
  * Denote it like this: [ x1 y1 z1 .. x2 y2 z2 ],
  *  where x1 y1 z1 - tuple - value of key in left border of segment;
  *        x2 y2 z2 - tuple - value of key in right boundary of segment.
  * In this section there are data between these marks.
  *
  * Or, the last mark specifies the range open on the right: [ a b c .. + inf )
  *
  * The set of all possible tuples can be considered as an n-dimensional space, where n is the size of the tuple.
  * A range of tuples specifies some subset of this space.
  *
  * Hyperrectangles (you can also find the term "rail")
  *  will be the subrange of an n-dimensional space that is a direct product of one-dimensional ranges.
  * In this case, the one-dimensional range can be: a period, a segment, an interval, a half-interval, unlimited on the left, unlimited on the right ...
  *
  * The range of tuples can always be represented as a combination of hyperrectangles.
  * For example, the range [ x1 y1 .. x2 y2 ] given x1 != x2 is equal to the union of the following three hyperrectangles:
  * [x1]       x [y1 .. +inf)
  * (x1 .. x2) x (-inf .. +inf)
  * [x2]       x (-inf .. y2]
  *
  * Or, for example, the range [ x1 y1 .. +inf ] is equal to the union of the following two hyperrectangles:
  * [x1]         x [y1 .. +inf)
  * (x1 .. +inf) x (-inf .. +inf)
  * It's easy to see that this is a special case of the variant above.
  *
  * This is important because it is easy for us to check the feasibility of the condition over the hyperrectangle,
  *  and therefore, feasibility of condition on the range of tuples will be checked by feasibility of condition
  *  over at least one hyperrectangle from which this range consists.
  */

template <typename F>
static BoolMask forAnyHyperrectangle(
    size_t key_size,
    const FieldRef * key_left,
    const FieldRef * key_right,
    bool left_bounded,
    bool right_bounded,
    std::vector<Range> & hyperrectangle,
    size_t prefix_size,
    BoolMask initial_mask,
    F && callback)
{
    if (!left_bounded && !right_bounded)
        return callback(hyperrectangle);

    if (left_bounded && right_bounded)
    {
        /// Let's go through the matching elements of the key.
        while (prefix_size < key_size)
        {
            if (key_left[prefix_size] == key_right[prefix_size])
            {
                /// Point ranges.
                hyperrectangle[prefix_size] = Range(key_left[prefix_size]);
                ++prefix_size;
            }
            else
                break;
        }
    }

    if (prefix_size == key_size)
        return callback(hyperrectangle);

    if (prefix_size + 1 == key_size)
    {
        if (left_bounded && right_bounded)
            hyperrectangle[prefix_size] = Range(key_left[prefix_size], true, key_right[prefix_size], true);
        else if (left_bounded)
            hyperrectangle[prefix_size] = Range::createLeftBounded(key_left[prefix_size], true);
        else if (right_bounded)
            hyperrectangle[prefix_size] = Range::createRightBounded(key_right[prefix_size], true);

        return callback(hyperrectangle);
    }

    /// (x1 .. x2) x (-inf .. +inf)

    if (left_bounded && right_bounded)
        hyperrectangle[prefix_size] = Range(key_left[prefix_size], false, key_right[prefix_size], false);
    else if (left_bounded)
        hyperrectangle[prefix_size] = Range::createLeftBounded(key_left[prefix_size], false);
    else if (right_bounded)
        hyperrectangle[prefix_size] = Range::createRightBounded(key_right[prefix_size], false);

    for (size_t i = prefix_size + 1; i < key_size; ++i)
        hyperrectangle[i] = Range();


    BoolMask result = initial_mask;
    result = result | callback(hyperrectangle);

    /// There are several early-exit conditions (like the one below) hereinafter.
    /// They are important; in particular, if initial_mask == BoolMask::consider_only_can_be_true
    /// (which happens when this routine is called from KeyCondition::mayBeTrueXXX),
    /// they provide significant speedup, which may be observed on merge_tree_huge_pk performance test.
    if (result.isComplete())
        return result;

    /// [x1]       x [y1 .. +inf)

    if (left_bounded)
    {
        hyperrectangle[prefix_size] = Range(key_left[prefix_size]);
        result = result | forAnyHyperrectangle(key_size, key_left, key_right, true, false, hyperrectangle, prefix_size + 1, initial_mask, callback);
        if (result.isComplete())
            return result;
    }

    /// [x2]       x (-inf .. y2]

    if (right_bounded)
    {
        hyperrectangle[prefix_size] = Range(key_right[prefix_size]);
        result = result | forAnyHyperrectangle(key_size, key_left, key_right, false, true, hyperrectangle, prefix_size + 1, initial_mask, callback);
        if (result.isComplete())
            return result;
    }

    return result;
}


BoolMask KeyCondition::checkInRange(
    size_t used_key_size,
    const FieldRef * left_key,
    const FieldRef * right_key,
    const DataTypes & data_types,
    bool right_bounded,
    BoolMask initial_mask) const
{
    std::vector<Range> key_ranges(used_key_size, Range());

/*  std::cerr << "Checking for: [";
    for (size_t i = 0; i != used_key_size; ++i)
        std::cerr << (i != 0 ? ", " : "") << applyVisitor(FieldVisitorToString(), left_key[i]);
    std::cerr << " ... ";

    if (right_bounded)
    {
        for (size_t i = 0; i != used_key_size; ++i)
            std::cerr << (i != 0 ? ", " : "") << applyVisitor(FieldVisitorToString(), right_key[i]);
        std::cerr << "]\n";
    }
    else
        std::cerr << "+inf)\n";*/

    return forAnyHyperrectangle(used_key_size, left_key, right_key, true, right_bounded, key_ranges, 0, initial_mask,
        [&] (const std::vector<Range> & key_ranges_hyperrectangle)
    {
        auto res = checkInHyperrectangle(key_ranges_hyperrectangle, data_types);

/*      std::cerr << "Hyperrectangle: ";
        for (size_t i = 0, size = key_ranges.size(); i != size; ++i)
            std::cerr << (i != 0 ? " x " : "") << key_ranges[i].toString();
        std::cerr << ": " << res.can_be_true << "\n";*/

        return res;
    });
}


// Returns whether the condition is one continuous range of the primary key,
// where every field is matched by range or a single element set.
// This allows to use a more efficient lookup with no extra reads.
bool KeyCondition::matchesExactContinuousRange() const
{
    // Not implemented yet.
    if (hasMonotonicFunctionsChain())
        return false;

    enum Constraint
    {
        POINT,
        RANGE,
        UNKNOWN,
    };

    std::vector<Constraint> column_constraints(key_columns.size(), Constraint::UNKNOWN);

    for (const auto & element : rpn)
    {
        if (element.function == RPNElement::Function::FUNCTION_AND)
        {
            continue;
        }

        if (element.function == RPNElement::Function::FUNCTION_IN_SET && element.set_index && element.set_index->size() == 1)
        {
            column_constraints[element.key_column] = Constraint::POINT;
            continue;
        }

        if (element.function == RPNElement::Function::FUNCTION_IN_RANGE)
        {
            if (element.range.left == element.range.right)
            {
                column_constraints[element.key_column] = Constraint::POINT;
            }
            if (column_constraints[element.key_column] != Constraint::POINT)
            {
                column_constraints[element.key_column] = Constraint::RANGE;
            }
            continue;
        }

        if (element.function == RPNElement::Function::FUNCTION_UNKNOWN)
        {
            continue;
        }

        return false;
    }

    auto min_constraint = column_constraints[0];

    if (min_constraint > Constraint::RANGE)
    {
        return false;
    }

    for (size_t i = 1; i < key_columns.size(); ++i)
    {
        if (column_constraints[i] < min_constraint)
        {
            return false;
        }

        if (column_constraints[i] == Constraint::RANGE && min_constraint == Constraint::RANGE)
        {
            return false;
        }

        min_constraint = column_constraints[i];
    }

    return true;
}


std::optional<Range> KeyCondition::applyMonotonicFunctionsChainToRange(
    Range key_range,
    const FunctionsChain & functions,
    DataTypePtr current_type,
    bool single_point)
{
    for (const auto & func : functions)
    {
        /// We check the monotonicity of each function on a specific range.
        /// If we know the given range only contains one value, then we treat all functions as positive monotonic.
        IFunction::Monotonicity monotonicity = single_point
            ? IFunction::Monotonicity{true}
            : func->getMonotonicityForRange(*current_type.get(), key_range.left, key_range.right);

        if (!monotonicity.is_monotonic)
        {
            return {};
        }

        /// If we apply function to open interval, we can get empty intervals in result.
        /// E.g. for ('2020-01-03', '2020-01-20') after applying 'toYYYYMM' we will get ('202001', '202001').
        /// To avoid this we make range left and right included.
        if (!key_range.left.isNull())
        {
            key_range.left = applyFunction(func, current_type, key_range.left);
            key_range.left_included = true;
        }

        if (!key_range.right.isNull())
        {
            key_range.right = applyFunction(func, current_type, key_range.right);
            key_range.right_included = true;
        }

        current_type = func->getResultType();

        if (!monotonicity.is_positive)
            key_range.swapLeftAndRight();
    }
    return key_range;
}


std::optional<RangeSet> KeyCondition::applyMonotonicFunctionsChainToRangeSet(
    RangeSet key_range_set,
    const FunctionsChain & functions,
    DataTypePtr current_type)
{
    for (const auto& func : functions)
    {
        DataTypePtr new_type;
        auto new_range_set = key_range_set.applyMonotonicFunction(func, current_type, new_type);
        if (!new_range_set || !new_type)
        {
            return {};
        }
        current_type.swap(new_type);
        key_range_set = *new_range_set;
    }
    return key_range_set;
}


std::optional<RangeSet> KeyCondition::applyInvertibleFunctionsChainToRange(
    RangeSet key_range_set,
    const FunctionsChain & functions,
    const FunctionArgumentStack & argument_stack)
{
    for (size_t i = 0; i < functions.size(); ++i)
    {
        auto func = functions[functions.size() - i - 1];
        size_t arg_index = argument_stack[functions.size() - i - 1];
        auto new_result = key_range_set.applyInvertibleFunction(func, arg_index);
        if (!new_result)
        {
            return {};
        }
        else
        {
            key_range_set = *new_result;
        }
    }
    return key_range_set;
}


BoolMask KeyCondition::checkInHyperrectangle(
    const std::vector<Range> & hyperrectangle,
    const DataTypes & data_types) const
{
    std::vector<BoolMask> rpn_stack;
    for (const auto & element : rpn)
    {
        if (element.function == RPNElement::FUNCTION_UNKNOWN)
        {
            rpn_stack.emplace_back(true, true);
        }
        else if (element.function == RPNElement::FUNCTION_IN_RANGE
            || element.function == RPNElement::FUNCTION_NOT_IN_RANGE)
        {
            const Range * key_range = &hyperrectangle[element.key_column];

            /// The case when the expression is obtainable from key columns via invertible functions.
            RangeSet transformed_range_set = *key_range;
            if (!element.invertible_functions_chain.empty())
            {
                auto new_range_set = applyInvertibleFunctionsChainToRange(
                    transformed_range_set,
                    element.invertible_functions_chain,
                    element.function_argument_stack
                );
                if (!new_range_set)
                {
                    rpn_stack.emplace_back(true, true);
                }
                transformed_range_set = std::move(*new_range_set);
            }

            /// The case when the column is wrapped in a chain of possibly monotonic functions.
            if (!element.monotonic_functions_chain.empty())
            {
                auto new_range_set = applyMonotonicFunctionsChainToRangeSet(
                    transformed_range_set,
                    element.monotonic_functions_chain,
                    data_types[element.key_column]
                );

                if (!new_range_set)
                {
                    rpn_stack.emplace_back(true, true);
                    continue;
                }

                transformed_range_set = std::move(*new_range_set);
            }

            bool intersects = transformed_range_set.intersectsRange(element.range);
            bool contains = transformed_range_set.isContainedBy(element.range);

            rpn_stack.emplace_back(intersects, !contains);
            if (element.function == RPNElement::FUNCTION_NOT_IN_RANGE)
                rpn_stack.back() = !rpn_stack.back();
        }
        else if (
            element.function == RPNElement::FUNCTION_IN_SET
            || element.function == RPNElement::FUNCTION_NOT_IN_SET)
        {
            if (!element.set_index)
                throw Exception("Set for IN is not created yet", ErrorCodes::LOGICAL_ERROR);

            rpn_stack.emplace_back(element.set_index->checkInRange(hyperrectangle, data_types));
            if (element.function == RPNElement::FUNCTION_NOT_IN_SET)
                rpn_stack.back() = !rpn_stack.back();
        }
        else if (element.function == RPNElement::FUNCTION_NOT)
        {
            assert(!rpn_stack.empty());

            rpn_stack.back() = !rpn_stack.back();
        }
        else if (element.function == RPNElement::FUNCTION_AND)
        {
            assert(!rpn_stack.empty());

            auto arg1 = rpn_stack.back();
            rpn_stack.pop_back();
            auto arg2 = rpn_stack.back();
            rpn_stack.back() = arg1 & arg2;
        }
        else if (element.function == RPNElement::FUNCTION_OR)
        {
            assert(!rpn_stack.empty());

            auto arg1 = rpn_stack.back();
            rpn_stack.pop_back();
            auto arg2 = rpn_stack.back();
            rpn_stack.back() = arg1 | arg2;
        }
        else if (element.function == RPNElement::ALWAYS_FALSE)
        {
            rpn_stack.emplace_back(false, true);
        }
        else if (element.function == RPNElement::ALWAYS_TRUE)
        {
            rpn_stack.emplace_back(true, false);
        }
        else
            throw Exception("Unexpected function type in KeyCondition::RPNElement", ErrorCodes::LOGICAL_ERROR);
    }

    if (rpn_stack.size() != 1)
        throw Exception("Unexpected stack size in KeyCondition::checkInRange", ErrorCodes::LOGICAL_ERROR);

    return rpn_stack[0];
}


BoolMask KeyCondition::checkInRange(
    size_t used_key_size,
    const FieldRef * left_key,
    const FieldRef * right_key,
    const DataTypes & data_types,
    BoolMask initial_mask) const
{
    return checkInRange(used_key_size, left_key, right_key, data_types, true, initial_mask);
}


bool KeyCondition::mayBeTrueInRange(
    size_t used_key_size,
    const FieldRef * left_key,
    const FieldRef * right_key,
    const DataTypes & data_types) const
{
    return checkInRange(used_key_size, left_key, right_key, data_types, true, BoolMask::consider_only_can_be_true).can_be_true;
}


BoolMask KeyCondition::checkAfter(
    size_t used_key_size,
    const FieldRef * left_key,
    const DataTypes & data_types,
    BoolMask initial_mask) const
{
    return checkInRange(used_key_size, left_key, nullptr, data_types, false, initial_mask);
}


bool KeyCondition::mayBeTrueAfter(
    size_t used_key_size,
    const FieldRef * left_key,
    const DataTypes & data_types) const
{
    return checkInRange(used_key_size, left_key, nullptr, data_types, false, BoolMask::consider_only_can_be_true).can_be_true;
}


String KeyCondition::RPNElement::toString() const
{
    auto print_wrapped_column = [this](WriteBuffer & buf)
    {
        for (auto it = monotonic_functions_chain.rbegin(); it != monotonic_functions_chain.rend(); ++it)
        {
            buf << (*it)->getName() << "(";
        }
        if (monotonic_functions_chain.empty())
        {
            buf << "(";
        }
        for (size_t i = 0; i < invertible_functions_chain.size(); ++i)
        {
            buf << "arg #" << function_argument_stack[i] << " of function " << invertible_functions_chain[i]->getName() << ", which is ";
        }
        buf << "column " << key_column;
        if (monotonic_functions_chain.empty())
        {
            buf << ")";
        }
        for (auto it = monotonic_functions_chain.rbegin(); it != monotonic_functions_chain.rend(); ++it)
        {
            buf << ")";
        }
    };

    WriteBufferFromOwnString buf;
    switch (function)
    {
        case FUNCTION_AND:
            return "and";
        case FUNCTION_OR:
            return "or";
        case FUNCTION_NOT:
            return "not";
        case FUNCTION_UNKNOWN:
            return "unknown";
        case FUNCTION_NOT_IN_SET:
        case FUNCTION_IN_SET:
        {
            buf << "(";
            print_wrapped_column(buf);
            buf << (function == FUNCTION_IN_SET ? " in " : " notIn ");
            if (!set_index)
                buf << "unknown size set";
            else
                buf << set_index->size() << "-element set";
            buf << ")";
            return buf.str();
        }
        case FUNCTION_IN_RANGE:
        case FUNCTION_NOT_IN_RANGE:
        {
            buf << "(";
            print_wrapped_column(buf);
            buf << (function == FUNCTION_NOT_IN_RANGE ? " not" : "") << " in " << range.toString();
            buf << ")";
            return buf.str();
        }
        case ALWAYS_FALSE:
            return "false";
        case ALWAYS_TRUE:
            return "true";
    }

    __builtin_unreachable();
}


bool KeyCondition::alwaysUnknownOrTrue() const
{
    return unknownOrAlwaysTrue(false);
}
bool KeyCondition::anyUnknownOrAlwaysTrue() const
{
    return unknownOrAlwaysTrue(true);
}
bool KeyCondition::unknownOrAlwaysTrue(bool unknown_any) const
{
    std::vector<UInt8> rpn_stack;

    for (const auto & element : rpn)
    {
        if (element.function == RPNElement::FUNCTION_UNKNOWN)
        {
            /// If unknown_any is true, return instantly,
            /// to avoid processing it with FUNCTION_AND, and change the outcome.
            if (unknown_any)
                return true;
            /// Otherwise, it may be AND'ed via FUNCTION_AND
            rpn_stack.push_back(true);
        }
        else if (element.function == RPNElement::ALWAYS_TRUE)
        {
            rpn_stack.push_back(true);
        }
        else if (element.function == RPNElement::FUNCTION_NOT_IN_RANGE
            || element.function == RPNElement::FUNCTION_IN_RANGE
            || element.function == RPNElement::FUNCTION_IN_SET
            || element.function == RPNElement::FUNCTION_NOT_IN_SET
            || element.function == RPNElement::ALWAYS_FALSE)
        {
            rpn_stack.push_back(false);
        }
        else if (element.function == RPNElement::FUNCTION_NOT)
        {
        }
        else if (element.function == RPNElement::FUNCTION_AND)
        {
            assert(!rpn_stack.empty());

            auto arg1 = rpn_stack.back();
            rpn_stack.pop_back();
            auto arg2 = rpn_stack.back();
            rpn_stack.back() = arg1 & arg2;
        }
        else if (element.function == RPNElement::FUNCTION_OR)
        {
            assert(!rpn_stack.empty());

            auto arg1 = rpn_stack.back();
            rpn_stack.pop_back();
            auto arg2 = rpn_stack.back();
            rpn_stack.back() = arg1 | arg2;
        }
        else
            throw Exception("Unexpected function type in KeyCondition::RPNElement", ErrorCodes::LOGICAL_ERROR);
    }

    if (rpn_stack.size() != 1)
        throw Exception("Unexpected stack size in KeyCondition::unknownOrAlwaysTrue", ErrorCodes::LOGICAL_ERROR);

    return rpn_stack[0];
}


size_t KeyCondition::getMaxKeyColumn() const
{
    size_t res = 0;
    for (const auto & element : rpn)
    {
        if (element.function == RPNElement::FUNCTION_NOT_IN_RANGE
            || element.function == RPNElement::FUNCTION_IN_RANGE
            || element.function == RPNElement::FUNCTION_IN_SET
            || element.function == RPNElement::FUNCTION_NOT_IN_SET)
        {
            if (element.key_column > res)
                res = element.key_column;
        }
    }
    return res;
}


bool KeyCondition::hasMonotonicFunctionsChain() const
{
    for (const auto & element : rpn)
        if (!element.monotonic_functions_chain.empty()
            || (element.set_index && element.set_index->hasMonotonicFunctionsChain()))
            return true;
    return false;
}

}<|MERGE_RESOLUTION|>--- conflicted
+++ resolved
@@ -998,14 +998,10 @@
 
     if (const auto * func_ptr = node->as<ASTFunction>())
     {
-<<<<<<< HEAD
+        if (!func_ptr->arguments)
+            return false;
+
         const auto & args = func_ptr->arguments->children;
-=======
-        if (!func->arguments)
-            return false;
-
-        const auto & args = func->arguments->children;
->>>>>>> 37fe66b7
         if (args.size() > 2 || args.empty())
             return false;
 
