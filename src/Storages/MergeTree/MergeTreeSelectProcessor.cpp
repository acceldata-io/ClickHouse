--- conflicted
+++ resolved
@@ -21,11 +21,6 @@
 
 namespace ErrorCodes
 {
-<<<<<<< HEAD
-    extern const int ILLEGAL_TYPE_OF_COLUMN_FOR_FILTER;
-=======
-    extern const int LOGICAL_ERROR;
->>>>>>> f8ff15a0
     extern const int QUERY_WAS_CANCELLED;
 }
 
@@ -45,7 +40,7 @@
     , prewhere_actions(getPrewhereActions(prewhere_info, actions_settings, reader_settings_.enable_multiple_prewhere_read_steps))
     , reader_settings(reader_settings_)
     , block_size_params(block_size_params_)
-    , result_header(applyPrewhereActions(pool->getHeader(), prewhere_info))
+    , result_header(transformHeader(pool->getHeader(), prewhere_info))
 {
     if (reader_settings.apply_deleted_mask)
     {
@@ -62,19 +57,6 @@
         lightweight_delete_filter_step = std::make_shared<PrewhereExprStep>(std::move(step));
     }
 
-<<<<<<< HEAD
-=======
-    header_without_const_virtual_columns = SourceStepWithFilter::applyPrewhereActions(pool->getHeader(), prewhere_info);
-    size_t non_const_columns_offset = header_without_const_virtual_columns.columns();
-    injectNonConstVirtualColumns(0, header_without_const_virtual_columns, virt_column_names);
-
-    for (size_t col_num = non_const_columns_offset; col_num < header_without_const_virtual_columns.columns(); ++col_num)
-        non_const_virtual_column_names.emplace_back(header_without_const_virtual_columns.getByPosition(col_num).name);
-
-    result_header = header_without_const_virtual_columns;
-    injectPartConstVirtualColumns(0, result_header, nullptr, partition_value_type, virt_column_names);
-
->>>>>>> f8ff15a0
     if (!prewhere_actions.steps.empty())
         LOG_TRACE(log, "PREWHERE condition was split into {} steps: {}", prewhere_actions.steps.size(), prewhere_actions.dumpConditions());
 
@@ -193,69 +175,9 @@
     task->initializeRangeReaders(all_prewhere_actions);
 }
 
-<<<<<<< HEAD
-Block MergeTreeSelectProcessor::applyPrewhereActions(Block block, const PrewhereInfoPtr & prewhere_info)
-{
-    if (prewhere_info)
-    {
-        if (prewhere_info->row_level_filter)
-        {
-            block = prewhere_info->row_level_filter->updateHeader(std::move(block));
-            auto & row_level_column = block.getByName(prewhere_info->row_level_column_name);
-            if (!row_level_column.type->canBeUsedInBooleanContext())
-            {
-                throw Exception(ErrorCodes::ILLEGAL_TYPE_OF_COLUMN_FOR_FILTER, "Invalid type for filter in PREWHERE: {}",
-                    row_level_column.type->getName());
-            }
-
-            block.erase(prewhere_info->row_level_column_name);
-        }
-
-        if (prewhere_info->prewhere_actions)
-        {
-            block = prewhere_info->prewhere_actions->updateHeader(std::move(block));
-
-            auto & prewhere_column = block.getByName(prewhere_info->prewhere_column_name);
-            if (!prewhere_column.type->canBeUsedInBooleanContext())
-            {
-                throw Exception(ErrorCodes::ILLEGAL_TYPE_OF_COLUMN_FOR_FILTER, "Invalid type for filter in PREWHERE: {}",
-                    prewhere_column.type->getName());
-            }
-
-            if (prewhere_info->remove_prewhere_column)
-            {
-                block.erase(prewhere_info->prewhere_column_name);
-            }
-            else if (prewhere_info->need_filter)
-            {
-                WhichDataType which(removeNullable(recursiveRemoveLowCardinality(prewhere_column.type)));
-
-                if (which.isNativeInt() || which.isNativeUInt())
-                    prewhere_column.column = prewhere_column.type->createColumnConst(block.rows(), 1u)->convertToFullColumnIfConst();
-                else if (which.isFloat())
-                    prewhere_column.column = prewhere_column.type->createColumnConst(block.rows(), 1.0f)->convertToFullColumnIfConst();
-                else
-                    throw Exception(ErrorCodes::ILLEGAL_TYPE_OF_COLUMN_FOR_FILTER,
-                        "Illegal type {} of column for filter",
-                        prewhere_column.type->getName());
-            }
-        }
-    }
-
-    return block;
-}
-
 Block MergeTreeSelectProcessor::transformHeader(Block block, const PrewhereInfoPtr & prewhere_info)
 {
-    return applyPrewhereActions(std::move(block), prewhere_info);
-=======
-Block MergeTreeSelectProcessor::transformHeader(
-    Block block, const PrewhereInfoPtr & prewhere_info, const DataTypePtr & partition_value_type, const Names & virtual_columns)
-{
-    injectVirtualColumns(block, 0, nullptr, partition_value_type, virtual_columns);
-    auto transformed = SourceStepWithFilter::applyPrewhereActions(std::move(block), prewhere_info);
-    return transformed;
->>>>>>> f8ff15a0
+    return SourceStepWithFilter::applyPrewhereActions(std::move(block), prewhere_info);
 }
 
 }