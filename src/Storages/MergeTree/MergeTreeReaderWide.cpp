#include <Storages/MergeTree/MergeTreeReaderWide.h>

#include <Columns/ColumnArray.h>
#include <Columns/ColumnSparse.h>
#include <DataTypes/DataTypeArray.h>
#include <DataTypes/NestedUtils.h>
#include <DataTypes/DataTypeNested.h>
#include <Interpreters/inplaceBlockConversions.h>
#include <Interpreters/Context.h>
#include <Storages/MergeTree/IMergeTreeReader.h>
#include <Storages/MergeTree/MergeTreeDataPartWide.h>
#include <Storages/MergeTree/checkDataPart.h>
#include <Common/escapeForFileName.h>
#include <Common/typeid_cast.h>

namespace DB
{

namespace
{
    constexpr auto DATA_FILE_EXTENSION = ".bin";
}

MergeTreeReaderWide::MergeTreeReaderWide(
    MergeTreeDataPartInfoForReaderPtr data_part_info_,
    NamesAndTypesList columns_,
    const VirtualFields & virtual_fields_,
    const StorageSnapshotPtr & storage_snapshot_,
    UncompressedCache * uncompressed_cache_,
    MarkCache * mark_cache_,
    MarkRanges mark_ranges_,
    MergeTreeReaderSettings settings_,
    IMergeTreeDataPart::ValueSizeMap avg_value_size_hints_,
    const ReadBufferFromFileBase::ProfileCallback & profile_callback_,
    clockid_t clock_type_)
    : IMergeTreeReader(
        data_part_info_,
        columns_,
        virtual_fields_,
        storage_snapshot_,
        uncompressed_cache_,
        mark_cache_,
        mark_ranges_,
        settings_,
        avg_value_size_hints_)
{
    try
    {
        for (size_t i = 0; i < columns_to_read.size(); ++i)
            addStreams(columns_to_read[i], serializations[i], profile_callback_, clock_type_);
    }
    catch (...)
    {
        if (!isRetryableException(std::current_exception()))
            data_part_info_for_read->reportBroken();
        throw;
    }
}

void MergeTreeReaderWide::prefetchBeginOfRange(Priority priority)
{
    prefetched_streams.clear();

    try
    {
        prefetchForAllColumns(priority, columns_to_read.size(), all_mark_ranges.front().begin, all_mark_ranges.back().end, false);
        prefetched_from_mark = all_mark_ranges.front().begin;
        /// Arguments explanation:
        /// Current prefetch is done for read tasks before they can be picked by reading threads in IMergeTreeReadPool::getTask method.
        /// 1. columns_to_read.size() == requested_columns.size() == readRows::res_columns.size().
        /// 3. current_task_last_mark argument in readRows() (which is used only for reading from remote fs to make precise
        /// ranged read requests) is different from current reader's IMergeTreeReader::all_mark_ranges.back().end because
        /// the same reader can be reused between read tasks - if the new task mark ranges correspond to the same part we last
        /// read, so we cannot rely on all_mark_ranges and pass actual current_task_last_mark. But here we can do prefetch for begin
        /// of range only once so there is no such problem.
        /// 4. continue_reading == false, as we haven't read anything yet.
    }
    catch (...)
    {
        if (!isRetryableException(std::current_exception()))
            data_part_info_for_read->reportBroken();
        throw;
    }
}

void MergeTreeReaderWide::prefetchForAllColumns(
    Priority priority, size_t num_columns, size_t from_mark, size_t current_task_last_mark, bool continue_reading)
{
    bool do_prefetch = data_part_info_for_read->getDataPartStorage()->isStoredOnRemoteDisk()
        ? settings.read_settings.remote_fs_prefetch
        : settings.read_settings.local_fs_prefetch;

    if (!do_prefetch)
        return;

    /// Request reading of data in advance,
    /// so if reading can be asynchronous, it will also be performed in parallel for all columns.
    for (size_t pos = 0; pos < num_columns; ++pos)
    {
        try
        {
            auto & cache = caches[columns_to_read[pos].getNameInStorage()];
            prefetchForColumn(
                priority, columns_to_read[pos], serializations[pos], from_mark, continue_reading,
                current_task_last_mark, cache);
        }
        catch (Exception & e)
        {
            /// Better diagnostics.
            e.addMessage("(while reading column " + columns_to_read[pos].name + ")");
            throw;
        }
    }
}

size_t MergeTreeReaderWide::readRows(
    size_t from_mark, size_t current_task_last_mark, bool continue_reading, size_t max_rows_to_read, size_t offset, Columns & res_columns)
{
    size_t read_rows = 0;
    if (prefetched_from_mark != -1 && static_cast<size_t>(prefetched_from_mark) != from_mark)
    {
        prefetched_streams.clear();
        prefetched_from_mark = -1;
    }

    try
    {
        size_t num_columns = res_columns.size();
        checkNumberOfColumns(num_columns);

        if (num_columns == 0)
            return max_rows_to_read;

        prefetchForAllColumns(Priority{}, num_columns, from_mark, current_task_last_mark, continue_reading);

        for (size_t pos = 0; pos < num_columns; ++pos)
        {
            const auto & column_to_read = columns_to_read[pos];

            /// The column is already present in the block so we will append the values to the end.
            bool append = res_columns[pos] != nullptr;
            if (!append)
                res_columns[pos] = column_to_read.type->createColumn(*serializations[pos]);

            auto & column = res_columns[pos];
            try
            {
                size_t column_size_before_reading = column->size();
                auto & cache = caches[column_to_read.getNameInStorage()];

                readData(
                    column_to_read, serializations[pos], column,
                    from_mark, continue_reading, current_task_last_mark,
                    max_rows_to_read, offset, cache, /* was_prefetched =*/ !prefetched_streams.empty());

                /// For elements of Nested, column_size_before_reading may be greater than column size
                ///  if offsets are not empty and were already read, but elements are empty.
                if (!column->empty())
                    read_rows = std::max(read_rows, column->size() - column_size_before_reading);
            }
            catch (Exception & e)
            {
                /// Better diagnostics.
                e.addMessage("(while reading column " + column_to_read.name + ")");
                throw;
            }

            if (column->empty())
                res_columns[pos] = nullptr;
        }

        prefetched_streams.clear();
        caches.clear();

        /// NOTE: positions for all streams must be kept in sync.
        /// In particular, even if for some streams there are no rows to be read,
        /// you must ensure that no seeks are skipped and at this point they all point to to_mark.
    }
    catch (...)
    {
        if (!isRetryableException(std::current_exception()))
            data_part_info_for_read->reportBroken();

        /// Better diagnostics.
        try
        {
            rethrow_exception(std::current_exception());
        }
        catch (Exception & e)
        {
            e.addMessage(getMessageForDiagnosticOfBrokenPart(from_mark, max_rows_to_read, offset));
        }

        throw;
    }

    return read_rows;
}

void MergeTreeReaderWide::addStreams(
    const NameAndTypePair & name_and_type,
    const SerializationPtr & serialization,
    const ReadBufferFromFileBase::ProfileCallback & profile_callback,
    clockid_t clock_type)
{
    bool has_any_stream = false;
    bool has_all_streams = true;

    ISerialization::StreamCallback callback = [&] (const ISerialization::SubstreamPath & substream_path)
    {
        auto stream_name = IMergeTreeDataPart::getStreamNameForColumn(name_and_type, substream_path, data_part_info_for_read->getChecksums());

        /** If data file is missing then we will not try to open it.
          * It is necessary since it allows to add new column to structure of the table without creating new files for old parts.
          */
        if (!stream_name)
        {
            has_all_streams = false;
            return;
        }

        if (streams.contains(*stream_name))
        {
            has_any_stream = true;
            return;
        }

        auto context = data_part_info_for_read->getContext();
        auto * load_marks_threadpool = settings.read_settings.load_marks_asynchronously ? &context->getLoadMarksThreadpool() : nullptr;

        auto marks_loader = std::make_shared<MergeTreeMarksLoader>(
            data_part_info_for_read,
            mark_cache,
            data_part_info_for_read->getIndexGranularityInfo().getMarksFilePath(*stream_name),
            data_part_info_for_read->getMarksCount(),
            data_part_info_for_read->getIndexGranularityInfo(),
            settings.save_marks_in_cache,
            settings.read_settings,
            load_marks_threadpool,
            /*num_columns_in_mark=*/ 1);

        has_any_stream = true;
        auto stream_settings = settings;
        stream_settings.is_low_cardinality_dictionary = substream_path.size() > 1 && substream_path[substream_path.size() - 2].type == ISerialization::Substream::Type::DictionaryKeys;

        streams.emplace(*stream_name, std::make_unique<MergeTreeReaderStreamSingleColumn>(
            data_part_info_for_read->getDataPartStorage(), *stream_name, DATA_FILE_EXTENSION,
            data_part_info_for_read->getMarksCount(), all_mark_ranges, stream_settings,
            uncompressed_cache, data_part_info_for_read->getFileSizeOrZero(*stream_name + DATA_FILE_EXTENSION),
            std::move(marks_loader), profile_callback, clock_type));
    };

    serialization->enumerateStreams(callback);

    if (has_any_stream && !has_all_streams)
        partially_read_columns.insert(name_and_type.name);
}

static ReadBuffer * getStream(
    bool seek_to_start,
    const ISerialization::SubstreamPath & substream_path,
    const MergeTreeDataPartChecksums & checksums,
    MergeTreeReaderWide::FileStreams & streams,
    const NameAndTypePair & name_and_type,
    size_t from_mark,
    bool seek_to_mark,
    size_t current_task_last_mark,
    ISerialization::SubstreamsCache & cache)
{
    /// If substream have already been read.
    if (cache.contains(ISerialization::getSubcolumnNameForStream(substream_path)))
        return nullptr;

    auto stream_name = IMergeTreeDataPart::getStreamNameForColumn(name_and_type, substream_path, checksums);
    if (!stream_name)
        return nullptr;

    auto it = streams.find(*stream_name);
    if (it == streams.end())
        return nullptr;

    MergeTreeReaderStream & stream = *it->second;
    stream.adjustRightMark(current_task_last_mark);

    if (seek_to_start)
        stream.seekToStart();
    else if (seek_to_mark)
        stream.seekToMark(from_mark);

    return stream.getDataBuffer();
}

void MergeTreeReaderWide::deserializePrefix(
    const SerializationPtr & serialization,
    const NameAndTypePair & name_and_type,
    size_t current_task_last_mark,
    ISerialization::SubstreamsCache & cache)
{
    const auto & name = name_and_type.name;
    if (!deserialize_binary_bulk_state_map.contains(name))
    {
        ISerialization::DeserializeBinaryBulkSettings deserialize_settings;
        deserialize_settings.getter = [&](const ISerialization::SubstreamPath & substream_path)
        {
            return getStream(/* seek_to_start = */true, substream_path, data_part_info_for_read->getChecksums(), streams, name_and_type, 0, /* seek_to_mark = */false, current_task_last_mark, cache);
        };
        serialization->deserializeBinaryBulkStatePrefix(deserialize_settings, deserialize_binary_bulk_state_map[name]);
    }
}

void MergeTreeReaderWide::prefetchForColumn(
    Priority priority,
    const NameAndTypePair & name_and_type,
    const SerializationPtr & serialization,
    size_t from_mark,
    bool continue_reading,
    size_t current_task_last_mark,
    ISerialization::SubstreamsCache & cache)
{
    deserializePrefix(serialization, name_and_type, current_task_last_mark, cache);

    serialization->enumerateStreams([&](const ISerialization::SubstreamPath & substream_path)
    {
        auto stream_name = IMergeTreeDataPart::getStreamNameForColumn(name_and_type, substream_path, data_part_info_for_read->getChecksums());

        if (stream_name && !prefetched_streams.contains(*stream_name))
        {
            bool seek_to_mark = !continue_reading;
            if (ReadBuffer * buf = getStream(false, substream_path, data_part_info_for_read->getChecksums(), streams, name_and_type, from_mark, seek_to_mark, current_task_last_mark, cache))
            {
                buf->prefetch(priority);
                prefetched_streams.insert(*stream_name);
            }
        }
    });
}


void MergeTreeReaderWide::readData(
    const NameAndTypePair & name_and_type, const SerializationPtr & serialization, ColumnPtr & column,
    size_t from_mark, bool continue_reading, size_t current_task_last_mark,
    size_t max_rows_to_read, size_t offset, ISerialization::SubstreamsCache & cache, bool was_prefetched)
{
    double & avg_value_size_hint = avg_value_size_hints[name_and_type.name];
    ISerialization::DeserializeBinaryBulkSettings deserialize_settings;
    deserialize_settings.avg_value_size_hint = avg_value_size_hint;

    deserializePrefix(serialization, name_and_type, current_task_last_mark, cache);

    bool data_skipped = false;
    deserialize_settings.getter = [&](const ISerialization::SubstreamPath & substream_path)
    {
<<<<<<< HEAD
        bool seek_to_mark = !was_prefetched && !continue_reading && !read_whole_part && !data_skipped;
=======
        bool seek_to_mark = !was_prefetched && !continue_reading;
>>>>>>> e3c09e97

        return getStream(
            /* seek_to_start = */false, substream_path,
            data_part_info_for_read->getChecksums(), streams,
            name_and_type, from_mark, seek_to_mark, current_task_last_mark, cache);
    };

    deserialize_settings.continuous_reading = continue_reading;
    auto & deserialize_state = deserialize_binary_bulk_state_map[name_and_type.name];

    if (offset > 0)
    {
        if (serialization->deserializeBinaryBulkWithMultipleStreamsSilently(column, offset, deserialize_settings, deserialize_state))
        {
            data_skipped = true;
            serialization->deserializeBinaryBulkWithMultipleStreams(column, max_rows_to_read, deserialize_settings, deserialize_state, &cache);
        }
        else
        {
            serialization->deserializeBinaryBulkWithMultipleStreams(column, offset + max_rows_to_read, deserialize_settings, deserialize_state, &cache);
            if (!column->empty())
                column = column->cut(offset, column->size() - offset);
        }
    }
    else
        serialization->deserializeBinaryBulkWithMultipleStreams(column, max_rows_to_read, deserialize_settings, deserialize_state, &cache);
    IDataType::updateAvgValueSizeHint(*column, avg_value_size_hint);
}

}<|MERGE_RESOLUTION|>--- conflicted
+++ resolved
@@ -350,11 +350,7 @@
     bool data_skipped = false;
     deserialize_settings.getter = [&](const ISerialization::SubstreamPath & substream_path)
     {
-<<<<<<< HEAD
-        bool seek_to_mark = !was_prefetched && !continue_reading && !read_whole_part && !data_skipped;
-=======
-        bool seek_to_mark = !was_prefetched && !continue_reading;
->>>>>>> e3c09e97
+        bool seek_to_mark = !was_prefetched && !continue_reading && !data_skipped;
 
         return getStream(
             /* seek_to_start = */false, substream_path,
