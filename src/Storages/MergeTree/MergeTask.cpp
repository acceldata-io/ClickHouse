#include <Storages/MergeTree/IDataPartStorage.h>
#include <Storages/Statistics/Statistics.h>
#include <Storages/MergeTree/MergeTask.h>

#include <memory>
#include <fmt/format.h>

#include <Common/logger_useful.h>
#include <Common/ActionBlocker.h>
#include <Core/Settings.h>
#include <Processors/Transforms/CheckSortedTransform.h>
#include <Storages/MergeTree/DataPartStorageOnDiskFull.h>
#include <Compression/CompressedWriteBuffer.h>
#include <DataTypes/ObjectUtils.h>
#include <DataTypes/Serializations/SerializationInfo.h>
#include <IO/IReadableWriteBuffer.h>
#include <Storages/MergeTree/MergeTreeData.h>
#include <Storages/MergeTree/IMergeTreeDataPart.h>
#include <Storages/MergeTree/MergeTreeSequentialSource.h>
#include <Storages/MergeTree/MergeTreeSettings.h>
#include <Storages/MergeTree/FutureMergedMutatedPart.h>
#include <Storages/MergeTree/MergeTreeDataMergerMutator.h>
#include <Storages/MergeTree/MergeTreeDataWriter.h>
#include <Storages/MergeTree/MergeProjectionPartsTask.h>
#include <Processors/Transforms/ExpressionTransform.h>
#include <Processors/Transforms/MaterializingTransform.h>
#include <Processors/Transforms/FilterTransform.h>
#include <Processors/Merges/MergingSortedTransform.h>
#include <Processors/Merges/CollapsingSortedTransform.h>
#include <Processors/Merges/SummingSortedTransform.h>
#include <Processors/Merges/ReplacingSortedTransform.h>
#include <Processors/Merges/GraphiteRollupSortedTransform.h>
#include <Processors/Merges/AggregatingSortedTransform.h>
#include <Processors/Merges/VersionedCollapsingTransform.h>
#include <Processors/Transforms/TTLTransform.h>
#include <Processors/Transforms/TTLCalcTransform.h>
#include <Processors/Transforms/DistinctSortedTransform.h>
#include <Processors/Transforms/DistinctTransform.h>
#include <Processors/QueryPlan/CreatingSetsStep.h>
#include <Interpreters/PreparedSets.h>
#include <Interpreters/MergeTreeTransaction.h>
#include <QueryPipeline/QueryPipelineBuilder.h>

namespace DB
{

namespace ErrorCodes
{
    extern const int ABORTED;
    extern const int DIRECTORY_ALREADY_EXISTS;
    extern const int LOGICAL_ERROR;
    extern const int SUPPORT_IS_DISABLED;
}


static ColumnsStatistics getStatisticsForColumns(
    const NamesAndTypesList & columns_to_read,
    const StorageMetadataPtr & metadata_snapshot)
{
    ColumnsStatistics all_statistics;
    const auto & all_columns = metadata_snapshot->getColumns();

    for (const auto & column : columns_to_read)
    {
        const auto * desc = all_columns.tryGet(column.name);
        if (desc && !desc->statistics.empty())
        {
            auto statistics = MergeTreeStatisticsFactory::instance().get(desc->statistics);
            all_statistics.push_back(std::move(statistics));
        }
    }
    return all_statistics;
}

static void addMissedColumnsToSerializationInfos(
    size_t num_rows_in_parts,
    const Names & part_columns,
    const ColumnsDescription & storage_columns,
    const SerializationInfo::Settings & info_settings,
    SerializationInfoByName & new_infos)
{
    NameSet part_columns_set(part_columns.begin(), part_columns.end());

    for (const auto & column : storage_columns)
    {
        if (part_columns_set.contains(column.name))
            continue;

        if (column.default_desc.kind != ColumnDefaultKind::Default)
            continue;

        if (column.default_desc.expression)
            continue;

        auto new_info = column.type->createSerializationInfo(info_settings);
        new_info->addDefaults(num_rows_in_parts);
        new_infos.emplace(column.name, std::move(new_info));
    }
}

/// PK columns are sorted and merged, ordinary columns are gathered using info from merge step
void MergeTask::ExecuteAndFinalizeHorizontalPart::extractMergingAndGatheringColumns() const
{
    const auto & sorting_key_expr = global_ctx->metadata_snapshot->getSortingKey().expression;
    Names sort_key_columns_vec = sorting_key_expr->getRequiredColumns();

    std::set<String> key_columns(sort_key_columns_vec.cbegin(), sort_key_columns_vec.cend());

    /// Force sign column for Collapsing mode
    if (ctx->merging_params.mode == MergeTreeData::MergingParams::Collapsing)
        key_columns.emplace(ctx->merging_params.sign_column);

    /// Force version column for Replacing mode
    if (ctx->merging_params.mode == MergeTreeData::MergingParams::Replacing)
    {
        key_columns.emplace(ctx->merging_params.is_deleted_column);
        key_columns.emplace(ctx->merging_params.version_column);
    }

    /// Force sign column for VersionedCollapsing mode. Version is already in primary key.
    if (ctx->merging_params.mode == MergeTreeData::MergingParams::VersionedCollapsing)
        key_columns.emplace(ctx->merging_params.sign_column);

    /// Force to merge at least one column in case of empty key
    if (key_columns.empty())
        key_columns.emplace(global_ctx->storage_columns.front().name);

    const auto & skip_indexes = global_ctx->metadata_snapshot->getSecondaryIndices();

    for (const auto & index : skip_indexes)
    {
        auto index_columns = index.expression->getRequiredColumns();

        /// Calculate indexes that depend only on one column on vertical
        /// stage and other indexes on horizonatal stage of merge.
        if (index_columns.size() == 1)
        {
            const auto & column_name = index_columns.front();
            global_ctx->skip_indexes_by_column[column_name].push_back(index);
        }
        else
        {
            std::ranges::copy(index_columns, std::inserter(key_columns, key_columns.end()));
            global_ctx->merging_skip_indexes.push_back(index);
        }
    }

    for (const auto & projection : global_ctx->projections_to_rebuild)
    {
        Names projection_columns_vec = projection->getRequiredColumns();
        std::copy(projection_columns_vec.cbegin(), projection_columns_vec.cend(),
                  std::inserter(key_columns, key_columns.end()));
    }

    /// TODO: also force "summing" and "aggregating" columns to make Horizontal merge only for such columns

    for (const auto & column : global_ctx->storage_columns)
    {
        if (key_columns.contains(column.name))
        {
            global_ctx->merging_columns.emplace_back(column);

            /// If column is in horizontal stage we need to calculate its indexes on horizontal stage as well
            auto it = global_ctx->skip_indexes_by_column.find(column.name);
            if (it != global_ctx->skip_indexes_by_column.end())
            {
                for (auto & index : it->second)
                    global_ctx->merging_skip_indexes.push_back(std::move(index));

                global_ctx->skip_indexes_by_column.erase(it);
            }
        }
        else
        {
            global_ctx->gathering_columns.emplace_back(column);
        }
    }
}

bool MergeTask::ExecuteAndFinalizeHorizontalPart::prepare()
{
    String local_tmp_prefix;
    if (global_ctx->need_prefix)
    {
        // projection parts have different prefix and suffix compared to normal parts.
        // E.g. `proj_a.proj` for a normal projection merge and `proj_a.tmp_proj` for a projection materialization merge.
        local_tmp_prefix = global_ctx->parent_part ? "" : "tmp_merge_";
    }
    const String local_tmp_suffix = global_ctx->parent_part ? ctx->suffix : "";

    if (global_ctx->merges_blocker->isCancelled() || global_ctx->merge_list_element_ptr->is_cancelled.load(std::memory_order_relaxed))
        throw Exception(ErrorCodes::ABORTED, "Cancelled merging parts");

    /// We don't want to perform merge assigned with TTL as normal merge, so
    /// throw exception
    if (isTTLMergeType(global_ctx->future_part->merge_type) && global_ctx->ttl_merges_blocker->isCancelled())
        throw Exception(ErrorCodes::ABORTED, "Cancelled merging parts with TTL");

    LOG_DEBUG(ctx->log, "Merging {} parts: from {} to {} into {} with storage {}",
        global_ctx->future_part->parts.size(),
        global_ctx->future_part->parts.front()->name,
        global_ctx->future_part->parts.back()->name,
        global_ctx->future_part->part_format.part_type.toString(),
        global_ctx->future_part->part_format.storage_type.toString());

    if (global_ctx->deduplicate)
    {
        if (global_ctx->deduplicate_by_columns.empty())
            LOG_DEBUG(ctx->log, "DEDUPLICATE BY all columns");
        else
            LOG_DEBUG(ctx->log, "DEDUPLICATE BY ('{}')", fmt::join(global_ctx->deduplicate_by_columns, "', '"));
    }

    ctx->disk = global_ctx->space_reservation->getDisk();
    auto local_tmp_part_basename = local_tmp_prefix + global_ctx->future_part->name + local_tmp_suffix;

    std::optional<MergeTreeDataPartBuilder> builder;
    if (global_ctx->parent_part)
    {
        auto data_part_storage = global_ctx->parent_part->getDataPartStorage().getProjection(local_tmp_part_basename,  /* use parent transaction */ false);
        builder.emplace(*global_ctx->data, global_ctx->future_part->name, data_part_storage);
        builder->withParentPart(global_ctx->parent_part);
    }
    else
    {
        auto local_single_disk_volume = std::make_shared<SingleDiskVolume>("volume_" + global_ctx->future_part->name, ctx->disk, 0);
        builder.emplace(global_ctx->data->getDataPartBuilder(global_ctx->future_part->name, local_single_disk_volume, local_tmp_part_basename));
        builder->withPartStorageType(global_ctx->future_part->part_format.storage_type);
    }

    builder->withPartInfo(global_ctx->future_part->part_info);
    builder->withPartType(global_ctx->future_part->part_format.part_type);

    global_ctx->new_data_part = std::move(*builder).build();
    auto data_part_storage = global_ctx->new_data_part->getDataPartStoragePtr();

    if (data_part_storage->exists())
        throw Exception(ErrorCodes::DIRECTORY_ALREADY_EXISTS, "Directory {} already exists", data_part_storage->getFullPath());

    data_part_storage->beginTransaction();
    /// Background temp dirs cleaner will not touch tmp projection directory because
    /// it's located inside part's directory
    if (!global_ctx->parent_part)
        global_ctx->temporary_directory_lock = global_ctx->data->getTemporaryPartDirectoryHolder(local_tmp_part_basename);

    global_ctx->storage_columns = global_ctx->metadata_snapshot->getColumns().getAllPhysical();

    auto object_columns = MergeTreeData::getConcreteObjectColumns(global_ctx->future_part->parts, global_ctx->metadata_snapshot->getColumns());
    extendObjectColumns(global_ctx->storage_columns, object_columns, false);
    global_ctx->storage_snapshot = std::make_shared<StorageSnapshot>(*global_ctx->data, global_ctx->metadata_snapshot, std::move(object_columns));

    prepareProjectionsToMergeAndRebuild();

    extractMergingAndGatheringColumns();

    global_ctx->new_data_part->uuid = global_ctx->future_part->uuid;
    global_ctx->new_data_part->partition.assign(global_ctx->future_part->getPartition());
    global_ctx->new_data_part->is_temp = global_ctx->parent_part == nullptr;

    /// In case of replicated merge tree with zero copy replication
    /// Here Clickhouse claims that this new part can be deleted in temporary state without unlocking the blobs
    /// The blobs have to be removed along with the part, this temporary part owns them and does not share them yet.
    global_ctx->new_data_part->remove_tmp_policy = IMergeTreeDataPart::BlobsRemovalPolicyForTemporaryParts::REMOVE_BLOBS;

    ctx->need_remove_expired_values = false;
    ctx->force_ttl = false;

    if (enabledBlockNumberColumn(global_ctx))
        addGatheringColumn(global_ctx, BlockNumberColumn::name, BlockNumberColumn::type);

    if (enabledBlockOffsetColumn(global_ctx))
        addGatheringColumn(global_ctx, BlockOffsetColumn::name, BlockOffsetColumn::type);

    SerializationInfo::Settings info_settings =
    {
        .ratio_of_defaults_for_sparse = global_ctx->data->getSettings()->ratio_of_defaults_for_sparse_serialization,
        .choose_kind = true,
    };

    SerializationInfoByName infos(global_ctx->storage_columns, info_settings);

    for (const auto & part : global_ctx->future_part->parts)
    {
        global_ctx->new_data_part->ttl_infos.update(part->ttl_infos);
        if (global_ctx->metadata_snapshot->hasAnyTTL() && !part->checkAllTTLCalculated(global_ctx->metadata_snapshot))
        {
            LOG_INFO(ctx->log, "Some TTL values were not calculated for part {}. Will calculate them forcefully during merge.", part->name);
            ctx->need_remove_expired_values = true;
            ctx->force_ttl = true;
        }

        if (!info_settings.isAlwaysDefault())
        {
            auto part_infos = part->getSerializationInfos();

            addMissedColumnsToSerializationInfos(
                part->rows_count,
                part->getColumns().getNames(),
                global_ctx->metadata_snapshot->getColumns(),
                info_settings,
                part_infos);

            infos.add(part_infos);
        }
    }

    const auto & local_part_min_ttl = global_ctx->new_data_part->ttl_infos.part_min_ttl;
    if (local_part_min_ttl && local_part_min_ttl <= global_ctx->time_of_merge)
        ctx->need_remove_expired_values = true;

    global_ctx->new_data_part->setColumns(global_ctx->storage_columns, infos, global_ctx->metadata_snapshot->getMetadataVersion());

    if (ctx->need_remove_expired_values && global_ctx->ttl_merges_blocker->isCancelled())
    {
        LOG_INFO(ctx->log, "Part {} has values with expired TTL, but merges with TTL are cancelled.", global_ctx->new_data_part->name);
        ctx->need_remove_expired_values = false;
    }

    ctx->sum_input_rows_upper_bound = global_ctx->merge_list_element_ptr->total_rows_count;
    ctx->sum_compressed_bytes_upper_bound = global_ctx->merge_list_element_ptr->total_size_bytes_compressed;

    global_ctx->chosen_merge_algorithm = chooseMergeAlgorithm();
    global_ctx->merge_list_element_ptr->merge_algorithm.store(global_ctx->chosen_merge_algorithm, std::memory_order_relaxed);

    LOG_DEBUG(ctx->log, "Selected MergeAlgorithm: {}", toString(global_ctx->chosen_merge_algorithm));

    /// Note: this is done before creating input streams, because otherwise data.data_parts_mutex
    /// (which is locked in data.getTotalActiveSizeInBytes())
    /// (which is locked in shared mode when input streams are created) and when inserting new data
    /// the order is reverse. This annoys TSan even though one lock is locked in shared mode and thus
    /// deadlock is impossible.
    ctx->compression_codec = global_ctx->data->getCompressionCodecForPart(
        global_ctx->merge_list_element_ptr->total_size_bytes_compressed, global_ctx->new_data_part->ttl_infos, global_ctx->time_of_merge);

    ctx->tmp_disk = std::make_unique<TemporaryDataOnDisk>(global_ctx->context->getTempDataOnDisk());

    switch (global_ctx->chosen_merge_algorithm)
    {
        case MergeAlgorithm::Horizontal:
        {
            global_ctx->merging_columns = global_ctx->storage_columns;
            global_ctx->merging_skip_indexes = global_ctx->metadata_snapshot->getSecondaryIndices();
            global_ctx->gathering_columns.clear();
            global_ctx->skip_indexes_by_column.clear();
            break;
        }
        case MergeAlgorithm::Vertical:
        {
            ctx->rows_sources_uncompressed_write_buf = ctx->tmp_disk->createRawStream();
            ctx->rows_sources_write_buf = std::make_unique<CompressedWriteBuffer>(*ctx->rows_sources_uncompressed_write_buf);

            std::map<String, UInt64> local_merged_column_to_size;
            for (const auto & part : global_ctx->future_part->parts)
                part->accumulateColumnSizes(local_merged_column_to_size);

            ctx->column_sizes = ColumnSizeEstimator(
                std::move(local_merged_column_to_size),
                global_ctx->merging_columns,
                global_ctx->gathering_columns);

            break;
        }
        default :
            throw Exception(ErrorCodes::LOGICAL_ERROR, "Merge algorithm must be chosen");
    }

    /// If merge is vertical we cannot calculate it
    ctx->blocks_are_granules_size = (global_ctx->chosen_merge_algorithm == MergeAlgorithm::Vertical);

    /// Merged stream will be created and available as merged_stream variable
    createMergedStream();

    /// Skip fully expired columns manually, since in case of
    /// need_remove_expired_values is not set, TTLTransform will not be used,
    /// and columns that had been removed by TTL (via TTLColumnAlgorithm) will
    /// be added again with default values.
    ///
    /// Also note, that it is better to do this here, since in other places it
    /// will be too late (i.e. they will be written, and we will burn CPU/disk
    /// resources for this).
    if (!ctx->need_remove_expired_values)
    {
        auto part_serialization_infos = global_ctx->new_data_part->getSerializationInfos();

        NameSet columns_to_remove;
        for (auto & [column_name, ttl] : global_ctx->new_data_part->ttl_infos.columns_ttl)
        {
            if (ttl.finished())
            {
                global_ctx->new_data_part->expired_columns.insert(column_name);
                LOG_TRACE(ctx->log, "Adding expired column {} for part {}", column_name, global_ctx->new_data_part->name);
                columns_to_remove.insert(column_name);
                part_serialization_infos.erase(column_name);
            }
        }

        if (!columns_to_remove.empty())
        {
            global_ctx->gathering_columns = global_ctx->gathering_columns.eraseNames(columns_to_remove);
            global_ctx->merging_columns = global_ctx->merging_columns.eraseNames(columns_to_remove);
            global_ctx->storage_columns = global_ctx->storage_columns.eraseNames(columns_to_remove);

            global_ctx->new_data_part->setColumns(
                global_ctx->storage_columns,
                part_serialization_infos,
                global_ctx->metadata_snapshot->getMetadataVersion());
        }
    }

    global_ctx->to = std::make_shared<MergedBlockOutputStream>(
        global_ctx->new_data_part,
        global_ctx->metadata_snapshot,
        global_ctx->merging_columns,
        MergeTreeIndexFactory::instance().getMany(global_ctx->merging_skip_indexes),
        getStatisticsForColumns(global_ctx->merging_columns, global_ctx->metadata_snapshot),
        ctx->compression_codec,
        global_ctx->txn ? global_ctx->txn->tid : Tx::PrehistoricTID,
        /*reset_columns=*/ true,
        ctx->blocks_are_granules_size,
        global_ctx->context->getWriteSettings());

    global_ctx->rows_written = 0;
    ctx->initial_reservation = global_ctx->space_reservation ? global_ctx->space_reservation->getSize() : 0;

    ctx->is_cancelled = [merges_blocker = global_ctx->merges_blocker,
        ttl_merges_blocker = global_ctx->ttl_merges_blocker,
        need_remove = ctx->need_remove_expired_values,
        merge_list_element = global_ctx->merge_list_element_ptr]() -> bool
    {
        return merges_blocker->isCancelled()
            || (need_remove && ttl_merges_blocker->isCancelled())
            || merge_list_element->is_cancelled.load(std::memory_order_relaxed);
    };

    /// This is the end of preparation. Execution will be per block.
    return false;
}

bool MergeTask::enabledBlockNumberColumn(GlobalRuntimeContextPtr global_ctx)
{
    return global_ctx->data->getSettings()->enable_block_number_column && global_ctx->metadata_snapshot->getGroupByTTLs().empty();
}

bool MergeTask::enabledBlockOffsetColumn(GlobalRuntimeContextPtr global_ctx)
{
    return global_ctx->data->getSettings()->enable_block_offset_column && global_ctx->metadata_snapshot->getGroupByTTLs().empty();
}

void MergeTask::addGatheringColumn(GlobalRuntimeContextPtr global_ctx, const String & name, const DataTypePtr & type)
{
    if (global_ctx->storage_columns.contains(name))
        return;

    global_ctx->storage_columns.emplace_back(name, type);
    global_ctx->gathering_columns.emplace_back(name, type);
}


MergeTask::StageRuntimeContextPtr MergeTask::ExecuteAndFinalizeHorizontalPart::getContextForNextStage()
{
    auto new_ctx = std::make_shared<VerticalMergeRuntimeContext>();

    new_ctx->rows_sources_write_buf = std::move(ctx->rows_sources_write_buf);
    new_ctx->rows_sources_uncompressed_write_buf = std::move(ctx->rows_sources_uncompressed_write_buf);
    new_ctx->column_sizes = std::move(ctx->column_sizes);
    new_ctx->compression_codec = std::move(ctx->compression_codec);
    new_ctx->tmp_disk = std::move(ctx->tmp_disk);
    new_ctx->it_name_and_type = std::move(ctx->it_name_and_type);
    new_ctx->read_with_direct_io = std::move(ctx->read_with_direct_io);
    new_ctx->need_sync = std::move(ctx->need_sync);

    ctx.reset();
    return new_ctx;
}

MergeTask::StageRuntimeContextPtr MergeTask::VerticalMergeStage::getContextForNextStage()
{
    auto new_ctx = std::make_shared<MergeProjectionsRuntimeContext>();

    new_ctx->need_sync = std::move(ctx->need_sync);

    ctx.reset();
    return new_ctx;
}


bool MergeTask::ExecuteAndFinalizeHorizontalPart::execute()
{
    assert(subtasks_iterator != subtasks.end());
    if ((this->**subtasks_iterator)())
        return true;

    /// Move to the next subtask in an array of subtasks
    ++subtasks_iterator;
    return subtasks_iterator != subtasks.end();
}


void MergeTask::ExecuteAndFinalizeHorizontalPart::calculateProjections(const Block & block) const
{
    for (size_t i = 0, size = global_ctx->projections_to_rebuild.size(); i < size; ++i)
    {
        const auto & projection = *global_ctx->projections_to_rebuild[i];
        Block block_to_squash = projection.calculate(block, global_ctx->context);
        auto chunk = ctx->projection_squashes[i].add({block_to_squash.getColumns(), block_to_squash.rows()});
        if (chunk)
        {
            auto result = ctx->projection_squashes[i].getHeader().cloneWithColumns(chunk.detachColumns());
            auto tmp_part = MergeTreeDataWriter::writeTempProjectionPart(
                *global_ctx->data, ctx->log, result, projection, global_ctx->new_data_part.get(), ++ctx->projection_block_num);
            tmp_part.finalize();
            tmp_part.part->getDataPartStorage().commitTransaction();
            ctx->projection_parts[projection.name].emplace_back(std::move(tmp_part.part));
        }
    }
}


void MergeTask::ExecuteAndFinalizeHorizontalPart::constructTaskForProjectionPartsMerge() const
{
    auto && [name, parts] = *ctx->projection_parts_iterator;
    const auto & projection = global_ctx->metadata_snapshot->projections.get(name);

    ctx->merge_projection_parts_task_ptr = std::make_unique<MergeProjectionPartsTask>
    (
        name,
        std::move(parts),
        projection,
        ctx->projection_block_num,
        global_ctx->context,
        global_ctx->holder,
        global_ctx->mutator,
        global_ctx->merge_entry,
        global_ctx->time_of_merge,
        global_ctx->new_data_part,
        global_ctx->space_reservation
    );
}


bool MergeTask::ExecuteAndFinalizeHorizontalPart::executeMergeProjections() // NOLINT
{
    /// In case if there are no projections we didn't construct a task
    if (!ctx->merge_projection_parts_task_ptr)
        return false;

    if (ctx->merge_projection_parts_task_ptr->executeStep())
        return true;

    ++ctx->projection_parts_iterator;

    if (ctx->projection_parts_iterator == std::make_move_iterator(ctx->projection_parts.end()))
        return false;

    constructTaskForProjectionPartsMerge();

    return true;
}

bool MergeTask::ExecuteAndFinalizeHorizontalPart::executeImpl()
{
    Block block;
    if (!ctx->is_cancelled() && (global_ctx->merging_executor->pull(block)))
    {
        global_ctx->rows_written += block.rows();

        const_cast<MergedBlockOutputStream &>(*global_ctx->to).write(block);

        calculateProjections(block);

        UInt64 result_rows = 0;
        UInt64 result_bytes = 0;
        global_ctx->merged_pipeline.tryGetResultRowsAndBytes(result_rows, result_bytes);
        global_ctx->merge_list_element_ptr->rows_written = result_rows;
        global_ctx->merge_list_element_ptr->bytes_written_uncompressed = result_bytes;

        /// Reservation updates is not performed yet, during the merge it may lead to higher free space requirements
        if (global_ctx->space_reservation && ctx->sum_input_rows_upper_bound)
        {
            /// The same progress from merge_entry could be used for both algorithms (it should be more accurate)
            /// But now we are using inaccurate row-based estimation in Horizontal case for backward compatibility
            Float64 progress = (global_ctx->chosen_merge_algorithm == MergeAlgorithm::Horizontal)
                ? std::min(1., 1. * global_ctx->rows_written / ctx->sum_input_rows_upper_bound)
                : std::min(1., global_ctx->merge_list_element_ptr->progress.load(std::memory_order_relaxed));

            global_ctx->space_reservation->update(static_cast<size_t>((1. - progress) * ctx->initial_reservation));
        }

        /// Need execute again
        return true;
    }

    // finalize projections
    calculateProjections(global_ctx->merging_executor->getHeader().cloneEmpty());

    ctx->projection_parts_iterator = std::make_move_iterator(ctx->projection_parts.begin());
    if (ctx->projection_parts_iterator != std::make_move_iterator(ctx->projection_parts.end()))
        constructTaskForProjectionPartsMerge();

    global_ctx->merging_executor.reset();
    global_ctx->merged_pipeline.reset();

    if (global_ctx->merges_blocker->isCancelled() || global_ctx->merge_list_element_ptr->is_cancelled.load(std::memory_order_relaxed))
        throw Exception(ErrorCodes::ABORTED, "Cancelled merging parts");

    if (ctx->need_remove_expired_values && global_ctx->ttl_merges_blocker->isCancelled())
        throw Exception(ErrorCodes::ABORTED, "Cancelled merging parts with expired TTL");

    const auto data_settings = global_ctx->data->getSettings();
    const size_t sum_compressed_bytes_upper_bound = global_ctx->merge_list_element_ptr->total_size_bytes_compressed;
    ctx->need_sync = needSyncPart(ctx->sum_input_rows_upper_bound, sum_compressed_bytes_upper_bound, *data_settings);

    return false;
}


bool MergeTask::VerticalMergeStage::prepareVerticalMergeForAllColumns() const
{
     /// No need to execute this part if it is horizontal merge.
    if (global_ctx->chosen_merge_algorithm != MergeAlgorithm::Vertical)
        return false;

    size_t sum_input_rows_exact = global_ctx->merge_list_element_ptr->rows_read;
    size_t input_rows_filtered = *global_ctx->input_rows_filtered;
    global_ctx->merge_list_element_ptr->columns_written = global_ctx->merging_columns.size();
    global_ctx->merge_list_element_ptr->progress.store(ctx->column_sizes->keyColumnsWeight(), std::memory_order_relaxed);

    /// Ensure data has written to disk.
    ctx->rows_sources_write_buf->finalize();
    ctx->rows_sources_uncompressed_write_buf->finalize();
    ctx->rows_sources_uncompressed_write_buf->finalize();

    size_t rows_sources_count = ctx->rows_sources_write_buf->count();
    /// In special case, when there is only one source part, and no rows were skipped, we may have
    /// skipped writing rows_sources file. Otherwise rows_sources_count must be equal to the total
    /// number of input rows.
    if ((rows_sources_count > 0 || global_ctx->future_part->parts.size() > 1) && sum_input_rows_exact != rows_sources_count + input_rows_filtered)
        throw Exception(
                        ErrorCodes::LOGICAL_ERROR,
                        "Number of rows in source parts ({}) excluding filtered rows ({}) differs from number "
                        "of bytes written to rows_sources file ({}). It is a bug.",
                        sum_input_rows_exact, input_rows_filtered, rows_sources_count);

    /// TemporaryDataOnDisk::createRawStream returns WriteBufferFromFile implementing IReadableWriteBuffer
    /// and we expect to get ReadBufferFromFile here.
    /// So, it's relatively safe to use dynamic_cast here and downcast to ReadBufferFromFile.
    auto * wbuf_readable = dynamic_cast<IReadableWriteBuffer *>(ctx->rows_sources_uncompressed_write_buf.get());
    std::unique_ptr<ReadBuffer> reread_buf = wbuf_readable ? wbuf_readable->tryGetReadBuffer() : nullptr;
    if (!reread_buf)
        throw Exception(ErrorCodes::LOGICAL_ERROR, "Cannot read temporary file {}", ctx->rows_sources_uncompressed_write_buf->getFileName());

    auto * reread_buffer_raw = dynamic_cast<ReadBufferFromFileBase *>(reread_buf.get());
    if (!reread_buffer_raw)
    {
        const auto & reread_buf_ref = *reread_buf;
        throw Exception(ErrorCodes::LOGICAL_ERROR, "Expected ReadBufferFromFileBase, but got {}", demangle(typeid(reread_buf_ref).name()));
    }
    /// Move ownership from std::unique_ptr<ReadBuffer> to std::unique_ptr<ReadBufferFromFile> for CompressedReadBufferFromFile.
    /// First, release ownership from unique_ptr to base type.
    reread_buf.release(); /// NOLINT(bugprone-unused-return-value,hicpp-ignored-remove-result): we already have the pointer value in `reread_buffer_raw`

    /// Then, move ownership to unique_ptr to concrete type.
    std::unique_ptr<ReadBufferFromFileBase> reread_buffer_from_file(reread_buffer_raw);

    /// CompressedReadBufferFromFile expects std::unique_ptr<ReadBufferFromFile> as argument.
    ctx->rows_sources_read_buf = std::make_unique<CompressedReadBufferFromFile>(std::move(reread_buffer_from_file));
    ctx->it_name_and_type = global_ctx->gathering_columns.cbegin();

    const auto & settings = global_ctx->context->getSettingsRef();

    size_t max_delayed_streams = 0;
    if (global_ctx->new_data_part->getDataPartStorage().supportParallelWrite())
    {
        if (settings.max_insert_delayed_streams_for_parallel_write.changed)
            max_delayed_streams = settings.max_insert_delayed_streams_for_parallel_write;
        else
            max_delayed_streams = DEFAULT_DELAYED_STREAMS_FOR_PARALLEL_WRITE;
    }

    ctx->max_delayed_streams = max_delayed_streams;

    bool all_parts_on_remote_disks = std::ranges::all_of(global_ctx->future_part->parts, [](const auto & part) { return part->isStoredOnRemoteDisk(); });
    ctx->use_prefetch = all_parts_on_remote_disks && global_ctx->data->getSettings()->vertical_merge_remote_filesystem_prefetch;

    if (ctx->use_prefetch && ctx->it_name_and_type != global_ctx->gathering_columns.end())
        ctx->prepared_pipe = createPipeForReadingOneColumn(ctx->it_name_and_type->name);

    return false;
}

Pipe MergeTask::VerticalMergeStage::createPipeForReadingOneColumn(const String & column_name) const
{
    Pipes pipes;
    for (size_t part_num = 0; part_num < global_ctx->future_part->parts.size(); ++part_num)
    {
        Pipe pipe = createMergeTreeSequentialSource(
            MergeTreeSequentialSourceType::Merge,
            *global_ctx->data,
            global_ctx->storage_snapshot,
            global_ctx->future_part->parts[part_num],
            Names{column_name},
            /*mark_ranges=*/ {},
            global_ctx->input_rows_filtered,
            /*apply_deleted_mask=*/ true,
            ctx->read_with_direct_io,
            ctx->use_prefetch);

        pipes.emplace_back(std::move(pipe));
    }

    return Pipe::unitePipes(std::move(pipes));
}

void MergeTask::VerticalMergeStage::prepareVerticalMergeForOneColumn() const
{
    const auto & column_name = ctx->it_name_and_type->name;

    ctx->progress_before = global_ctx->merge_list_element_ptr->progress.load(std::memory_order_relaxed);
    global_ctx->column_progress = std::make_unique<MergeStageProgress>(ctx->progress_before, ctx->column_sizes->columnWeight(column_name));

    Pipe pipe;
    if (ctx->prepared_pipe)
    {
        pipe = std::move(*ctx->prepared_pipe);

        auto next_column_it = std::next(ctx->it_name_and_type);
        if (next_column_it != global_ctx->gathering_columns.end())
            ctx->prepared_pipe = createPipeForReadingOneColumn(next_column_it->name);
    }
    else
    {
        pipe = createPipeForReadingOneColumn(column_name);
    }

    ctx->rows_sources_read_buf->seek(0, 0);
    bool is_result_sparse = global_ctx->new_data_part->getSerialization(column_name)->getKind() == ISerialization::Kind::SPARSE;

    const auto data_settings = global_ctx->data->getSettings();
    auto transform = std::make_unique<ColumnGathererTransform>(
        pipe.getHeader(),
        pipe.numOutputPorts(),
        *ctx->rows_sources_read_buf,
        data_settings->merge_max_block_size,
        data_settings->merge_max_block_size_bytes,
        is_result_sparse);

    pipe.addTransform(std::move(transform));

    MergeTreeIndices indexes_to_recalc;
    auto indexes_it = global_ctx->skip_indexes_by_column.find(column_name);

    if (indexes_it != global_ctx->skip_indexes_by_column.end())
    {
        indexes_to_recalc = MergeTreeIndexFactory::instance().getMany(indexes_it->second);

        pipe.addTransform(std::make_shared<ExpressionTransform>(
            pipe.getHeader(),
            indexes_it->second.getSingleExpressionForIndices(global_ctx->metadata_snapshot->getColumns(),
            global_ctx->data->getContext())));

        pipe.addTransform(std::make_shared<MaterializingTransform>(pipe.getHeader()));
    }

    ctx->column_parts_pipeline = QueryPipeline(std::move(pipe));

    /// Dereference unique_ptr
    ctx->column_parts_pipeline.setProgressCallback(MergeProgressCallback(
        global_ctx->merge_list_element_ptr,
        global_ctx->watch_prev_elapsed,
        *global_ctx->column_progress));

    /// Is calculated inside MergeProgressCallback.
    ctx->column_parts_pipeline.disableProfileEventUpdate();
    ctx->executor = std::make_unique<PullingPipelineExecutor>(ctx->column_parts_pipeline);
    NamesAndTypesList columns_list = {*ctx->it_name_and_type};

    ctx->column_to = std::make_unique<MergedColumnOnlyOutputStream>(
        global_ctx->new_data_part,
        global_ctx->metadata_snapshot,
        columns_list,
        ctx->compression_codec,
        indexes_to_recalc,
        getStatisticsForColumns(columns_list, global_ctx->metadata_snapshot),
        &global_ctx->written_offset_columns,
        global_ctx->to->getIndexGranularity());

    ctx->column_elems_written = 0;
}


bool MergeTask::VerticalMergeStage::executeVerticalMergeForOneColumn() const
{
    Block block;
    if (!global_ctx->merges_blocker->isCancelled() && !global_ctx->merge_list_element_ptr->is_cancelled.load(std::memory_order_relaxed)
        && ctx->executor->pull(block))
    {
        ctx->column_elems_written += block.rows();
        ctx->column_to->write(block);

        /// Need execute again
        return true;
    }
    return false;
}


void MergeTask::VerticalMergeStage::finalizeVerticalMergeForOneColumn() const
{
    const String & column_name = ctx->it_name_and_type->name;
    if (global_ctx->merges_blocker->isCancelled() || global_ctx->merge_list_element_ptr->is_cancelled.load(std::memory_order_relaxed))
        throw Exception(ErrorCodes::ABORTED, "Cancelled merging parts");

    ctx->executor.reset();
    auto changed_checksums = ctx->column_to->fillChecksums(global_ctx->new_data_part, global_ctx->checksums_gathered_columns);
    global_ctx->checksums_gathered_columns.add(std::move(changed_checksums));

    ctx->delayed_streams.emplace_back(std::move(ctx->column_to));

    while (ctx->delayed_streams.size() > ctx->max_delayed_streams)
    {
        ctx->delayed_streams.front()->finish(ctx->need_sync);
        ctx->delayed_streams.pop_front();
    }

    if (global_ctx->rows_written != ctx->column_elems_written)
    {
        throw Exception(ErrorCodes::LOGICAL_ERROR, "Written {} elements of column {}, but {} rows of PK columns",
                        toString(ctx->column_elems_written), column_name, toString(global_ctx->rows_written));
    }

    UInt64 rows = 0;
    UInt64 bytes = 0;
    ctx->column_parts_pipeline.tryGetResultRowsAndBytes(rows, bytes);

    /// NOTE: 'progress' is modified by single thread, but it may be concurrently read from MergeListElement::getInfo() (StorageSystemMerges).

    global_ctx->merge_list_element_ptr->columns_written += 1;
    global_ctx->merge_list_element_ptr->bytes_written_uncompressed += bytes;
    global_ctx->merge_list_element_ptr->progress.store(ctx->progress_before + ctx->column_sizes->columnWeight(column_name), std::memory_order_relaxed);

    /// This is the external loop increment.
    ++ctx->it_name_and_type;
}


bool MergeTask::VerticalMergeStage::finalizeVerticalMergeForAllColumns() const
{
    for (auto & stream : ctx->delayed_streams)
        stream->finish(ctx->need_sync);

    return false;
}


bool MergeTask::MergeProjectionsStage::mergeMinMaxIndexAndPrepareProjections() const
{
    for (const auto & part : global_ctx->future_part->parts)
    {
        /// Skip empty parts,
        /// (that can be created in StorageReplicatedMergeTree::createEmptyPartInsteadOfLost())
        /// since they can incorrectly set min,
        /// that will be changed after one more merge/OPTIMIZE.
        if (!part->isEmpty())
            global_ctx->new_data_part->minmax_idx->merge(*part->minmax_idx);
    }

    /// Print overall profiling info. NOTE: it may duplicates previous messages
    {
        double elapsed_seconds = global_ctx->merge_list_element_ptr->watch.elapsedSeconds();
        LOG_DEBUG(ctx->log,
            "Merge sorted {} rows, containing {} columns ({} merged, {} gathered) in {} sec., {} rows/sec., {}/sec.",
            global_ctx->merge_list_element_ptr->rows_read,
            global_ctx->storage_columns.size(),
            global_ctx->merging_columns.size(),
            global_ctx->gathering_columns.size(),
            elapsed_seconds,
            global_ctx->merge_list_element_ptr->rows_read / elapsed_seconds,
            ReadableSize(global_ctx->merge_list_element_ptr->bytes_read_uncompressed / elapsed_seconds));
    }


<<<<<<< HEAD
    for (const auto & projection : global_ctx->projections_to_merge)
=======
    const auto mode = global_ctx->data->getSettings()->deduplicate_merge_projection_mode;
    /// Under throw mode, we still choose to drop projections due to backward compatibility since some
    /// users might have projections before this change.
    if (global_ctx->data->merging_params.mode != MergeTreeData::MergingParams::Ordinary
        && (mode == DeduplicateMergeProjectionMode::THROW || mode == DeduplicateMergeProjectionMode::DROP))
    {
        ctx->projections_iterator = ctx->tasks_for_projections.begin();
        return false;
    }

    const auto & projections = global_ctx->metadata_snapshot->getProjections();

    for (const auto & projection : projections)
>>>>>>> ef31d930
    {
        MergeTreeData::DataPartsVector projection_parts = global_ctx->projections_to_merge_parts[projection->name];
        LOG_DEBUG(
            ctx->log,
            "Selected {} projection_parts from {} to {}",
            projection_parts.size(),
            projection_parts.front()->name,
            projection_parts.back()->name);

        auto projection_future_part = std::make_shared<FutureMergedMutatedPart>();
        projection_future_part->assign(std::move(projection_parts));
        projection_future_part->name = projection->name;
        // TODO (ab): path in future_part is only for merge process introspection, which is not available for merges of projection parts.
        // Let's comment this out to avoid code inconsistency and add it back after we implement projection merge introspection.
        // projection_future_part->path = global_ctx->future_part->path + "/" + projection.name + ".proj/";
        projection_future_part->part_info = {"all", 0, 0, 0};

        MergeTreeData::MergingParams projection_merging_params;
        projection_merging_params.mode = MergeTreeData::MergingParams::Ordinary;
        if (projection->type == ProjectionDescription::Type::Aggregate)
            projection_merging_params.mode = MergeTreeData::MergingParams::Aggregating;

        ctx->tasks_for_projections.emplace_back(std::make_shared<MergeTask>(
            projection_future_part,
            projection->metadata,
            global_ctx->merge_entry,
            std::make_unique<MergeListElement>((*global_ctx->merge_entry)->table_id, projection_future_part, global_ctx->context),
            global_ctx->time_of_merge,
            global_ctx->context,
            *global_ctx->holder,
            global_ctx->space_reservation,
            global_ctx->deduplicate,
            global_ctx->deduplicate_by_columns,
            global_ctx->cleanup,
            projection_merging_params,
            global_ctx->need_prefix,
            global_ctx->new_data_part.get(),
            ".proj",
            NO_TRANSACTION_PTR,
            global_ctx->data,
            global_ctx->mutator,
            global_ctx->merges_blocker,
            global_ctx->ttl_merges_blocker));
    }

    /// We will iterate through projections and execute them
    ctx->projections_iterator = ctx->tasks_for_projections.begin();

    return false;
}


bool MergeTask::MergeProjectionsStage::executeProjections() const
{
    if (ctx->projections_iterator == ctx->tasks_for_projections.end())
        return false;

    if ((*ctx->projections_iterator)->execute())
        return true;

    ++ctx->projections_iterator;
    return true;
}


bool MergeTask::MergeProjectionsStage::finalizeProjectionsAndWholeMerge() const
{
    for (const auto & task : ctx->tasks_for_projections)
    {
        auto part = task->getFuture().get();
        global_ctx->new_data_part->addProjectionPart(part->name, std::move(part));
    }

    if (global_ctx->chosen_merge_algorithm != MergeAlgorithm::Vertical)
        global_ctx->to->finalizePart(global_ctx->new_data_part, ctx->need_sync);
    else
        global_ctx->to->finalizePart(global_ctx->new_data_part, ctx->need_sync, &global_ctx->storage_columns, &global_ctx->checksums_gathered_columns);

    global_ctx->new_data_part->getDataPartStorage().precommitTransaction();
    global_ctx->promise.set_value(global_ctx->new_data_part);

    return false;
}


bool MergeTask::VerticalMergeStage::execute()
{
    assert(subtasks_iterator != subtasks.end());
    if ((this->**subtasks_iterator)())
        return true;

    /// Move to the next subtask in an array of subtasks
    ++subtasks_iterator;
    return subtasks_iterator != subtasks.end();
}

bool MergeTask::MergeProjectionsStage::execute()
{
    assert(subtasks_iterator != subtasks.end());
    if ((this->**subtasks_iterator)())
        return true;

    /// Move to the next subtask in an array of subtasks
    ++subtasks_iterator;
    return subtasks_iterator != subtasks.end();
}


bool MergeTask::VerticalMergeStage::executeVerticalMergeForAllColumns() const
{
    /// No need to execute this part if it is horizontal merge.
    if (global_ctx->chosen_merge_algorithm != MergeAlgorithm::Vertical)
        return false;

    /// This is the external cycle condition
    if (ctx->it_name_and_type == global_ctx->gathering_columns.end())
        return false;

    switch (ctx->vertical_merge_one_column_state)
    {
        case VerticalMergeRuntimeContext::State::NEED_PREPARE:
        {
            prepareVerticalMergeForOneColumn();
            ctx->vertical_merge_one_column_state = VerticalMergeRuntimeContext::State::NEED_EXECUTE;
            return true;
        }
        case VerticalMergeRuntimeContext::State::NEED_EXECUTE:
        {
            if (executeVerticalMergeForOneColumn())
                return true;

            ctx->vertical_merge_one_column_state = VerticalMergeRuntimeContext::State::NEED_FINISH;
            return true;
        }
        case VerticalMergeRuntimeContext::State::NEED_FINISH:
        {
            finalizeVerticalMergeForOneColumn();
            ctx->vertical_merge_one_column_state = VerticalMergeRuntimeContext::State::NEED_PREPARE;
            return true;
        }
    }
    return false;
}


bool MergeTask::execute()
{
    assert(stages_iterator != stages.end());
    if ((*stages_iterator)->execute())
        return true;

    /// Stage is finished, need initialize context for the next stage
    auto next_stage_context = (*stages_iterator)->getContextForNextStage();

    /// Move to the next stage in an array of stages
    ++stages_iterator;
    if (stages_iterator == stages.end())
        return false;

    (*stages_iterator)->setRuntimeContext(std::move(next_stage_context), global_ctx);
    return true;
}


void MergeTask::ExecuteAndFinalizeHorizontalPart::createMergedStream()
{
    /** Read from all parts, merge and write into a new one.
      * In passing, we calculate expression for sorting.
      */
    Pipes pipes;
    global_ctx->watch_prev_elapsed = 0;

    /// We count total amount of bytes in parts
    /// and use direct_io + aio if there is more than min_merge_bytes_to_use_direct_io
    ctx->read_with_direct_io = false;
    const auto data_settings = global_ctx->data->getSettings();
    if (data_settings->min_merge_bytes_to_use_direct_io != 0)
    {
        size_t total_size = 0;
        for (const auto & part : global_ctx->future_part->parts)
        {
            total_size += part->getBytesOnDisk();
            if (total_size >= data_settings->min_merge_bytes_to_use_direct_io)
            {
                LOG_DEBUG(ctx->log, "Will merge parts reading files in O_DIRECT");
                ctx->read_with_direct_io = true;

                break;
            }
        }
    }

    /// Using unique_ptr, because MergeStageProgress has no default constructor
    global_ctx->horizontal_stage_progress = std::make_unique<MergeStageProgress>(
        ctx->column_sizes ? ctx->column_sizes->keyColumnsWeight() : 1.0);

    for (const auto & part : global_ctx->future_part->parts)
    {
        Pipe pipe = createMergeTreeSequentialSource(
            MergeTreeSequentialSourceType::Merge,
            *global_ctx->data,
            global_ctx->storage_snapshot,
            part,
            global_ctx->merging_columns.getNames(),
            /*mark_ranges=*/ {},
            global_ctx->input_rows_filtered,
            /*apply_deleted_mask=*/ true,
            ctx->read_with_direct_io,
            /*prefetch=*/ false);

        if (global_ctx->metadata_snapshot->hasSortingKey())
        {
            pipe.addSimpleTransform([this](const Block & header)
            {
                return std::make_shared<ExpressionTransform>(header, global_ctx->metadata_snapshot->getSortingKey().expression);
            });
        }

        pipes.emplace_back(std::move(pipe));
    }


    Names sort_columns = global_ctx->metadata_snapshot->getSortingKeyColumns();
    SortDescription sort_description;
    sort_description.compile_sort_description = global_ctx->data->getContext()->getSettingsRef().compile_sort_description;
    sort_description.min_count_to_compile_sort_description = global_ctx->data->getContext()->getSettingsRef().min_count_to_compile_sort_description;

    size_t sort_columns_size = sort_columns.size();
    sort_description.reserve(sort_columns_size);

    Names partition_key_columns = global_ctx->metadata_snapshot->getPartitionKey().column_names;

    Block header = pipes.at(0).getHeader();
    for (size_t i = 0; i < sort_columns_size; ++i)
        sort_description.emplace_back(sort_columns[i], 1, 1);

#ifndef NDEBUG
    if (!sort_description.empty())
    {
        for (size_t i = 0; i < pipes.size(); ++i)
        {
            auto & pipe = pipes[i];
            pipe.addSimpleTransform([&](const Block & header_)
            {
                auto transform = std::make_shared<CheckSortedTransform>(header_, sort_description);
                transform->setDescription(global_ctx->future_part->parts[i]->name);
                return transform;
            });
        }
    }
#endif

    /// The order of the streams is important: when the key is matched, the elements go in the order of the source stream number.
    /// In the merged part, the lines with the same key must be in the ascending order of the identifier of original part,
    ///  that is going in insertion order.
    ProcessorPtr merged_transform;

    /// If merge is vertical we cannot calculate it
    ctx->blocks_are_granules_size = (global_ctx->chosen_merge_algorithm == MergeAlgorithm::Vertical);

    /// There is no sense to have the block size bigger than one granule for merge operations.
    const UInt64 merge_block_size_rows = data_settings->merge_max_block_size;
    const UInt64 merge_block_size_bytes = data_settings->merge_max_block_size_bytes;

    switch (ctx->merging_params.mode)
    {
        case MergeTreeData::MergingParams::Ordinary:
            merged_transform = std::make_shared<MergingSortedTransform>(
                header,
                pipes.size(),
                sort_description,
                merge_block_size_rows,
                merge_block_size_bytes,
                SortingQueueStrategy::Default,
                /* limit_= */0,
                /* always_read_till_end_= */false,
                ctx->rows_sources_write_buf.get(),
                true,
                ctx->blocks_are_granules_size);
            break;

        case MergeTreeData::MergingParams::Collapsing:
            merged_transform = std::make_shared<CollapsingSortedTransform>(
                header, pipes.size(), sort_description, ctx->merging_params.sign_column, false,
                merge_block_size_rows, merge_block_size_bytes, ctx->rows_sources_write_buf.get(), ctx->blocks_are_granules_size);
            break;

        case MergeTreeData::MergingParams::Summing:
            merged_transform = std::make_shared<SummingSortedTransform>(
                header, pipes.size(), sort_description, ctx->merging_params.columns_to_sum, partition_key_columns, merge_block_size_rows, merge_block_size_bytes);
            break;

        case MergeTreeData::MergingParams::Aggregating:
            merged_transform = std::make_shared<AggregatingSortedTransform>(header, pipes.size(), sort_description, merge_block_size_rows, merge_block_size_bytes);
            break;

        case MergeTreeData::MergingParams::Replacing:
            if (global_ctx->cleanup && !data_settings->allow_experimental_replacing_merge_with_cleanup)
                throw Exception(ErrorCodes::SUPPORT_IS_DISABLED, "Experimental merges with CLEANUP are not allowed");

            merged_transform = std::make_shared<ReplacingSortedTransform>(
                header, pipes.size(), sort_description, ctx->merging_params.is_deleted_column, ctx->merging_params.version_column,
                merge_block_size_rows, merge_block_size_bytes, ctx->rows_sources_write_buf.get(), ctx->blocks_are_granules_size,
                global_ctx->cleanup);
            break;

        case MergeTreeData::MergingParams::Graphite:
            merged_transform = std::make_shared<GraphiteRollupSortedTransform>(
                header, pipes.size(), sort_description, merge_block_size_rows, merge_block_size_bytes,
                ctx->merging_params.graphite_params, global_ctx->time_of_merge);
            break;

        case MergeTreeData::MergingParams::VersionedCollapsing:
            merged_transform = std::make_shared<VersionedCollapsingTransform>(
                header, pipes.size(), sort_description, ctx->merging_params.sign_column,
                merge_block_size_rows, merge_block_size_bytes, ctx->rows_sources_write_buf.get(), ctx->blocks_are_granules_size);
            break;
    }

    auto builder = std::make_unique<QueryPipelineBuilder>();
    builder->init(Pipe::unitePipes(std::move(pipes)));
    builder->addTransform(std::move(merged_transform));

#ifndef NDEBUG
    if (!sort_description.empty())
    {
        builder->addSimpleTransform([&](const Block & header_)
        {
            auto transform = std::make_shared<CheckSortedTransform>(header_, sort_description);
            return transform;
        });
    }
#endif

    if (global_ctx->deduplicate)
    {
        const auto & virtuals = *global_ctx->data->getVirtualsPtr();

        /// We don't want to deduplicate by virtual persistent column.
        /// If deduplicate_by_columns is empty, add all columns except virtuals.
        if (global_ctx->deduplicate_by_columns.empty())
        {
            for (const auto & column : global_ctx->merging_columns)
            {
                if (virtuals.tryGet(column.name, VirtualsKind::Persistent))
                    continue;

                global_ctx->deduplicate_by_columns.emplace_back(column.name);
            }
        }

        if (DistinctSortedTransform::isApplicable(header, sort_description, global_ctx->deduplicate_by_columns))
            builder->addTransform(std::make_shared<DistinctSortedTransform>(
                builder->getHeader(), sort_description, SizeLimits(), 0 /*limit_hint*/, global_ctx->deduplicate_by_columns));
        else
            builder->addTransform(std::make_shared<DistinctTransform>(
                builder->getHeader(), SizeLimits(), 0 /*limit_hint*/, global_ctx->deduplicate_by_columns));
    }

    PreparedSets::Subqueries subqueries;

    if (ctx->need_remove_expired_values)
    {
        auto transform = std::make_shared<TTLTransform>(global_ctx->context, builder->getHeader(), *global_ctx->data, global_ctx->metadata_snapshot, global_ctx->new_data_part, global_ctx->time_of_merge, ctx->force_ttl);
        subqueries = transform->getSubqueries();
        builder->addTransform(std::move(transform));
    }

    if (!global_ctx->merging_skip_indexes.empty())
    {
        builder->addTransform(std::make_shared<ExpressionTransform>(
            builder->getHeader(),
            global_ctx->merging_skip_indexes.getSingleExpressionForIndices(global_ctx->metadata_snapshot->getColumns(),
            global_ctx->data->getContext())));

        builder->addTransform(std::make_shared<MaterializingTransform>(builder->getHeader()));
    }

    if (!subqueries.empty())
        builder = addCreatingSetsTransform(std::move(builder), std::move(subqueries), global_ctx->context);

    global_ctx->merged_pipeline = QueryPipelineBuilder::getPipeline(std::move(*builder));
    /// Dereference unique_ptr and pass horizontal_stage_progress by reference
    global_ctx->merged_pipeline.setProgressCallback(MergeProgressCallback(global_ctx->merge_list_element_ptr, global_ctx->watch_prev_elapsed, *global_ctx->horizontal_stage_progress));
    /// Is calculated inside MergeProgressCallback.
    global_ctx->merged_pipeline.disableProfileEventUpdate();

    global_ctx->merging_executor = std::make_unique<PullingPipelineExecutor>(global_ctx->merged_pipeline);
}

void MergeTask::ExecuteAndFinalizeHorizontalPart::prepareProjectionsToMergeAndRebuild() const
{
    // These merging modes may or may not reduce number of rows. It's not known until the horizontal stage is finished.
    const bool merge_may_reduce_rows =
        global_ctx->cleanup ||
        global_ctx->deduplicate ||
        ctx->merging_params.mode == MergeTreeData::MergingParams::Collapsing ||
        ctx->merging_params.mode == MergeTreeData::MergingParams::Replacing ||
        ctx->merging_params.mode == MergeTreeData::MergingParams::VersionedCollapsing;

    const auto & projections = global_ctx->metadata_snapshot->getProjections();

    for (const auto & projection : projections)
    {
        if (merge_may_reduce_rows)
        {
            global_ctx->projections_to_rebuild.push_back(&projection);
            continue;
        }

        MergeTreeData::DataPartsVector projection_parts;
        for (const auto & part : global_ctx->future_part->parts)
        {
            auto it = part->getProjectionParts().find(projection.name);
            if (it != part->getProjectionParts().end())
                projection_parts.push_back(it->second);
        }
        if (projection_parts.size() == global_ctx->future_part->parts.size())
        {
            global_ctx->projections_to_merge.push_back(&projection);
            global_ctx->projections_to_merge_parts[projection.name].assign(projection_parts.begin(), projection_parts.end());
        }
        else if (projection_parts.empty())
        {
            LOG_DEBUG(ctx->log, "Projection {} will not be merged or rebuilt because all parts don't have it", projection.name);
        }
        else
        {
            LOG_DEBUG(ctx->log, "Projection {} will be rebuilt because some parts don't have it", projection.name);
            global_ctx->projections_to_rebuild.push_back(&projection);
        }
    }

    const auto & settings = global_ctx->context->getSettingsRef();

    for (auto projection : global_ctx->projections_to_rebuild)
    {
        ctx->projection_squashes.emplace_back(projection->sample_block, settings.min_insert_block_size_rows, settings.min_insert_block_size_bytes);
    }
}


MergeAlgorithm MergeTask::ExecuteAndFinalizeHorizontalPart::chooseMergeAlgorithm() const
{
    const size_t total_rows_count = global_ctx->merge_list_element_ptr->total_rows_count;
    const size_t total_size_bytes_uncompressed = global_ctx->merge_list_element_ptr->total_size_bytes_uncompressed;
    const auto data_settings = global_ctx->data->getSettings();

    if (global_ctx->deduplicate)
        return MergeAlgorithm::Horizontal;
    if (data_settings->enable_vertical_merge_algorithm == 0)
        return MergeAlgorithm::Horizontal;
    if (ctx->need_remove_expired_values)
        return MergeAlgorithm::Horizontal;
    if (global_ctx->future_part->part_format.part_type != MergeTreeDataPartType::Wide)
        return MergeAlgorithm::Horizontal;
    if (global_ctx->future_part->part_format.storage_type != MergeTreeDataPartStorageType::Full)
        return MergeAlgorithm::Horizontal;
    if (global_ctx->cleanup)
        return MergeAlgorithm::Horizontal;

    if (!data_settings->allow_vertical_merges_from_compact_to_wide_parts)
    {
        for (const auto & part : global_ctx->future_part->parts)
        {
            if (!isWidePart(part))
                return MergeAlgorithm::Horizontal;
        }
    }

    bool is_supported_storage =
        ctx->merging_params.mode == MergeTreeData::MergingParams::Ordinary ||
        ctx->merging_params.mode == MergeTreeData::MergingParams::Collapsing ||
        ctx->merging_params.mode == MergeTreeData::MergingParams::Replacing ||
        ctx->merging_params.mode == MergeTreeData::MergingParams::VersionedCollapsing;

    bool enough_ordinary_cols = global_ctx->gathering_columns.size() >= data_settings->vertical_merge_algorithm_min_columns_to_activate;

    bool enough_total_rows = total_rows_count >= data_settings->vertical_merge_algorithm_min_rows_to_activate;

    bool enough_total_bytes = total_size_bytes_uncompressed >= data_settings->vertical_merge_algorithm_min_bytes_to_activate;

    bool no_parts_overflow = global_ctx->future_part->parts.size() <= RowSourcePart::MAX_PARTS;

    auto merge_alg = (is_supported_storage && enough_total_rows && enough_total_bytes && enough_ordinary_cols && no_parts_overflow) ?
                        MergeAlgorithm::Vertical : MergeAlgorithm::Horizontal;

    return merge_alg;
}

}<|MERGE_RESOLUTION|>--- conflicted
+++ resolved
@@ -878,10 +878,6 @@
             ReadableSize(global_ctx->merge_list_element_ptr->bytes_read_uncompressed / elapsed_seconds));
     }
 
-
-<<<<<<< HEAD
-    for (const auto & projection : global_ctx->projections_to_merge)
-=======
     const auto mode = global_ctx->data->getSettings()->deduplicate_merge_projection_mode;
     /// Under throw mode, we still choose to drop projections due to backward compatibility since some
     /// users might have projections before this change.
@@ -891,11 +887,8 @@
         ctx->projections_iterator = ctx->tasks_for_projections.begin();
         return false;
     }
-
-    const auto & projections = global_ctx->metadata_snapshot->getProjections();
-
-    for (const auto & projection : projections)
->>>>>>> ef31d930
+  
+    for (const auto & projection : global_ctx->projections_to_merge)
     {
         MergeTreeData::DataPartsVector projection_parts = global_ctx->projections_to_merge_parts[projection->name];
         LOG_DEBUG(
