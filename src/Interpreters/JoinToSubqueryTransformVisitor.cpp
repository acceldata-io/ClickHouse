#include <Common/typeid_cast.h>
#include <Core/NamesAndTypes.h>
#include <Interpreters/JoinToSubqueryTransformVisitor.h>
#include <Interpreters/IdentifierSemantic.h>
#include <Interpreters/DatabaseAndTableWithAlias.h>
#include <Interpreters/RequiredSourceColumnsVisitor.h>
#include <Parsers/ASTSelectQuery.h>
#include <Parsers/ASTSubquery.h>
#include <Parsers/ASTTablesInSelectQuery.h>
#include <Parsers/ASTIdentifier.h>
#include <Parsers/ASTExpressionList.h>
#include <Parsers/ASTFunction.h>
#include <Parsers/ASTAsterisk.h>
#include <Parsers/ASTColumnsMatcher.h>
#include <Parsers/ASTColumnsTransformers.h>
#include <Parsers/ASTQualifiedAsterisk.h>
#include <Parsers/ParserTablesInSelectQuery.h>
#include <Parsers/ExpressionListParsers.h>
#include <Parsers/parseQuery.h>
#include <IO/WriteHelpers.h>
#include <Core/Defines.h>
#include <Common/StringUtils/StringUtils.h>

namespace DB
{

namespace ErrorCodes
{
    extern const int LOGICAL_ERROR;
    extern const int AMBIGUOUS_COLUMN_NAME;
    extern const int NOT_IMPLEMENTED;
    extern const int UNKNOWN_IDENTIFIER;
}

namespace
{

/// @note we use `--` prefix for unique short names and `--.` for subqueries.
/// It expects that user do not use names starting with `--` and column names starting with dot.
ASTPtr makeSubqueryTemplate()
{
    ParserTablesInSelectQueryElement parser(true);
    ASTPtr subquery_template = parseQuery(parser, "(select * from _t) as `--.s`", 0, DBMS_DEFAULT_MAX_PARSER_DEPTH);
    if (!subquery_template)
        throw Exception("Cannot parse subquery template", ErrorCodes::LOGICAL_ERROR);
    return subquery_template;
}

ASTPtr makeSubqueryQualifiedAsterisk()
{
    auto asterisk = std::make_shared<ASTQualifiedAsterisk>();
    asterisk->qualifier = std::make_shared<ASTIdentifier>("--.s");
    asterisk->children.push_back(asterisk->qualifier);
    return asterisk;
}

/// Replace asterisks in select_expression_list with column identifiers
class ExtractAsterisksMatcher
{
public:
    struct Data
    {
        std::unordered_map<String, NamesAndTypesList> table_columns;
        std::unordered_map<String, String> table_name_alias;
        std::vector<String> tables_order;
        std::shared_ptr<ASTExpressionList> new_select_expression_list;

        explicit Data(const std::vector<TableWithColumnNamesAndTypes> & tables)
        {
            tables_order.reserve(tables.size());
            for (const auto & table : tables)
            {
                String table_name = table.table.getQualifiedNamePrefix(false);
                NamesAndTypesList columns = table.columns;
                tables_order.push_back(table_name);
                table_name_alias.emplace(table.table.table /* table_name */, table_name /* alias_name */);
                table_columns.emplace(std::move(table_name), std::move(columns));
            }
        }

        using ShouldAddColumnPredicate = std::function<bool (const String&)>;

        /// Add columns from table with table_name into select expression list
        /// Use should_add_column_predicate for check if column name should be added
        /// By default should_add_column_predicate returns true for any column name
        void addTableColumns(
            const String & table_name,
            ASTs & columns,
            ShouldAddColumnPredicate should_add_column_predicate = [](const String &) { return true; })
        {
            String name = table_name;
            auto it = table_columns.find(name);
            if (it == table_columns.end())
            {
                auto table_name_it = table_name_alias.find(table_name);
                if (table_name_it != table_name_alias.end())
                {
                    name = table_name_it->second;
                    it = table_columns.find(table_name_it->second);
                    if (it == table_columns.end())
                        throw Exception("Unknown qualified identifier: " + table_name, ErrorCodes::UNKNOWN_IDENTIFIER);
                }
                else
                    throw Exception("Unknown qualified identifier: " + table_name, ErrorCodes::UNKNOWN_IDENTIFIER);
            }

            for (const auto & column : it->second)
            {
                if (should_add_column_predicate(column.name))
                {
                    ASTPtr identifier;
                    if (it->first.empty())
                        /// We want tables from JOIN to have aliases.
                        /// But it is possible to set joined_subquery_requires_alias = 0,
                        /// and write a query like `select * FROM (SELECT 1), (SELECT 1), (SELECT 1)`.
                        /// If so, table name will be empty here.
                        ///
                        /// We cannot create compound identifier with empty part (there is an assert).
                        /// So, try our luck and use only column name.
                        /// (Rewriting AST for JOIN is not an efficient design).
                        identifier = std::make_shared<ASTIdentifier>(column.name);
                    else
                        identifier = std::make_shared<ASTIdentifier>(std::vector<String>{it->first, column.name});

                    columns.emplace_back(std::move(identifier));
                }
            }
        }

    };

    static bool needChildVisit(const ASTPtr &, const ASTPtr &) { return false; }

    static void visit(const ASTPtr & ast, Data & data)
    {
        if (auto * t = ast->as<ASTExpressionList>())
            visit(*t, ast, data);
    }

private:
    static void visit(const ASTExpressionList & node, const ASTPtr &, Data & data)
    {
        bool has_asterisks = false;
        data.new_select_expression_list = std::make_shared<ASTExpressionList>();
        data.new_select_expression_list->children.reserve(node.children.size());

        for (const auto & child : node.children)
        {
            ASTs columns;
            if (const auto * asterisk = child->as<ASTAsterisk>())
            {
                has_asterisks = true;

                for (auto & table_name : data.tables_order)
                    data.addTableColumns(table_name, columns);

                if (asterisk->transformers)
                {
                    for (const auto & transformer : asterisk->transformers->children)
                        IASTColumnsTransformer::transform(transformer, columns);
                }
            }
            else if (const auto * qualified_asterisk = child->as<ASTQualifiedAsterisk>())
            {
                has_asterisks = true;

<<<<<<< HEAD
                if (!qualified_asterisk->qualifier)
                    throw Exception("Logical error: qualified asterisk must have a qualifier", ErrorCodes::LOGICAL_ERROR);
                auto & identifier = qualified_asterisk->qualifier->as<ASTIdentifier &>();

                data.addTableColumns(identifier.name(), columns);

                if (qualified_asterisk->transformers)
                {
                    for (const auto & transformer : qualified_asterisk->transformers->children)
                        IASTColumnsTransformer::transform(transformer, columns);
=======
                auto & identifier = child->children[0]->as<ASTTableIdentifier &>();

                data.addTableColumns(identifier.name(), columns);

                // QualifiedAsterisk's transformers start to appear at child 1
                for (const auto * it = qualified_asterisk->children.begin() + 1; it != qualified_asterisk->children.end(); ++it)
                {
                    if (it->get()->as<ASTColumnsApplyTransformer>() || it->get()->as<ASTColumnsExceptTransformer>() || it->get()->as<ASTColumnsReplaceTransformer>())
                        IASTColumnsTransformer::transform(*it, columns);
                    else
                        throw Exception("Logical error: qualified asterisk must only have children of IASTColumnsTransformer type", ErrorCodes::LOGICAL_ERROR);
>>>>>>> 50bb1db9
                }
            }
            else if (const auto * columns_list_matcher = child->as<ASTColumnsListMatcher>())
            {
                has_asterisks = true;

                for (const auto & ident : columns_list_matcher->column_list->children)
                    columns.emplace_back(ident->clone());

                if (columns_list_matcher->transformers)
                {
                    for (const auto & transformer : columns_list_matcher->transformers->children)
                        IASTColumnsTransformer::transform(transformer, columns);
                }
            }
            else if (const auto * columns_regexp_matcher = child->as<ASTColumnsRegexpMatcher>())
            {
                has_asterisks = true;

                for (auto & table_name : data.tables_order)
                    data.addTableColumns(
                        table_name,
                        columns,
                        [&](const String & column_name) { return columns_regexp_matcher->isColumnMatching(column_name); });

                if (columns_regexp_matcher->transformers)
                {
                    for (const auto & transformer : columns_regexp_matcher->transformers->children)
                        IASTColumnsTransformer::transform(transformer, columns);
                }
            }
            else
                data.new_select_expression_list->children.push_back(child);

            data.new_select_expression_list->children.insert(
                data.new_select_expression_list->children.end(),
                std::make_move_iterator(columns.begin()),
                std::make_move_iterator(columns.end()));
        }

        if (!has_asterisks)
            data.new_select_expression_list.reset();
    }
};

/// Replaces table elements with pair.
struct RewriteTablesVisitorData
{
    using TypeToVisit = ASTTablesInSelectQuery;

    ASTPtr left;
    ASTPtr right;
    bool done = false;

    /// @note Do not change ASTTablesInSelectQuery itself. No need to change select.tables.
    void visit(ASTTablesInSelectQuery &, ASTPtr & ast)
    {
        if (done)
            return;
        ASTs new_tables{left, right};
        ast->children.swap(new_tables);
        done = true;
    }
};

bool needRewrite(ASTSelectQuery & select, std::vector<const ASTTableExpression *> & table_expressions)
{
    if (!select.tables())
        return false;

    const auto * tables = select.tables()->as<ASTTablesInSelectQuery>();
    if (!tables)
        return false;

    size_t num_tables = tables->children.size();
    if (num_tables <= 2)
        return false;

    size_t num_array_join = 0;

    table_expressions.reserve(num_tables);
    for (size_t i = 0; i < num_tables; ++i)
    {
        const auto * table = tables->children[i]->as<ASTTablesInSelectQueryElement>();
        if (!table)
            throw Exception("Table expected", ErrorCodes::LOGICAL_ERROR);

        if (table->table_expression)
            if (const auto * expression = table->table_expression->as<ASTTableExpression>())
                table_expressions.push_back(expression);
        if (!i)
            continue;

        if (!table->table_join && !table->array_join)
            throw Exception("Joined table expected", ErrorCodes::LOGICAL_ERROR);

        if (table->array_join)
        {
            ++num_array_join;
            continue;
        }

        const auto & join = table->table_join->as<ASTTableJoin &>();
        if (join.kind == JoinKind::Comma)
            throw Exception("COMMA to CROSS JOIN rewriter is not enabled or cannot rewrite query", ErrorCodes::NOT_IMPLEMENTED);
    }

    if (num_tables - num_array_join <= 2)
        return false;

    /// it's not trivial to support mix of JOIN ON & JOIN USING cause of short names
    if (num_array_join)
        throw Exception("Multiple JOIN does not support mix with ARRAY JOINs", ErrorCodes::NOT_IMPLEMENTED);
    return true;
}

using RewriteMatcher = OneTypeMatcher<RewriteTablesVisitorData>;
using RewriteVisitor = InDepthNodeVisitor<RewriteMatcher, true>;
using ExtractAsterisksVisitor = ConstInDepthNodeVisitor<ExtractAsterisksMatcher, true>;

/// V2 specific visitors

struct CollectColumnIdentifiersMatcher
{
    using Visitor = ConstInDepthNodeVisitor<CollectColumnIdentifiersMatcher, true>;

    struct Data
    {
        std::vector<ASTIdentifier *> & identifiers;
        std::vector<std::unordered_set<String>> ignored;

        explicit Data(std::vector<ASTIdentifier *> & identifiers_)
            : identifiers(identifiers_)
        {}

        void addIdentifier(const ASTIdentifier & ident)
        {
            for (const auto & aliases : ignored)
                if (aliases.contains(ident.name()))
                    return;
            identifiers.push_back(const_cast<ASTIdentifier *>(&ident));
        }

        void pushIgnored(const Names & names)
        {
            ignored.emplace_back(std::unordered_set<String>(names.begin(), names.end()));
        }

        void popIgnored()
        {
            ignored.pop_back();
        }
    };

    static bool needChildVisit(const ASTPtr & node, const ASTPtr &)
    {
        /// "lambda" visit children itself.
        if (const auto * f = node->as<ASTFunction>())
            if (f->name == "lambda")
                return false;

        /// Do not go into subqueries. Do not collect table identifiers. Do not get identifier from 't.*'.
        return !node->as<ASTSubquery>() &&
            !node->as<ASTTablesInSelectQuery>() &&
            !node->as<ASTQualifiedAsterisk>();
    }

    static void visit(const ASTPtr & ast, Data & data)
    {
        if (auto * t = ast->as<ASTIdentifier>())
            visit(*t, ast, data);
        else if (auto * f = ast->as<ASTFunction>())
            visit(*f, ast, data);
    }

    static void visit(const ASTIdentifier & ident, const ASTPtr &, Data & data)
    {
        data.addIdentifier(ident);
    }

    static void visit(const ASTFunction & func, const ASTPtr &, Data & data)
    {
        if (func.name == "lambda")
        {
            data.pushIgnored(RequiredSourceColumnsMatcher::extractNamesFromLambda(func));

            Visitor(data).visit(func.arguments->children[1]);

            data.popIgnored();
        }
    }
};
using CollectColumnIdentifiersVisitor = CollectColumnIdentifiersMatcher::Visitor;

struct CheckAliasDependencyVisitorData
{
    using TypeToVisit = ASTIdentifier;

    const Aliases & aliases;
    const ASTIdentifier * dependency = nullptr;

    void visit(ASTIdentifier & ident, ASTPtr &)
    {
        if (!dependency && aliases.contains(ident.name()))
            dependency = &ident;
    }
};

using CheckAliasDependencyMatcher = OneTypeMatcher<CheckAliasDependencyVisitorData>;
using CheckAliasDependencyVisitor = InDepthNodeVisitor<CheckAliasDependencyMatcher, true>;

struct RewriteWithAliasMatcher
{
    using Data = std::unordered_map<String, ASTPtr>;

    static bool needChildVisit(const ASTPtr & node, const ASTPtr &)
    {
        return !node->as<ASTSubquery>();
    }

    static void visit(ASTPtr & ast, Data & data)
    {
        String alias = ast->tryGetAlias();
        if (!alias.empty())
        {
            auto it = data.find(alias);
            if (it != data.end() && it->second.get() == ast.get())
                ast = std::make_shared<ASTIdentifier>(alias);
        }
    }
};
using RewriteWithAliasVisitor = InDepthNodeVisitor<RewriteWithAliasMatcher, true>;

class SubqueryExpressionsRewriteMatcher
{
public:
    struct Data
    {
        ASTPtr expression_list;
        bool done = false;
    };

    static bool needChildVisit(ASTPtr & node, ASTPtr &)
    {
        return !node->as<ASTSelectQuery>();
    }

    static void visit(ASTPtr & ast, Data & data)
    {
        if (auto * t = ast->as<ASTSelectQuery>())
            visit(*t, ast, data);
    }

private:
    static void visit(ASTSelectQuery & select, ASTPtr &, Data & data)
    {
        if (!data.done)
        {
            if (data.expression_list->children.empty())
                data.expression_list->children.emplace_back(std::make_shared<ASTAsterisk>());

            select.setExpression(ASTSelectQuery::Expression::SELECT, std::move(data.expression_list));
        }
        data.done = true;
    }
};
using SubqueryExpressionsRewriteVisitor = InDepthNodeVisitor<SubqueryExpressionsRewriteMatcher, true>;

struct TableNeededColumns
{
    const DatabaseAndTableWithAlias & table;
    NameSet no_clashes = {};
    NameSet alias_clashes = {};
    std::unordered_map<String, String> column_clashes = {};

    void fillExpressionList(ASTExpressionList & expression_list) const
    {
        size_t columns_count = no_clashes.size() + column_clashes.size() + alias_clashes.size();
        expression_list.children.reserve(expression_list.children.size() + columns_count);

        String table_name = table.getQualifiedNamePrefix(false);

        for (const auto & column : no_clashes)
            addShortName(column, expression_list);

        for (const auto & column : alias_clashes)
            addShortName(column, expression_list);

        for (const auto & [column, alias] : column_clashes)
            addAliasedName(table_name, column, alias, expression_list);
    }

    static void addShortName(const String & column, ASTExpressionList & expression_list)
    {
        auto ident = std::make_shared<ASTIdentifier>(column);
        expression_list.children.emplace_back(std::move(ident));
    }

    /// t.x as `some`
    static void addAliasedName(const String & table, const String & column, const String & alias, ASTExpressionList & expression_list)
    {
        auto ident = std::make_shared<ASTIdentifier>(std::vector<String>{table, column});
        ident->setAlias(alias);
        expression_list.children.emplace_back(std::move(ident));
    }
};

class UniqueShortNames
{
public:
    /// We know that long names are unique (do not clashes with others).
    /// So we could make unique names base on this knolage by adding some unused prefix.
    static constexpr const char * pattern = "--";

    String longToShort(const String & long_name)
    {
        auto it = long_to_short.find(long_name);
        if (it != long_to_short.end())
            return it->second;

        String short_name = generateUniqueName(long_name);
        long_to_short.emplace(long_name, short_name);
        return short_name;
    }

private:
    std::unordered_map<String, String> long_to_short;

    static String generateUniqueName(const String & long_name)
    {
        return String(pattern) + long_name;
    }
};

size_t countTablesWithColumn(const std::vector<TableWithColumnNamesAndTypes> & tables, const String & short_name)
{
    size_t count = 0;
    for (const auto & table : tables)
        if (table.hasColumn(short_name))
            ++count;
    return count;
}

/// 'select `--t.x`, `--t.x`, ...' -> 'select `--t.x` as `t.x`, `t.x`, ...'
void restoreName(ASTIdentifier & ident, const String & original_name, NameSet & restored_names)
{
    if (!ident.tryGetAlias().empty())
        return;

    if (original_name.empty())
        return;

    if (!restored_names.contains(original_name))
    {
        ident.setAlias(original_name);
        restored_names.emplace(original_name);
    }
    else
    {
        ident.setShortName(original_name);
    }
}

/// Find clashes and normalize names
/// 1. If column name has no clashes make all its occurrences short: 'table.column' -> 'column', 'table_alias.column' -> 'column'.
/// 2. If column name can't be short cause of alias with same name generate and use unique name for it.
/// 3. If column clashes with another column generate and use unique names for them.
/// 4. If column clashes with another column and it's short - it's 'ambiguous column' error.
/// 5. If column clashes with alias add short column name to select list. It would be removed later if not needed.
std::vector<TableNeededColumns> normalizeColumnNamesExtractNeeded(
    const std::vector<TableWithColumnNamesAndTypes> & tables,
    const Aliases & aliases,
    const std::vector<ASTIdentifier *> & identifiers,
    const std::unordered_set<ASTIdentifier *> & public_identifiers,
    UniqueShortNames & unique_names)
{
    size_t last_table_pos = tables.size() - 1;

    std::vector<TableNeededColumns> needed_columns;
    needed_columns.reserve(tables.size());
    for (const auto & table : tables)
        needed_columns.push_back(TableNeededColumns{table.table});

    NameSet restored_names;
    for (ASTIdentifier * ident : identifiers)
    {
        bool got_alias = aliases.contains(ident->name());
        bool allow_ambiguous = got_alias; /// allow ambiguous column overridden by an alias

        if (auto table_pos = IdentifierSemantic::chooseTableColumnMatch(*ident, tables, allow_ambiguous))
        {
            if (!ident->isShort())
            {
                if (got_alias)
                {
                    auto alias = aliases.find(ident->name())->second;
                    auto alias_ident = alias->clone();
                    if (auto * alias_ident_typed = alias_ident->as<ASTIdentifier>())
                    {
                        alias_ident_typed->restoreTable();
                        bool alias_equals_column_name = alias_ident->getColumnNameWithoutAlias() == ident->getColumnNameWithoutAlias();
                        if (!alias_equals_column_name)
                            throw Exception("Alias clashes with qualified column '" + ident->name() + "'", ErrorCodes::AMBIGUOUS_COLUMN_NAME);
                    }
                }
                String short_name = ident->shortName();
                String original_long_name;
                if (public_identifiers.contains(ident))
                    original_long_name = ident->name();

                size_t count = countTablesWithColumn(tables, short_name);
                const auto & table = tables[*table_pos];

                /// isValidIdentifierBegin retuired to be consistent with TableJoin::deduplicateAndQualifyColumnNames
                if (count > 1 || aliases.contains(short_name) || !isValidIdentifierBegin(short_name.at(0)))
                {
                    IdentifierSemantic::setColumnLongName(*ident, table.table); /// table.column -> table_alias.column
                    const auto & unique_long_name = ident->name();

                    /// For tables moved into subselects we need unique short names for clashed names
                    if (*table_pos != last_table_pos)
                    {
                        String unique_short_name = unique_names.longToShort(unique_long_name);
                        ident->setShortName(unique_short_name);
                        needed_columns[*table_pos].column_clashes.emplace(short_name, unique_short_name);
                    }
                }
                else
                {
                    if (!table.hasColumn(short_name))
                    {
                        throw Exception(ErrorCodes::UNKNOWN_IDENTIFIER,
                                        "There's no column '{}' in table '{}'",
                                        ident->name(),
                                        table.table.getQualifiedNamePrefix(false));
                    }
                    ident->setShortName(short_name); /// table.column -> column
                    needed_columns[*table_pos].no_clashes.emplace(short_name);
                }

                restoreName(*ident, original_long_name, restored_names);
            }
            else if (got_alias)
                needed_columns[*table_pos].alias_clashes.emplace(ident->shortName());
            else
                needed_columns[*table_pos].no_clashes.emplace(ident->shortName());
        }
    }

    return needed_columns;
}

/// Make expression list for current subselect
std::shared_ptr<ASTExpressionList> subqueryExpressionList(
    size_t table_pos,
    const std::vector<TableNeededColumns> & needed_columns,
    const std::vector<std::vector<ASTPtr>> & alias_pushdown)
{
    auto expression_list = std::make_shared<ASTExpressionList>();

    /// First time extract needed left table columns manually.
    /// Next times extract left table columns via QualifiedAsterisk: `--s`.*
    if (table_pos == 1)
        needed_columns[0].fillExpressionList(*expression_list);
    else
        expression_list->children.emplace_back(makeSubqueryQualifiedAsterisk());

    /// Add needed right table columns
    needed_columns[table_pos].fillExpressionList(*expression_list);

    for (const auto & expr : alias_pushdown[table_pos])
        expression_list->children.emplace_back(expr);

    return expression_list;
}

} /// namelesspace


bool JoinToSubqueryTransformMatcher::needChildVisit(ASTPtr & node, const ASTPtr &)
{
    return !node->as<ASTSubquery>();
}

void JoinToSubqueryTransformMatcher::visit(ASTPtr & ast, Data & data)
{
    if (auto * t = ast->as<ASTSelectQuery>())
        visit(*t, ast, data);
}

/// The reason for V2: not to alias columns without clashes.
/// It allows USING and 'select *' for queries with subselects. It doesn't need AsterisksSemantic and related stuff.
/// 1. Expand asterisks in select expression list.
/// 2. Normalize column names and find name clashes
/// 3. Rewrite multiple JOINs with subqueries:
///    SELECT ... FROM (SELECT `--.s`.*, ... FROM (...) AS `--.s` JOIN tableY ON ...) AS `--.s` JOIN tableZ ON ...'
/// 4. Push down expressions of aliases used in ON section into expression list of first reletad subquery
void JoinToSubqueryTransformMatcher::visit(ASTSelectQuery & select, ASTPtr & ast, Data & data)
{
    std::vector<const ASTTableExpression *> table_expressions;
    if (!needRewrite(select, table_expressions))
        return;

    auto & src_tables = select.tables()->children;
    size_t tables_count = src_tables.size();

    if (table_expressions.size() != data.tables.size() ||
        tables_count != data.tables.size())
        throw Exception("Inconsistent tables count in JOIN rewriter", ErrorCodes::LOGICAL_ERROR);

    /// Replace * and t.* with columns in select expression list.
    {
        ExtractAsterisksVisitor::Data asterisks_data(data.tables);
        ExtractAsterisksVisitor(asterisks_data).visit(select.select());
        if (asterisks_data.new_select_expression_list)
            select.setExpression(ASTSelectQuery::Expression::SELECT, std::move(asterisks_data.new_select_expression_list));
    }

    /// Collect column identifiers

    std::vector<ASTIdentifier *> identifiers;
    CollectColumnIdentifiersVisitor::Data data_identifiers(identifiers);
    CollectColumnIdentifiersVisitor(data_identifiers).visit(ast);

    std::vector<ASTIdentifier *> using_identifiers;
    std::vector<std::vector<ASTPtr>> alias_pushdown(tables_count);
    std::unordered_map<String, ASTPtr> on_aliases;

    /// Collect columns from JOIN sections. Detect if we have aliases there (they need pushdown).
    for (size_t table_pos = 0; table_pos < tables_count; ++table_pos)
    {
        auto * table = src_tables[table_pos]->as<ASTTablesInSelectQueryElement>();
        if (table->table_join)
        {
            auto & join = table->table_join->as<ASTTableJoin &>();
            if (join.on_expression)
            {
                std::vector<ASTIdentifier *> on_identifiers;
                CollectColumnIdentifiersVisitor::Data data_on_identifiers(on_identifiers);
                CollectColumnIdentifiersVisitor(data_on_identifiers).visit(join.on_expression);
                identifiers.insert(identifiers.end(), on_identifiers.begin(), on_identifiers.end());

                /// Extract aliases used in ON section for pushdown. Exclude the last table.
                if (table_pos < tables_count - 1)
                {
                    for (auto * ident : on_identifiers)
                    {
                        auto it = data.aliases.find(ident->name());
                        if (!on_aliases.contains(ident->name()) && it != data.aliases.end())
                        {
                            auto alias_expression = it->second;
                            alias_pushdown[table_pos].push_back(alias_expression);
                            on_aliases[ident->name()] = alias_expression;
                        }
                    }
                }
            }
            else if (join.using_expression_list)
            {
                CollectColumnIdentifiersVisitor::Data data_using_identifiers(using_identifiers);
                CollectColumnIdentifiersVisitor(data_using_identifiers).visit(join.using_expression_list);
            }
        }
    }

    /// Check if alias expression is too complex to push it down.
    for (auto & expr : on_aliases)
    {
        CheckAliasDependencyVisitor::Data check{data.aliases};
        CheckAliasDependencyVisitor(check).visit(expr.second);
        if (check.dependency)
            throw Exception("Cannot rewrite JOINs. Alias '" + expr.first +
                            "' used in ON section depends on another alias '" + check.dependency->name() + "'",
                            ErrorCodes::NOT_IMPLEMENTED);
    }

    /// Check same name in aliases, USING and ON sections. Cannot push down alias to ON through USING cause of name masquerading.
    for (auto * ident : using_identifiers)
        if (on_aliases.contains(ident->name()))
            throw Exception("Cannot rewrite JOINs. Alias '" + ident->name() + "' appears both in ON and USING", ErrorCodes::NOT_IMPLEMENTED);
    using_identifiers.clear();

    /// Replace pushdowned expressions with aliases names in original expression lists.
    RewriteWithAliasVisitor(on_aliases).visit(ast);
    on_aliases.clear();

    /// We need to know if identifier is public. If so we have too keep its output name.
    std::unordered_set<ASTIdentifier *> public_identifiers;
    for (auto & top_level_child : select.select()->children)
        if (auto * ident = top_level_child->as<ASTIdentifier>())
        {
            if (!data.try_to_keep_original_names || startsWith(ident->name(), UniqueShortNames::pattern))
                public_identifiers.insert(ident);
        }

    UniqueShortNames unique_names;
    std::vector<TableNeededColumns> needed_columns =
        normalizeColumnNamesExtractNeeded(data.tables, data.aliases, identifiers, public_identifiers, unique_names);

    /// Rewrite JOINs with subselects

    ASTPtr left_table = src_tables[0];

    static ASTPtr subquery_template = makeSubqueryTemplate();

    for (size_t i = 1; i < src_tables.size() - 1; ++i)
    {
        auto expression_list = subqueryExpressionList(i, needed_columns, alias_pushdown);

        ASTPtr subquery = subquery_template->clone();
        SubqueryExpressionsRewriteVisitor::Data expr_rewrite_data{std::move(expression_list)};
        SubqueryExpressionsRewriteVisitor(expr_rewrite_data).visit(subquery);

        left_table = replaceJoin(left_table, src_tables[i], subquery);
    }

    RewriteVisitor::Data visitor_data{left_table, src_tables.back()};
    RewriteVisitor(visitor_data).visit(select.refTables());

    data.done = true;
}

ASTPtr JoinToSubqueryTransformMatcher::replaceJoin(ASTPtr ast_left, ASTPtr ast_right, ASTPtr subquery_template)
{
    const auto * left = ast_left->as<ASTTablesInSelectQueryElement>();
    const auto * right = ast_right->as<ASTTablesInSelectQueryElement>();
    if (!left || !right)
        throw Exception("Two TablesInSelectQueryElements expected", ErrorCodes::LOGICAL_ERROR);

    if (!right->table_join)
        throw Exception("Table join expected", ErrorCodes::LOGICAL_ERROR);

    /// replace '_t' with pair of joined tables
    RewriteVisitor::Data visitor_data{ast_left, ast_right};
    RewriteVisitor(visitor_data).visit(subquery_template);
    return subquery_template;
}

}<|MERGE_RESOLUTION|>--- conflicted
+++ resolved
@@ -164,9 +164,9 @@
             {
                 has_asterisks = true;
 
-<<<<<<< HEAD
                 if (!qualified_asterisk->qualifier)
                     throw Exception("Logical error: qualified asterisk must have a qualifier", ErrorCodes::LOGICAL_ERROR);
+
                 auto & identifier = qualified_asterisk->qualifier->as<ASTIdentifier &>();
 
                 data.addTableColumns(identifier.name(), columns);
@@ -174,20 +174,14 @@
                 if (qualified_asterisk->transformers)
                 {
                     for (const auto & transformer : qualified_asterisk->transformers->children)
-                        IASTColumnsTransformer::transform(transformer, columns);
-=======
-                auto & identifier = child->children[0]->as<ASTTableIdentifier &>();
-
-                data.addTableColumns(identifier.name(), columns);
-
-                // QualifiedAsterisk's transformers start to appear at child 1
-                for (const auto * it = qualified_asterisk->children.begin() + 1; it != qualified_asterisk->children.end(); ++it)
-                {
-                    if (it->get()->as<ASTColumnsApplyTransformer>() || it->get()->as<ASTColumnsExceptTransformer>() || it->get()->as<ASTColumnsReplaceTransformer>())
-                        IASTColumnsTransformer::transform(*it, columns);
-                    else
-                        throw Exception("Logical error: qualified asterisk must only have children of IASTColumnsTransformer type", ErrorCodes::LOGICAL_ERROR);
->>>>>>> 50bb1db9
+                    {
+                        if (transformer.get()->as<ASTColumnsApplyTransformer>() ||
+                            transformer.get()->as<ASTColumnsExceptTransformer>() ||
+                            transformer.get()->as<ASTColumnsReplaceTransformer>())
+                            IASTColumnsTransformer::transform(transformer, columns);
+                        else
+                            throw Exception("Logical error: qualified asterisk must only have children of IASTColumnsTransformer type", ErrorCodes::LOGICAL_ERROR);
+                    }
                 }
             }
             else if (const auto * columns_list_matcher = child->as<ASTColumnsListMatcher>())
