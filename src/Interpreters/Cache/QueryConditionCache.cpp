--- conflicted
+++ resolved
@@ -15,50 +15,20 @@
 {
 }
 
-void QueryConditionCache::write(
-    const UUID & table_id, const String & part_name, size_t predicate_hash,
-    const MarkRanges & mark_ranges, size_t marks_count, bool has_final_mark)
+void QueryConditionCache::write(size_t predicate_hash, const MarkRangesInfoPtr & mark_info)
 {
-<<<<<<< HEAD
-    Key key = {table_id, part_name, condition_hash};
-
-    if (auto entry = cache.get(key))
-    {
-        ProfileEvents::increment(ProfileEvents::QueryConditionCacheHits);
-
-        std::lock_guard lock(entry->mutex);
-        return {entry->matching_marks};
-    }
-
-    ProfileEvents::increment(ProfileEvents::QueryConditionCacheMisses);
-
-    return std::nullopt;
-}
-
-void QueryConditionCache::write(size_t condition_hash, const MarkRangesInfoPtr & mark_info)
-{
-    Key key = {mark_info->table_uuid, mark_info->part_name, condition_hash};
+    Key key = {mark_info->table_uuid, mark_info->part_name, predicate_hash};
 
     auto load_func = [&](){ return std::make_shared<Entry>(mark_info->marks_count); };
-    auto [entry, _] = cache.getOrSet(key, load_func);
-=======
-    Key key = {table_id, part_name, predicate_hash};
-
-    auto load_func = [&](){ return std::make_shared<Entry>(marks_count); };
     auto [entry, inserted] = cache.getOrSet(key, load_func);
->>>>>>> de6541cc
 
     chassert(mark_info->marks_count == entry->matching_marks.size());
 
     {
         std::lock_guard lock(entry->mutex);
-<<<<<<< HEAD
-        for (const auto & mark_range : mark_info->mark_ranges)
-=======
 
         /// The input mark ranges are the areas which the scan can skip later on.
-        for (const auto & mark_range : mark_ranges)
->>>>>>> de6541cc
+        for (const auto & mark_range : mark_info->mark_ranges)
             std::fill(entry->matching_marks.begin() + mark_range.begin, entry->matching_marks.begin() + mark_range.end, false);
 
         if (mark_info->has_final_mark)
@@ -66,24 +36,14 @@
 
         LOG_DEBUG(
             logger,
-<<<<<<< HEAD
-            "table_id: {}, part_name: {}, condition_hash: {}, marks_count: {}, has_final_mark: {}, (ranges: {})",
+            "{} entry for table_id: {}, part_name: {}, predicate_hash: {}, marks_count: {}, has_final_mark: {}, ranges: {}",
+            inserted ? "Inserted" : "Updated",
             mark_info->table_uuid,
             mark_info->part_name,
-            condition_hash,
+            predicate_hash,
             mark_info->marks_count,
             mark_info->has_final_mark,
             toString(mark_info->mark_ranges));
-=======
-            "{} entry for table_id: {}, part_name: {}, predicate_hash: {}, marks_count: {}, has_final_mark: {}, ranges: {}",
-            inserted ? "Inserted" : "Updated",
-            table_id,
-            part_name,
-            predicate_hash,
-            marks_count,
-            has_final_mark,
-            toString(mark_ranges));
->>>>>>> de6541cc
     }
 }
 
