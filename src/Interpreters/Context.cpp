--- conflicted
+++ resolved
@@ -128,11 +128,8 @@
     extern const int TABLE_SIZE_EXCEEDS_MAX_DROP_SIZE_LIMIT;
     extern const int LOGICAL_ERROR;
     extern const int NOT_IMPLEMENTED;
-<<<<<<< HEAD
     extern const int INVALID_SETTING_VALUE;
-=======
     extern const int UNKNOWN_READ_METHOD;
->>>>>>> adf9eafb
 }
 
 
