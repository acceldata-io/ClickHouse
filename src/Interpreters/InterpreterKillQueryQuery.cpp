--- conflicted
+++ resolved
@@ -162,13 +162,9 @@
                 if (curr_process.processed)
                     continue;
 
-<<<<<<< HEAD
+                LOG_DEBUG(&Poco::Logger::get("KillQuery"), "Will kill query {} (synchronously)", curr_process.query_id);
+
                 auto code = process_list.sendCancelToQuery(curr_process.query_id, curr_process.user, ErrorCodes::QUERY_WAS_CANCELLED, "Query was killed");
-=======
-                LOG_DEBUG(&Poco::Logger::get("KillQuery"), "Will kill query {} (synchronously)", curr_process.query_id);
-
-                auto code = process_list.sendCancelToQuery(curr_process.query_id, curr_process.user, true);
->>>>>>> b33e56a0
 
                 if (code != CancellationCode::QueryIsNotInitializedYet && code != CancellationCode::CancelSent)
                 {
@@ -233,13 +229,9 @@
             MutableColumns res_columns = header.cloneEmptyColumns();
             for (const auto & query_desc : queries_to_stop)
             {
-<<<<<<< HEAD
-                auto code = (query.test) ? CancellationCode::Unknown : process_list.sendCancelToQuery(query_desc.query_id, query_desc.user, ErrorCodes::QUERY_WAS_CANCELLED, "Query was killed");
-=======
                 if (!query.test)
                     LOG_DEBUG(&Poco::Logger::get("KillQuery"), "Will kill query {} (asynchronously)", query_desc.query_id);
-                auto code = (query.test) ? CancellationCode::Unknown : process_list.sendCancelToQuery(query_desc.query_id, query_desc.user, true);
->>>>>>> b33e56a0
+                auto code = (query.test) ? CancellationCode::Unknown : process_list.sendCancelToQuery(query_desc.query_id, query_desc.user, ErrorCodes::QUERY_WAS_CANCELLED, "Query was killed");
                 insertResultRow(query_desc.source_num, code, processes_block, header, res_columns);
             }
 
