--- conflicted
+++ resolved
@@ -1313,11 +1313,7 @@
                     String lambda_name = data.getUniqueName("__lambda");
 
                     auto function_capture = std::make_shared<FunctionCaptureOverloadResolver>(
-<<<<<<< HEAD
-                            std::make_shared<ActionsDAG>(std::move(lambda_dag)), captured, lambda_arguments, result_type, result_name);
-=======
-                            lambda_actions, captured, lambda_arguments, result_type, result_name, false);
->>>>>>> 4bbadf64
+                            std::make_shared<ActionsDAG>(std::move(lambda_dag)), captured, lambda_arguments, result_type, result_name, false);
                     data.addFunction(function_capture, captured, lambda_name);
 
                     argument_types[i] = std::make_shared<DataTypeFunction>(lambda_type->getArgumentTypes(), result_type);
