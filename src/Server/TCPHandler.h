#pragma once

#include <optional>
#include <Poco/Net/TCPServerConnection.h>

#include <base/getFQDNOrHostName.h>
#include <Common/ProfileEvents.h>
#include <Common/CurrentMetrics.h>
#include <Common/Stopwatch.h>
#include <Core/Protocol.h>
#include <Core/QueryProcessingStage.h>
#include <IO/Progress.h>
#include <IO/TimeoutSetter.h>
#include <QueryPipeline/BlockIO.h>
#include <Interpreters/InternalTextLogsQueue.h>
#include <Interpreters/Context_fwd.h>
#include <Interpreters/ClientInfo.h>
#include <Interpreters/ProfileEventsExt.h>
#include <Formats/NativeReader.h>
#include <Formats/NativeWriter.h>
#include <IO/ReadBufferFromPocoSocketChunked.h>
#include <IO/WriteBufferFromPocoSocketChunked.h>

<<<<<<< HEAD
#include "Client/IServerConnection.h"
#include "Core/Types.h"
=======
#include <IO/WriteBuffer.h>
>>>>>>> 4bbadf64
#include "IServer.h"
#include "Interpreters/AsynchronousInsertQueue.h"
#include "Server/TCPProtocolStackData.h"
#include "Storages/MergeTree/RequestResponse.h"
#include "base/types.h"


namespace CurrentMetrics
{
    extern const Metric TCPConnection;
}

namespace Poco { class Logger; }

namespace DB
{

class Session;
struct Settings;
struct QueryPlanAndSets;
class ColumnsDescription;
struct ProfileInfo;
class TCPServer;
class NativeWriter;
class NativeReader;

/// State of query processing.
struct QueryState
{
    /// Identifier of the query.
    String query_id;

    ContextMutablePtr query_context;

    QueryProcessingStage::Enum stage = QueryProcessingStage::Complete;
    Protocol::Compression compression = Protocol::Compression::Disable;

    /// A queue with internal logs that will be passed to client. It must be
    /// destroyed after input/output blocks, because they may contain other
    /// threads that use this queue.
    InternalTextLogsQueuePtr logs_queue;
    std::unique_ptr<NativeWriter> logs_block_out;

    InternalProfileEventsQueuePtr profile_queue;
    std::unique_ptr<NativeWriter> profile_events_block_out;

    /// From where to read data for INSERT.
    std::shared_ptr<ReadBuffer> maybe_compressed_in;
    std::unique_ptr<NativeReader> block_in;

    /// Where to write result data.
    std::shared_ptr<WriteBuffer> maybe_compressed_out;
    std::unique_ptr<NativeWriter> block_out;
    Block block_for_insert;

    /// Query text.
    String query;
    std::shared_ptr<QueryPlanAndSets> plan_and_sets;
    /// Parsed query
    ASTPtr parsed_query;
    /// Streams of blocks, that are processing the query.
    BlockIO io;

    /// Is request cancelled
    bool allow_partial_result_on_first_cancel = false;
    bool stop_read_return_partial_result = false;
    bool stop_query = false;

    /// Data was sent.
    bool sent_all_data = false;
    /// Request requires data from the client (INSERT, but not INSERT SELECT).
    bool need_receive_data_for_insert = false;
    /// Data was read.
    bool read_all_data = true;

    /// A state got uuids to exclude from a query
    std::optional<std::vector<UUID>> part_uuids_to_ignore;

    /// Request requires data from client for function input()
    bool need_receive_data_for_input = false;
    /// temporary place for incoming data block for input()
    Block block_for_input;
    /// sample block from StorageInput
    Block input_header;

    /// If true, the data packets will be skipped instead of reading. Used to recover after errors.
    bool skipping_data = false;
    bool query_duration_already_logged = false;

    ProfileEvents::ThreadIdToCountersSnapshot last_sent_snapshots;

    /// To output progress, the difference after the previous sending of progress.
    Progress progress;
    Stopwatch watch;
    UInt64 prev_elapsed_ns = 0;

    /// Timeouts setter for current query
    std::unique_ptr<TimeoutSetter> timeout_setter;

    void finalizeOut(std::shared_ptr<WriteBufferFromPocoSocketChunked> & raw_out) const
    {
        if (maybe_compressed_out && maybe_compressed_out.get() != raw_out.get())
            maybe_compressed_out->finalize();
        if (raw_out)
            raw_out->next();
    }

    void cancelOut(std::shared_ptr<WriteBufferFromPocoSocketChunked> & raw_out) const
    {
        if (maybe_compressed_out && maybe_compressed_out.get() != raw_out.get())
            maybe_compressed_out->cancel();
        if (raw_out)
            raw_out->cancel();
    }

    bool isEnanbledPartialResultOnFirstCancel() const;
};


struct LastBlockInputParameters
{
    Protocol::Compression compression = Protocol::Compression::Disable;
};

class TCPHandler : public Poco::Net::TCPServerConnection
{
public:
    /** parse_proxy_protocol_ - if true, expect and parse the header of PROXY protocol in every connection
      * and set the information about forwarded address accordingly.
      * See https://github.com/wolfeidau/proxyv2/blob/master/docs/proxy-protocol.txt
      *
      * Note: immediate IP address is always used for access control (accept-list of IP networks),
      *  because it allows to check the IP ranges of the trusted proxy.
      * Proxy-forwarded (original client) IP address is used for quota accounting if quota is keyed by forwarded IP.
      */
    TCPHandler(
        IServer & server_,
        TCPServer & tcp_server_,
        const Poco::Net::StreamSocket & socket_,
        bool parse_proxy_protocol_,
        String server_display_name_,
        String host_name_,
        const ProfileEvents::Event & read_event_ = ProfileEvents::end(),
        const ProfileEvents::Event & write_event_ = ProfileEvents::end());
    TCPHandler(
        IServer & server_,
        TCPServer & tcp_server_,
        const Poco::Net::StreamSocket & socket_,
        TCPProtocolStackData & stack_data,
        String server_display_name_,
        String host_name_,
        const ProfileEvents::Event & read_event_ = ProfileEvents::end(),
        const ProfileEvents::Event & write_event_ = ProfileEvents::end());
    ~TCPHandler() override;

    void run() override;

    /// This method is called right before the query execution.
    virtual void customizeContext(ContextMutablePtr /*context*/) {}

private:
    IServer & server;
    TCPServer & tcp_server;
    bool parse_proxy_protocol = false;
    LoggerPtr log;

    String forwarded_for;
    String certificate;

    String client_name;
    UInt64 client_version_major = 0;
    UInt64 client_version_minor = 0;
    UInt64 client_version_patch = 0;
    UInt32 client_tcp_protocol_version = 0;
    UInt32 client_parallel_replicas_protocol_version = 0;
    String proto_send_chunked_cl = "notchunked";
    String proto_recv_chunked_cl = "notchunked";
    String quota_key;

    /// Connection settings, which are extracted from a context.
    bool send_exception_with_stack_trace = true;
    Poco::Timespan send_timeout = Poco::Timespan(DBMS_DEFAULT_SEND_TIMEOUT_SEC, 0);
    Poco::Timespan receive_timeout = Poco::Timespan(DBMS_DEFAULT_RECEIVE_TIMEOUT_SEC, 0);
    UInt64 poll_interval = DBMS_DEFAULT_POLL_INTERVAL;
    UInt64 idle_connection_timeout = 3600;
    UInt64 interactive_delay = 100000;
    Poco::Timespan sleep_in_send_tables_status;
    UInt64 unknown_packet_in_send_data = 0;
    Poco::Timespan sleep_after_receiving_query;

    std::unique_ptr<Session> session;
    ClientInfo::QueryKind query_kind = ClientInfo::QueryKind::NO_QUERY;

    /// A state got uuids to exclude from a query
    std::optional<std::vector<UUID>> part_uuids_to_ignore;

    /// Streams for reading/writing from/to client connection socket.
    std::shared_ptr<ReadBufferFromPocoSocketChunked> in;
    std::shared_ptr<WriteBufferFromPocoSocketChunked> out;

    ProfileEvents::Event read_event;
    ProfileEvents::Event write_event;

    /// Time after the last check to stop the request and send the progress.
    Stopwatch after_check_cancelled;
    Stopwatch after_send_progress;

    String default_database;

    bool is_ssh_based_auth = false; /// authentication is via SSH pub-key challenge
    /// For inter-server secret (remote_server.*.secret)
    bool is_interserver_mode = false;
    bool is_interserver_authenticated = false;
    /// For DBMS_MIN_REVISION_WITH_INTERSERVER_SECRET
    String salt;
    /// For DBMS_MIN_REVISION_WITH_INTERSERVER_SECRET_V2
    std::optional<UInt64> nonce;
    String cluster;

    /// `callback_mutex` protects using `out` (WriteBuffer), `in` (ReadBuffer) and other members concurrent inside callbacks.
    /// All the methods which are run inside callbacks are marked with TSA_REQUIRES.
    std::mutex callback_mutex;

    /// Last block input parameters are saved to be able to receive unexpected data packet sent after exception.
    LastBlockInputParameters last_block_in;

    CurrentMetrics::Increment metric_increment{CurrentMetrics::TCPConnection};

    /// It is the name of the server that will be sent to the client.
    String server_display_name;
    String host_name;

    void runImpl();

    void extractConnectionSettingsFromContext(const ContextPtr & context);

    std::unique_ptr<Session> makeSession();

    void checkIfQueryCanceled(QueryState & state) TSA_REQUIRES(callback_mutex);

    bool receiveProxyHeader();
    void receiveHello();
    void receiveAddendum();
<<<<<<< HEAD
    bool receivePacket();
    void receiveQuery();
    void receiveQueryPlan();
    void receiveIgnoredPartUUIDs();
    String receiveReadTaskResponseAssumeLocked();
    std::optional<ParallelReadResponse> receivePartitionMergeTreeReadTaskResponseAssumeLocked();
    bool receiveData(bool scalar);
    bool readDataNext();
    void readData();
    void skipData();
    void receiveClusterNameAndSalt();

    bool receiveUnexpectedData(bool throw_exception = true);
    [[noreturn]] void receiveUnexpectedQuery();
    [[noreturn]] void receiveUnexpectedIgnoredPartUUIDs();
    [[noreturn]] void receiveUnexpectedHello();
    [[noreturn]] void receiveUnexpectedTablesStatusRequest();
=======
    bool receivePacketsExpectQuery(std::optional<QueryState> & state);
    bool receivePacketsExpectData(QueryState & state) TSA_REQUIRES(callback_mutex);
    bool receivePacketsExpectDataConcurrentWithExecutor(QueryState & state);
    void receivePacketsExpectCancel(QueryState & state) TSA_REQUIRES(callback_mutex);
    String receiveReadTaskResponse(QueryState & state) TSA_REQUIRES(callback_mutex);
    std::optional<ParallelReadResponse> receivePartitionMergeTreeReadTaskResponse(QueryState & state) TSA_REQUIRES(callback_mutex);

    void processCancel(QueryState & state, bool throw_exception = true) TSA_REQUIRES(callback_mutex);
    void processQuery(std::optional<QueryState> & state);
    void processIgnoredPartUUIDs();
    bool processData(QueryState & state, bool scalar) TSA_REQUIRES(callback_mutex);
    void processClusterNameAndSalt();

    void readData(QueryState & state) TSA_REQUIRES(callback_mutex);
    void skipData(QueryState & state) TSA_REQUIRES(callback_mutex);

    bool processUnexpectedData();
    [[noreturn]] void processUnexpectedQuery();
    [[noreturn]] void processUnexpectedIgnoredPartUUIDs();
    [[noreturn]] void processUnexpectedHello();
    [[noreturn]] void processUnexpectedTablesStatusRequest();
>>>>>>> 4bbadf64

    /// Process INSERT query
    void startInsertQuery(QueryState & state);
    void processInsertQuery(QueryState & state);
    AsynchronousInsertQueue::PushResult processAsyncInsertQuery(QueryState & state, AsynchronousInsertQueue & insert_queue);

    /// Process a request that does not require the receiving of data blocks from the client
    void processOrdinaryQuery(QueryState & state);

    void processTablesStatusRequest();

    void sendHello();
    void sendData(QueryState & state, const Block & block);    /// Write a block to the network.
    void sendLogData(QueryState & state, const Block & block);
    void sendTableColumns(QueryState & state, const ColumnsDescription & columns);
    void sendException(const Exception & e, bool with_stack_trace);
    void sendProgress(QueryState & state);
    void sendLogs(QueryState & state);
    void sendEndOfStream(QueryState & state);
    void sendPartUUIDs(QueryState & state);
    void sendReadTaskRequest() TSA_REQUIRES(callback_mutex);
    void sendMergeTreeAllRangesAnnouncement(QueryState & state, InitialAllRangesAnnouncement announcement) TSA_REQUIRES(callback_mutex);
    void sendMergeTreeReadTaskRequest(ParallelReadRequest request) TSA_REQUIRES(callback_mutex);
    void sendProfileInfo(QueryState & state, const ProfileInfo & info);
    void sendTotals(QueryState & state, const Block & totals);
    void sendExtremes(QueryState & state, const Block & extremes);
    void sendProfileEvents(QueryState & state);
    void sendSelectProfileEvents(QueryState & state);
    void sendInsertProfileEvents(QueryState & state);
    void sendTimezone(QueryState & state);

    /// Creates state.block_in/block_out for blocks read/write, depending on whether compression is enabled.
    void initBlockInput(QueryState & state);
    void initBlockOutput(QueryState & state, const Block & block);
    void initLogsBlockOutput(QueryState & state, const Block & block);
    void initProfileEventsBlockOutput(QueryState & state, const Block & block);

    /// This function is called from different threads.
    void updateProgress(QueryState & state, const Progress & value);
    void logQueryDuration(QueryState & state);

    Poco::Net::SocketAddress getClientAddress(const ClientInfo & client_info);
};

}<|MERGE_RESOLUTION|>--- conflicted
+++ resolved
@@ -21,12 +21,8 @@
 #include <IO/ReadBufferFromPocoSocketChunked.h>
 #include <IO/WriteBufferFromPocoSocketChunked.h>
 
-<<<<<<< HEAD
+#include <IO/WriteBuffer.h>
 #include "Client/IServerConnection.h"
-#include "Core/Types.h"
-=======
-#include <IO/WriteBuffer.h>
->>>>>>> 4bbadf64
 #include "IServer.h"
 #include "Interpreters/AsynchronousInsertQueue.h"
 #include "Server/TCPProtocolStackData.h"
@@ -269,26 +265,8 @@
 
     bool receiveProxyHeader();
     void receiveHello();
+    bool receiveQueryPlan(QueryState & state);
     void receiveAddendum();
-<<<<<<< HEAD
-    bool receivePacket();
-    void receiveQuery();
-    void receiveQueryPlan();
-    void receiveIgnoredPartUUIDs();
-    String receiveReadTaskResponseAssumeLocked();
-    std::optional<ParallelReadResponse> receivePartitionMergeTreeReadTaskResponseAssumeLocked();
-    bool receiveData(bool scalar);
-    bool readDataNext();
-    void readData();
-    void skipData();
-    void receiveClusterNameAndSalt();
-
-    bool receiveUnexpectedData(bool throw_exception = true);
-    [[noreturn]] void receiveUnexpectedQuery();
-    [[noreturn]] void receiveUnexpectedIgnoredPartUUIDs();
-    [[noreturn]] void receiveUnexpectedHello();
-    [[noreturn]] void receiveUnexpectedTablesStatusRequest();
-=======
     bool receivePacketsExpectQuery(std::optional<QueryState> & state);
     bool receivePacketsExpectData(QueryState & state) TSA_REQUIRES(callback_mutex);
     bool receivePacketsExpectDataConcurrentWithExecutor(QueryState & state);
@@ -310,7 +288,6 @@
     [[noreturn]] void processUnexpectedIgnoredPartUUIDs();
     [[noreturn]] void processUnexpectedHello();
     [[noreturn]] void processUnexpectedTablesStatusRequest();
->>>>>>> 4bbadf64
 
     /// Process INSERT query
     void startInsertQuery(QueryState & state);
