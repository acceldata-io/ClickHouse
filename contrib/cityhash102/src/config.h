/* config.h.  Generated from config.h.in by configure.  */
/* config.h.in.  Generated from configure.ac by autoheader.  */

/* Define if building universal (internal helper macro) */
/* #undef AC_APPLE_UNIVERSAL_BUILD */

/* Define to 1 if the compiler supports __builtin_expect. */
#if _MSC_VER
#define HAVE_BUILTIN_EXPECT 0
#else
#define HAVE_BUILTIN_EXPECT 1
#endif

/* Define to 1 if you have the <dlfcn.h> header file. */
#define HAVE_DLFCN_H 1

/* Define to 1 if you have the <inttypes.h> header file. */
#define HAVE_INTTYPES_H 1

/* Define to 1 if you have the <memory.h> header file. */
#define HAVE_MEMORY_H 1

/* Define to 1 if you have the <stdint.h> header file. */
#define HAVE_STDINT_H 1

/* Define to 1 if you have the <stdlib.h> header file. */
#define HAVE_STDLIB_H 1

/* Define to 1 if you have the <strings.h> header file. */
#define HAVE_STRINGS_H 1

/* Define to 1 if you have the <string.h> header file. */
#define HAVE_STRING_H 1

/* Define to 1 if you have the <sys/stat.h> header file. */
#define HAVE_SYS_STAT_H 1

/* Define to 1 if you have the <sys/types.h> header file. */
#define HAVE_SYS_TYPES_H 1

/* Define to 1 if you have the <unistd.h> header file. */
#define HAVE_UNISTD_H 1

/* Define to the sub-directory in which libtool stores uninstalled libraries.
   */
#define LT_OBJDIR ".libs/"

/* Define to the address where bug reports for this package should be sent. */
#define PACKAGE_BUGREPORT "cityhash-discuss@googlegroups.com"

/* Define to the full name of this package. */
#define PACKAGE_NAME "CityHash"

/* Define to the full name and version of this package. */
#define PACKAGE_STRING "CityHash 1.0.2"

/* Define to the one symbol short name of this package. */
#define PACKAGE_TARNAME "cityhash"

/* Define to the home page for this package. */
#define PACKAGE_URL ""

/* Define to the version of this package. */
#define PACKAGE_VERSION "1.0.2"

/* Define to 1 if you have the ANSI C header files. */
#define STDC_HEADERS 1

/* Define WORDS_BIGENDIAN to 1 if your processor stores words with the most
   significant byte first (like Motorola and SPARC, unlike Intel). */
<<<<<<< HEAD
#if defined(AC_APPLE_UNIVERSAL_BUILD) || defined(__s390x__)
=======
#if defined AC_APPLE_UNIVERSAL_BUILD || defined(__s390x__)
>>>>>>> 92f2e904
# if defined __BIG_ENDIAN__
#  define WORDS_BIGENDIAN 1
# endif
#else
# ifndef WORDS_BIGENDIAN
/* #  undef WORDS_BIGENDIAN */
# endif
#endif

/* Define for Solaris 2.5.1 so the uint32_t typedef from <sys/synch.h>,
   <pthread.h>, or <semaphore.h> is not used. If the typedef were allowed, the
   #define below would cause a syntax error. */
/* #undef _UINT32_T */

/* Define for Solaris 2.5.1 so the uint64_t typedef from <sys/synch.h>,
   <pthread.h>, or <semaphore.h> is not used. If the typedef were allowed, the
   #define below would cause a syntax error. */
/* #undef _UINT64_T */

/* Define for Solaris 2.5.1 so the uint8_t typedef from <sys/synch.h>,
   <pthread.h>, or <semaphore.h> is not used. If the typedef were allowed, the
   #define below would cause a syntax error. */
/* #undef _UINT8_T */

/* Define to `__inline__' or `__inline' if that's what the C compiler
   calls it, or to nothing if 'inline' is not supported under any name.  */
#ifndef __cplusplus
/* #undef inline */
#endif

/* Define to `unsigned int' if <sys/types.h> does not define. */
/* #undef size_t */

/* Define to `int' if <sys/types.h> does not define. */
/* #undef ssize_t */

/* Define to the type of an unsigned integer type of width exactly 32 bits if
   such a type exists and the standard includes do not define it. */
/* #undef uint32_t */

/* Define to the type of an unsigned integer type of width exactly 64 bits if
   such a type exists and the standard includes do not define it. */
/* #undef uint64_t */

/* Define to the type of an unsigned integer type of width exactly 8 bits if
   such a type exists and the standard includes do not define it. */
/* #undef uint8_t */

#ifdef _MSC_VER
    #include <basetsd.h>
    typedef SSIZE_T ssize_t;
#else
    #include <sys/types.h>
#endif<|MERGE_RESOLUTION|>--- conflicted
+++ resolved
@@ -68,11 +68,7 @@
 
 /* Define WORDS_BIGENDIAN to 1 if your processor stores words with the most
    significant byte first (like Motorola and SPARC, unlike Intel). */
-<<<<<<< HEAD
-#if defined(AC_APPLE_UNIVERSAL_BUILD) || defined(__s390x__)
-=======
 #if defined AC_APPLE_UNIVERSAL_BUILD || defined(__s390x__)
->>>>>>> 92f2e904
 # if defined __BIG_ENDIAN__
 #  define WORDS_BIGENDIAN 1
 # endif
