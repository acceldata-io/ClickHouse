---
slug: /sql-reference/aggregate-functions/reference/quantiletdigest
sidebar_position: 178
title: "quantileTDigest"
description: "Computes an approximate quantile of a numeric data sequence using the t-digest algorithm."
---

# quantileTDigest

Computes an approximate [quantile](https://en.wikipedia.org/wiki/Quantile) of a numeric data sequence using the [t-digest](https://github.com/tdunning/t-digest/blob/master/docs/t-digest-paper/histo.pdf) algorithm.

Memory consumption is `log(n)`, where `n` is a number of values. The result depends on the order of running the query, and is nondeterministic.

<<<<<<< HEAD
The performance of the function is lower than performance of [quantile](../../../sql-reference/aggregate-functions/reference/quantile.md#quantile) or [quantileTiming](/sql-reference/aggregate-functions/reference/quantiletiming). In terms of the ratio of State size to precision, this function is much better than `quantile`.
=======
The performance of the function is lower than performance of [quantile](/sql-reference/aggregate-functions/reference/quantile) or [quantileTiming](../../../sql-reference/aggregate-functions/reference/quantiletiming.md#quantiletiming). In terms of the ratio of State size to precision, this function is much better than `quantile`.
>>>>>>> 350ea05d

When using multiple `quantile*` functions with different levels in a query, the internal states are not combined (that is, the query works less efficiently than it could). In this case, use the [quantiles](../../../sql-reference/aggregate-functions/reference/quantiles.md#quantiles) function.

**Syntax**

``` sql
quantileTDigest(level)(expr)
```

Alias: `medianTDigest`.

**Arguments**

- `level` — Level of quantile. Optional parameter. Constant floating-point number from 0 to 1. We recommend using a `level` value in the range of `[0.01, 0.99]`. Default value: 0.5. At `level=0.5` the function calculates [median](https://en.wikipedia.org/wiki/Median).
- `expr` — Expression over the column values resulting in numeric [data types](/sql-reference/data-types), [Date](../../../sql-reference/data-types/date.md) or [DateTime](../../../sql-reference/data-types/datetime.md).

**Returned value**

- Approximate quantile of the specified level.

Type:

- [Float64](../../../sql-reference/data-types/float.md) for numeric data type input.
- [Date](../../../sql-reference/data-types/date.md) if input values have the `Date` type.
- [DateTime](../../../sql-reference/data-types/datetime.md) if input values have the `DateTime` type.

**Example**

Query:

``` sql
SELECT quantileTDigest(number) FROM numbers(10)
```

Result:

``` text
┌─quantileTDigest(number)─┐
│                     4.5 │
└─────────────────────────┘
```

**See Also**

- [median](/sql-reference/aggregate-functions/reference/median)
- [quantiles](/sql-reference/aggregate-functions/reference/quantiles)<|MERGE_RESOLUTION|>--- conflicted
+++ resolved
@@ -11,11 +11,7 @@
 
 Memory consumption is `log(n)`, where `n` is a number of values. The result depends on the order of running the query, and is nondeterministic.
 
-<<<<<<< HEAD
-The performance of the function is lower than performance of [quantile](../../../sql-reference/aggregate-functions/reference/quantile.md#quantile) or [quantileTiming](/sql-reference/aggregate-functions/reference/quantiletiming). In terms of the ratio of State size to precision, this function is much better than `quantile`.
-=======
-The performance of the function is lower than performance of [quantile](/sql-reference/aggregate-functions/reference/quantile) or [quantileTiming](../../../sql-reference/aggregate-functions/reference/quantiletiming.md#quantiletiming). In terms of the ratio of State size to precision, this function is much better than `quantile`.
->>>>>>> 350ea05d
+The performance of the function is lower than performance of [quantile](/sql-reference/aggregate-functions/reference/quantile) or [quantileTiming](/sql-reference/aggregate-functions/reference/quantiletiming). In terms of the ratio of State size to precision, this function is much better than `quantile`.
 
 When using multiple `quantile*` functions with different levels in a query, the internal states are not combined (that is, the query works less efficiently than it could). In this case, use the [quantiles](../../../sql-reference/aggregate-functions/reference/quantiles.md#quantiles) function.
 
