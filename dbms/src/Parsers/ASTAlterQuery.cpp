--- conflicted
+++ resolved
@@ -196,14 +196,8 @@
         }
         if (move_destination_type != MoveDestinationType::TABLE)
         {
-            WriteBufferFromOwnString move_destination_name_buf;
-            writeQuoted(move_destination_name, move_destination_name_buf);
-            settings.ostr << move_destination_name_buf.str();
-        }
-<<<<<<< HEAD
-=======
-        settings.ostr << quoteString(move_destination_name);
->>>>>>> 21e4535f
+            settings.ostr << quoteString(move_destination_name);
+        }
     }
     else if (type == ASTAlterCommand::REPLACE_PARTITION)
     {
