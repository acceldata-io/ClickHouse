namespace DB
{

namespace ErrorCodes
{
    /** Previously, these constants were located in one enum.
      * But in this case there is a problem: when you add a new constant, you need to recompile
      *  all translation units that use at least one constant (almost the whole project).
      * Therefore it is made so that definitions of constants are located here, in one file,
      *  and their declaration are in different files, at the place of use.
      */

    extern const int UNSUPPORTED_METHOD = 1;
    extern const int UNSUPPORTED_PARAMETER = 2;
    extern const int UNEXPECTED_END_OF_FILE = 3;
    extern const int EXPECTED_END_OF_FILE = 4;
    extern const int CANNOT_PARSE_TEXT = 6;
    extern const int INCORRECT_NUMBER_OF_COLUMNS = 7;
    extern const int THERE_IS_NO_COLUMN = 8;
    extern const int SIZES_OF_COLUMNS_DOESNT_MATCH = 9;
    extern const int NOT_FOUND_COLUMN_IN_BLOCK = 10;
    extern const int POSITION_OUT_OF_BOUND = 11;
    extern const int PARAMETER_OUT_OF_BOUND = 12;
    extern const int SIZES_OF_COLUMNS_IN_TUPLE_DOESNT_MATCH = 13;
    extern const int DUPLICATE_COLUMN = 15;
    extern const int NO_SUCH_COLUMN_IN_TABLE = 16;
    extern const int DELIMITER_IN_STRING_LITERAL_DOESNT_MATCH = 17;
    extern const int CANNOT_INSERT_ELEMENT_INTO_CONSTANT_COLUMN = 18;
    extern const int SIZE_OF_FIXED_STRING_DOESNT_MATCH = 19;
    extern const int NUMBER_OF_COLUMNS_DOESNT_MATCH = 20;
    extern const int CANNOT_READ_ALL_DATA_FROM_TAB_SEPARATED_INPUT = 21;
    extern const int CANNOT_PARSE_ALL_VALUE_FROM_TAB_SEPARATED_INPUT = 22;
    extern const int CANNOT_READ_FROM_ISTREAM = 23;
    extern const int CANNOT_WRITE_TO_OSTREAM = 24;
    extern const int CANNOT_PARSE_ESCAPE_SEQUENCE = 25;
    extern const int CANNOT_PARSE_QUOTED_STRING = 26;
    extern const int CANNOT_PARSE_INPUT_ASSERTION_FAILED = 27;
    extern const int CANNOT_PRINT_FLOAT_OR_DOUBLE_NUMBER = 28;
    extern const int CANNOT_PRINT_INTEGER = 29;
    extern const int CANNOT_READ_SIZE_OF_COMPRESSED_CHUNK = 30;
    extern const int CANNOT_READ_COMPRESSED_CHUNK = 31;
    extern const int ATTEMPT_TO_READ_AFTER_EOF = 32;
    extern const int CANNOT_READ_ALL_DATA = 33;
    extern const int TOO_MANY_ARGUMENTS_FOR_FUNCTION = 34;
    extern const int TOO_LESS_ARGUMENTS_FOR_FUNCTION = 35;
    extern const int BAD_ARGUMENTS = 36;
    extern const int UNKNOWN_ELEMENT_IN_AST = 37;
    extern const int CANNOT_PARSE_DATE = 38;
    extern const int TOO_LARGE_SIZE_COMPRESSED = 39;
    extern const int CHECKSUM_DOESNT_MATCH = 40;
    extern const int CANNOT_PARSE_DATETIME = 41;
    extern const int NUMBER_OF_ARGUMENTS_DOESNT_MATCH = 42;
    extern const int ILLEGAL_TYPE_OF_ARGUMENT = 43;
    extern const int ILLEGAL_COLUMN = 44;
    extern const int ILLEGAL_NUMBER_OF_RESULT_COLUMNS = 45;
    extern const int UNKNOWN_FUNCTION = 46;
    extern const int UNKNOWN_IDENTIFIER = 47;
    extern const int NOT_IMPLEMENTED = 48;
    extern const int LOGICAL_ERROR = 49;
    extern const int UNKNOWN_TYPE = 50;
    extern const int EMPTY_LIST_OF_COLUMNS_QUERIED = 51;
    extern const int COLUMN_QUERIED_MORE_THAN_ONCE = 52;
    extern const int TYPE_MISMATCH = 53;
    extern const int STORAGE_DOESNT_ALLOW_PARAMETERS = 54;
    extern const int STORAGE_REQUIRES_PARAMETER = 55;
    extern const int UNKNOWN_STORAGE = 56;
    extern const int TABLE_ALREADY_EXISTS = 57;
    extern const int TABLE_METADATA_ALREADY_EXISTS = 58;
    extern const int ILLEGAL_TYPE_OF_COLUMN_FOR_FILTER = 59;
    extern const int UNKNOWN_TABLE = 60;
    extern const int ONLY_FILTER_COLUMN_IN_BLOCK = 61;
    extern const int SYNTAX_ERROR = 62;
    extern const int UNKNOWN_AGGREGATE_FUNCTION = 63;
    extern const int CANNOT_READ_AGGREGATE_FUNCTION_FROM_TEXT = 64;
    extern const int CANNOT_WRITE_AGGREGATE_FUNCTION_AS_TEXT = 65;
    extern const int NOT_A_COLUMN = 66;
    extern const int ILLEGAL_KEY_OF_AGGREGATION = 67;
    extern const int CANNOT_GET_SIZE_OF_FIELD = 68;
    extern const int ARGUMENT_OUT_OF_BOUND = 69;
    extern const int CANNOT_CONVERT_TYPE = 70;
    extern const int CANNOT_WRITE_AFTER_END_OF_BUFFER = 71;
    extern const int CANNOT_PARSE_NUMBER = 72;
    extern const int UNKNOWN_FORMAT = 73;
    extern const int CANNOT_READ_FROM_FILE_DESCRIPTOR = 74;
    extern const int CANNOT_WRITE_TO_FILE_DESCRIPTOR = 75;
    extern const int CANNOT_OPEN_FILE = 76;
    extern const int CANNOT_CLOSE_FILE = 77;
    extern const int UNKNOWN_TYPE_OF_QUERY = 78;
    extern const int INCORRECT_FILE_NAME = 79;
    extern const int INCORRECT_QUERY = 80;
    extern const int UNKNOWN_DATABASE = 81;
    extern const int DATABASE_ALREADY_EXISTS = 82;
    extern const int DIRECTORY_DOESNT_EXIST = 83;
    extern const int DIRECTORY_ALREADY_EXISTS = 84;
    extern const int FORMAT_IS_NOT_SUITABLE_FOR_INPUT = 85;
    extern const int RECEIVED_ERROR_FROM_REMOTE_IO_SERVER = 86;
    extern const int CANNOT_SEEK_THROUGH_FILE = 87;
    extern const int CANNOT_TRUNCATE_FILE = 88;
    extern const int UNKNOWN_COMPRESSION_METHOD = 89;
    extern const int EMPTY_LIST_OF_COLUMNS_PASSED = 90;
    extern const int SIZES_OF_MARKS_FILES_ARE_INCONSISTENT = 91;
    extern const int EMPTY_DATA_PASSED = 92;
    extern const int UNKNOWN_AGGREGATED_DATA_VARIANT = 93;
    extern const int CANNOT_MERGE_DIFFERENT_AGGREGATED_DATA_VARIANTS = 94;
    extern const int CANNOT_READ_FROM_SOCKET = 95;
    extern const int CANNOT_WRITE_TO_SOCKET = 96;
    extern const int CANNOT_READ_ALL_DATA_FROM_CHUNKED_INPUT = 97;
    extern const int CANNOT_WRITE_TO_EMPTY_BLOCK_OUTPUT_STREAM = 98;
    extern const int UNKNOWN_PACKET_FROM_CLIENT = 99;
    extern const int UNKNOWN_PACKET_FROM_SERVER = 100;
    extern const int UNEXPECTED_PACKET_FROM_CLIENT = 101;
    extern const int UNEXPECTED_PACKET_FROM_SERVER = 102;
    extern const int RECEIVED_DATA_FOR_WRONG_QUERY_ID = 103;
    extern const int TOO_SMALL_BUFFER_SIZE = 104;
    extern const int CANNOT_READ_HISTORY = 105;
    extern const int CANNOT_APPEND_HISTORY = 106;
    extern const int FILE_DOESNT_EXIST = 107;
    extern const int NO_DATA_TO_INSERT = 108;
    extern const int CANNOT_BLOCK_SIGNAL = 109;
    extern const int CANNOT_UNBLOCK_SIGNAL = 110;
    extern const int CANNOT_MANIPULATE_SIGSET = 111;
    extern const int CANNOT_WAIT_FOR_SIGNAL = 112;
    extern const int THERE_IS_NO_SESSION = 113;
    extern const int CANNOT_CLOCK_GETTIME = 114;
    extern const int UNKNOWN_SETTING = 115;
    extern const int THERE_IS_NO_DEFAULT_VALUE = 116;
    extern const int INCORRECT_DATA = 117;
    extern const int ENGINE_REQUIRED = 119;
    extern const int CANNOT_INSERT_VALUE_OF_DIFFERENT_SIZE_INTO_TUPLE = 120;
    extern const int UNKNOWN_SET_DATA_VARIANT = 121;
    extern const int INCOMPATIBLE_COLUMNS = 122;
    extern const int UNKNOWN_TYPE_OF_AST_NODE = 123;
    extern const int INCORRECT_ELEMENT_OF_SET = 124;
    extern const int INCORRECT_RESULT_OF_SCALAR_SUBQUERY = 125;
    extern const int CANNOT_GET_RETURN_TYPE = 126;
    extern const int ILLEGAL_INDEX = 127;
    extern const int TOO_LARGE_ARRAY_SIZE = 128;
    extern const int FUNCTION_IS_SPECIAL = 129;
    extern const int CANNOT_READ_ARRAY_FROM_TEXT = 130;
    extern const int TOO_LARGE_STRING_SIZE = 131;
    extern const int CANNOT_CREATE_TABLE_FROM_METADATA = 132;
    extern const int AGGREGATE_FUNCTION_DOESNT_ALLOW_PARAMETERS = 133;
    extern const int PARAMETERS_TO_AGGREGATE_FUNCTIONS_MUST_BE_LITERALS = 134;
    extern const int ZERO_ARRAY_OR_TUPLE_INDEX = 135;
    extern const int UNKNOWN_ELEMENT_IN_CONFIG = 137;
    extern const int EXCESSIVE_ELEMENT_IN_CONFIG = 138;
    extern const int NO_ELEMENTS_IN_CONFIG = 139;
    extern const int ALL_REQUESTED_COLUMNS_ARE_MISSING = 140;
    extern const int SAMPLING_NOT_SUPPORTED = 141;
    extern const int NOT_FOUND_NODE = 142;
    extern const int FOUND_MORE_THAN_ONE_NODE = 143;
    extern const int FIRST_DATE_IS_BIGGER_THAN_LAST_DATE = 144;
    extern const int UNKNOWN_OVERFLOW_MODE = 145;
    extern const int QUERY_SECTION_DOESNT_MAKE_SENSE = 146;
    extern const int NOT_FOUND_FUNCTION_ELEMENT_FOR_AGGREGATE = 147;
    extern const int NOT_FOUND_RELATION_ELEMENT_FOR_CONDITION = 148;
    extern const int NOT_FOUND_RHS_ELEMENT_FOR_CONDITION = 149;
    extern const int NO_ATTRIBUTES_LISTED = 150;
    extern const int INDEX_OF_COLUMN_IN_SORT_CLAUSE_IS_OUT_OF_RANGE = 151;
    extern const int UNKNOWN_DIRECTION_OF_SORTING = 152;
    extern const int ILLEGAL_DIVISION = 153;
    extern const int AGGREGATE_FUNCTION_NOT_APPLICABLE = 154;
    extern const int UNKNOWN_RELATION = 155;
    extern const int DICTIONARIES_WAS_NOT_LOADED = 156;
    extern const int ILLEGAL_OVERFLOW_MODE = 157;
    extern const int TOO_MANY_ROWS = 158;
    extern const int TIMEOUT_EXCEEDED = 159;
    extern const int TOO_SLOW = 160;
    extern const int TOO_MANY_COLUMNS = 161;
    extern const int TOO_DEEP_SUBQUERIES = 162;
    extern const int TOO_DEEP_PIPELINE = 163;
    extern const int READONLY = 164;
    extern const int TOO_MANY_TEMPORARY_COLUMNS = 165;
    extern const int TOO_MANY_TEMPORARY_NON_CONST_COLUMNS = 166;
    extern const int TOO_DEEP_AST = 167;
    extern const int TOO_BIG_AST = 168;
    extern const int BAD_TYPE_OF_FIELD = 169;
    extern const int BAD_GET = 170;
    extern const int BLOCKS_HAVE_DIFFERENT_STRUCTURE = 171;
    extern const int CANNOT_CREATE_DIRECTORY = 172;
    extern const int CANNOT_ALLOCATE_MEMORY = 173;
    extern const int CYCLIC_ALIASES = 174;
    extern const int CHUNK_NOT_FOUND = 176;
    extern const int DUPLICATE_CHUNK_NAME = 177;
    extern const int MULTIPLE_ALIASES_FOR_EXPRESSION = 178;
    extern const int MULTIPLE_EXPRESSIONS_FOR_ALIAS = 179;
    extern const int THERE_IS_NO_PROFILE = 180;
    extern const int ILLEGAL_FINAL = 181;
    extern const int ILLEGAL_PREWHERE = 182;
    extern const int UNEXPECTED_EXPRESSION = 183;
    extern const int ILLEGAL_AGGREGATION = 184;
    extern const int UNSUPPORTED_MYISAM_BLOCK_TYPE = 185;
    extern const int UNSUPPORTED_COLLATION_LOCALE = 186;
    extern const int COLLATION_COMPARISON_FAILED = 187;
    extern const int UNKNOWN_ACTION = 188;
    extern const int TABLE_MUST_NOT_BE_CREATED_MANUALLY = 189;
    extern const int SIZES_OF_ARRAYS_DOESNT_MATCH = 190;
    extern const int SET_SIZE_LIMIT_EXCEEDED = 191;
    extern const int UNKNOWN_USER = 192;
    extern const int WRONG_PASSWORD = 193;
    extern const int REQUIRED_PASSWORD = 194;
    extern const int IP_ADDRESS_NOT_ALLOWED = 195;
    extern const int UNKNOWN_ADDRESS_PATTERN_TYPE = 196;
    extern const int SERVER_REVISION_IS_TOO_OLD = 197;
    extern const int DNS_ERROR = 198;
    extern const int UNKNOWN_QUOTA = 199;
    extern const int QUOTA_DOESNT_ALLOW_KEYS = 200;
    extern const int QUOTA_EXPIRED = 201;
    extern const int TOO_MANY_SIMULTANEOUS_QUERIES = 202;
    extern const int NO_FREE_CONNECTION = 203;
    extern const int CANNOT_FSYNC = 204;
    extern const int NESTED_TYPE_TOO_DEEP = 205;
    extern const int ALIAS_REQUIRED = 206;
    extern const int AMBIGUOUS_IDENTIFIER = 207;
    extern const int EMPTY_NESTED_TABLE = 208;
    extern const int SOCKET_TIMEOUT = 209;
    extern const int NETWORK_ERROR = 210;
    extern const int EMPTY_QUERY = 211;
    extern const int UNKNOWN_LOAD_BALANCING = 212;
    extern const int UNKNOWN_TOTALS_MODE = 213;
    extern const int CANNOT_STATVFS = 214;
    extern const int NOT_AN_AGGREGATE = 215;
    extern const int QUERY_WITH_SAME_ID_IS_ALREADY_RUNNING = 216;
    extern const int CLIENT_HAS_CONNECTED_TO_WRONG_PORT = 217;
    extern const int TABLE_IS_DROPPED = 218;
    extern const int DATABASE_NOT_EMPTY = 219;
    extern const int DUPLICATE_INTERSERVER_IO_ENDPOINT = 220;
    extern const int NO_SUCH_INTERSERVER_IO_ENDPOINT = 221;
    extern const int ADDING_REPLICA_TO_NON_EMPTY_TABLE = 222;
    extern const int UNEXPECTED_AST_STRUCTURE = 223;
    extern const int REPLICA_IS_ALREADY_ACTIVE = 224;
    extern const int NO_ZOOKEEPER = 225;
    extern const int NO_FILE_IN_DATA_PART = 226;
    extern const int UNEXPECTED_FILE_IN_DATA_PART = 227;
    extern const int BAD_SIZE_OF_FILE_IN_DATA_PART = 228;
    extern const int QUERY_IS_TOO_LARGE = 229;
    extern const int NOT_FOUND_EXPECTED_DATA_PART = 230;
    extern const int TOO_MANY_UNEXPECTED_DATA_PARTS = 231;
    extern const int NO_SUCH_DATA_PART = 232;
    extern const int BAD_DATA_PART_NAME = 233;
    extern const int NO_REPLICA_HAS_PART = 234;
    extern const int DUPLICATE_DATA_PART = 235;
    extern const int ABORTED = 236;
    extern const int NO_REPLICA_NAME_GIVEN = 237;
    extern const int FORMAT_VERSION_TOO_OLD = 238;
    extern const int CANNOT_MUNMAP = 239;
    extern const int CANNOT_MREMAP = 240;
    extern const int MEMORY_LIMIT_EXCEEDED = 241;
    extern const int TABLE_IS_READ_ONLY = 242;
    extern const int NOT_ENOUGH_SPACE = 243;
    extern const int UNEXPECTED_ZOOKEEPER_ERROR = 244;
    extern const int CORRUPTED_DATA = 246;
    extern const int INCORRECT_MARK = 247;
    extern const int INVALID_PARTITION_VALUE = 248;
    extern const int NOT_ENOUGH_BLOCK_NUMBERS = 250;
    extern const int NO_SUCH_REPLICA = 251;
    extern const int TOO_MANY_PARTS = 252;
    extern const int REPLICA_IS_ALREADY_EXIST = 253;
    extern const int NO_ACTIVE_REPLICAS = 254;
    extern const int TOO_MANY_RETRIES_TO_FETCH_PARTS = 255;
    extern const int PARTITION_ALREADY_EXISTS = 256;
    extern const int PARTITION_DOESNT_EXIST = 257;
    extern const int UNION_ALL_RESULT_STRUCTURES_MISMATCH = 258;
    extern const int CLIENT_OUTPUT_FORMAT_SPECIFIED = 260;
    extern const int UNKNOWN_BLOCK_INFO_FIELD = 261;
    extern const int BAD_COLLATION = 262;
    extern const int CANNOT_COMPILE_CODE = 263;
    extern const int INCOMPATIBLE_TYPE_OF_JOIN = 264;
    extern const int NO_AVAILABLE_REPLICA = 265;
    extern const int MISMATCH_REPLICAS_DATA_SOURCES = 266;
    extern const int STORAGE_DOESNT_SUPPORT_PARALLEL_REPLICAS = 267;
    extern const int CPUID_ERROR = 268;
    extern const int INFINITE_LOOP = 269;
    extern const int CANNOT_COMPRESS = 270;
    extern const int CANNOT_DECOMPRESS = 271;
    extern const int CANNOT_IO_SUBMIT = 272;
    extern const int CANNOT_IO_GETEVENTS = 273;
    extern const int AIO_READ_ERROR = 274;
    extern const int AIO_WRITE_ERROR = 275;
    extern const int INDEX_NOT_USED = 277;
    extern const int LEADERSHIP_LOST = 278;
    extern const int ALL_CONNECTION_TRIES_FAILED = 279;
    extern const int NO_AVAILABLE_DATA = 280;
    extern const int DICTIONARY_IS_EMPTY = 281;
    extern const int INCORRECT_INDEX = 282;
    extern const int UNKNOWN_DISTRIBUTED_PRODUCT_MODE = 283;
    extern const int UNKNOWN_GLOBAL_SUBQUERIES_METHOD = 284;
    extern const int TOO_LESS_LIVE_REPLICAS = 285;
    extern const int UNSATISFIED_QUORUM_FOR_PREVIOUS_WRITE = 286;
    extern const int UNKNOWN_FORMAT_VERSION = 287;
    extern const int DISTRIBUTED_IN_JOIN_SUBQUERY_DENIED = 288;
    extern const int REPLICA_IS_NOT_IN_QUORUM = 289;
    extern const int LIMIT_EXCEEDED = 290;
    extern const int DATABASE_ACCESS_DENIED = 291;
    extern const int LEADERSHIP_CHANGED = 292;
    extern const int MONGODB_CANNOT_AUTHENTICATE = 293;
    extern const int INVALID_BLOCK_EXTRA_INFO = 294;
    extern const int RECEIVED_EMPTY_DATA = 295;
    extern const int NO_REMOTE_SHARD_FOUND = 296;
    extern const int SHARD_HAS_NO_CONNECTIONS = 297;
    extern const int CANNOT_PIPE = 298;
    extern const int CANNOT_FORK = 299;
    extern const int CANNOT_DLSYM = 300;
    extern const int CANNOT_CREATE_CHILD_PROCESS = 301;
    extern const int CHILD_WAS_NOT_EXITED_NORMALLY = 302;
    extern const int CANNOT_SELECT = 303;
    extern const int CANNOT_WAITPID = 304;
    extern const int TABLE_WAS_NOT_DROPPED = 305;
    extern const int TOO_DEEP_RECURSION = 306;
    extern const int TOO_MANY_BYTES = 307;
    extern const int UNEXPECTED_NODE_IN_ZOOKEEPER = 308;
    extern const int FUNCTION_CANNOT_HAVE_PARAMETERS = 309;
    extern const int INVALID_SHARD_WEIGHT = 317;
    extern const int INVALID_CONFIG_PARAMETER = 318;
    extern const int UNKNOWN_STATUS_OF_INSERT = 319;
    extern const int VALUE_IS_OUT_OF_RANGE_OF_DATA_TYPE = 321;
    extern const int BARRIER_TIMEOUT = 335;
    extern const int UNKNOWN_DATABASE_ENGINE = 336;
    extern const int DDL_GUARD_IS_ACTIVE = 337;
    extern const int UNFINISHED = 341;
    extern const int METADATA_MISMATCH = 342;
    extern const int SUPPORT_IS_DISABLED = 344;
    extern const int TABLE_DIFFERS_TOO_MUCH = 345;
    extern const int CANNOT_CONVERT_CHARSET = 346;
    extern const int CANNOT_LOAD_CONFIG = 347;
    extern const int CANNOT_INSERT_NULL_IN_ORDINARY_COLUMN = 349;
    extern const int INCOMPATIBLE_SOURCE_TABLES = 350;
    extern const int AMBIGUOUS_TABLE_NAME = 351;
    extern const int AMBIGUOUS_COLUMN_NAME = 352;
    extern const int INDEX_OF_POSITIONAL_ARGUMENT_IS_OUT_OF_RANGE = 353;
    extern const int ZLIB_INFLATE_FAILED = 354;
    extern const int ZLIB_DEFLATE_FAILED = 355;
    extern const int BAD_LAMBDA = 356;
    extern const int RESERVED_IDENTIFIER_NAME = 357;
    extern const int INTO_OUTFILE_NOT_ALLOWED = 358;
    extern const int TABLE_SIZE_EXCEEDS_MAX_DROP_SIZE_LIMIT = 359;
    extern const int CANNOT_CREATE_CHARSET_CONVERTER = 360;
    extern const int SEEK_POSITION_OUT_OF_BOUND = 361;
    extern const int CURRENT_WRITE_BUFFER_IS_EXHAUSTED = 362;
    extern const int CANNOT_CREATE_IO_BUFFER = 363;
    extern const int RECEIVED_ERROR_TOO_MANY_REQUESTS = 364;
    extern const int OUTPUT_IS_NOT_SORTED = 365;
    extern const int SIZES_OF_NESTED_COLUMNS_ARE_INCONSISTENT = 366;
    extern const int TOO_MANY_FETCHES = 367;
    extern const int BAD_CAST = 368;
    extern const int ALL_REPLICAS_ARE_STALE = 369;
    extern const int DATA_TYPE_CANNOT_BE_USED_IN_TABLES = 370;
    extern const int INCONSISTENT_CLUSTER_DEFINITION = 371;
    extern const int SESSION_NOT_FOUND = 372;
    extern const int SESSION_IS_LOCKED = 373;
    extern const int INVALID_SESSION_TIMEOUT = 374;
    extern const int CANNOT_DLOPEN = 375;
    extern const int CANNOT_PARSE_UUID = 376;
    extern const int ILLEGAL_SYNTAX_FOR_DATA_TYPE = 377;
    extern const int DATA_TYPE_CANNOT_HAVE_ARGUMENTS = 378;
    extern const int UNKNOWN_STATUS_OF_DISTRIBUTED_DDL_TASK = 379;
    extern const int CANNOT_KILL = 380;
    extern const int HTTP_LENGTH_REQUIRED = 381;
    extern const int CANNOT_LOAD_CATBOOST_MODEL = 382;
    extern const int CANNOT_APPLY_CATBOOST_MODEL = 383;
    extern const int PART_IS_TEMPORARILY_LOCKED = 384;
    extern const int MULTIPLE_STREAMS_REQUIRED = 385;
    extern const int NO_COMMON_TYPE = 386;
    extern const int EXTERNAL_LOADABLE_ALREADY_EXISTS = 387;
    extern const int CANNOT_ASSIGN_OPTIMIZE = 388;
    extern const int INSERT_WAS_DEDUPLICATED = 389;
    extern const int CANNOT_GET_CREATE_TABLE_QUERY = 390;
    extern const int EXTERNAL_LIBRARY_ERROR = 391;
    extern const int QUERY_IS_PROHIBITED = 392;
    extern const int THERE_IS_NO_QUERY = 393;
    extern const int QUERY_WAS_CANCELLED = 394;
    extern const int FUNCTION_THROW_IF_VALUE_IS_NON_ZERO = 395;
    extern const int TOO_MANY_ROWS_OR_BYTES = 396;
    extern const int QUERY_IS_NOT_SUPPORTED_IN_MATERIALIZED_VIEW = 397;
    extern const int UNKNOWN_MUTATION_COMMAND = 398;
    extern const int FORMAT_IS_NOT_SUITABLE_FOR_OUTPUT = 399;
    extern const int CANNOT_STAT = 400;
    extern const int FEATURE_IS_NOT_ENABLED_AT_BUILD_TIME = 401;
    extern const int CANNOT_IOSETUP = 402;
<<<<<<< HEAD
    extern const int PARTITION_SIZE_EXCEEDS_MAX_DROP_SIZE_LIMIT = 403;

=======
    extern const int INVALID_JOIN_ON_EXPRESSION = 403;
    extern const int BAD_ODBC_CONNECTION_STRING = 404;
>>>>>>> 1799ca5a

    extern const int KEEPER_EXCEPTION = 999;
    extern const int POCO_EXCEPTION = 1000;
    extern const int STD_EXCEPTION = 1001;
    extern const int UNKNOWN_EXCEPTION = 1002;

    extern const int CONDITIONAL_TREE_PARENT_NOT_FOUND = 2001;
    extern const int ILLEGAL_PROJECTION_MANIPULATOR = 2002;
}

}<|MERGE_RESOLUTION|>--- conflicted
+++ resolved
@@ -377,13 +377,9 @@
     extern const int CANNOT_STAT = 400;
     extern const int FEATURE_IS_NOT_ENABLED_AT_BUILD_TIME = 401;
     extern const int CANNOT_IOSETUP = 402;
-<<<<<<< HEAD
-    extern const int PARTITION_SIZE_EXCEEDS_MAX_DROP_SIZE_LIMIT = 403;
-
-=======
     extern const int INVALID_JOIN_ON_EXPRESSION = 403;
     extern const int BAD_ODBC_CONNECTION_STRING = 404;
->>>>>>> 1799ca5a
+    extern const int PARTITION_SIZE_EXCEEDS_MAX_DROP_SIZE_LIMIT = 405;
 
     extern const int KEEPER_EXCEPTION = 999;
     extern const int POCO_EXCEPTION = 1000;
