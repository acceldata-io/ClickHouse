#include <array>
#include <common/constexpr_helpers.h>
#include <common/logger_useful.h>

#include <Columns/ColumnConst.h>
#include <Columns/ColumnString.h>
#include <Columns/ColumnFixedString.h>
#include <Columns/ColumnNullable.h>

#include <DataTypes/DataTypeNullable.h>

#include <Interpreters/Join.h>
#include <Interpreters/NullableUtils.h>

#include <DataStreams/IBlockInputStream.h>
#include <DataStreams/materializeBlock.h>

#include <Core/ColumnNumbers.h>
#include <Common/typeid_cast.h>
#include <DataTypes/DataTypeLowCardinality.h>


namespace DB
{

namespace ErrorCodes
{
    extern const int UNKNOWN_SET_DATA_VARIANT;
    extern const int LOGICAL_ERROR;
    extern const int SET_SIZE_LIMIT_EXCEEDED;
    extern const int TYPE_MISMATCH;
    extern const int ILLEGAL_COLUMN;
}


Join::Join(const Names & key_names_right_, bool use_nulls_, const SizeLimits & limits,
    ASTTableJoin::Kind kind_, ASTTableJoin::Strictness strictness_, bool any_take_last_row_)
    : kind(kind_), strictness(strictness_),
    key_names_right(key_names_right_),
    use_nulls(use_nulls_),
    any_take_last_row(any_take_last_row_),
    log(&Logger::get("Join")),
    limits(limits)
{
}


Join::Type Join::chooseMethod(const ColumnRawPtrs & key_columns, Sizes & key_sizes)
{
    size_t keys_size = key_columns.size();

    if (keys_size == 0)
        return Type::CROSS;

    bool all_fixed = true;
    size_t keys_bytes = 0;
    key_sizes.resize(keys_size);
    for (size_t j = 0; j < keys_size; ++j)
    {
        if (!key_columns[j]->isFixedAndContiguous())
        {
            all_fixed = false;
            break;
        }
        key_sizes[j] = key_columns[j]->sizeOfValueIfFixed();
        keys_bytes += key_sizes[j];
    }

    /// If there is one numeric key that fits in 64 bits
    if (keys_size == 1 && key_columns[0]->isNumeric())
    {
        size_t size_of_field = key_columns[0]->sizeOfValueIfFixed();
        if (size_of_field == 1)
            return Type::key8;
        if (size_of_field == 2)
            return Type::key16;
        if (size_of_field == 4)
            return Type::key32;
        if (size_of_field == 8)
            return Type::key64;
        if (size_of_field == 16)
            return Type::keys128;
        throw Exception("Logical error: numeric column has sizeOfField not in 1, 2, 4, 8, 16.", ErrorCodes::LOGICAL_ERROR);
    }

    /// If the keys fit in N bits, we will use a hash table for N-bit-packed keys
    if (all_fixed && keys_bytes <= 16)
        return Type::keys128;
    if (all_fixed && keys_bytes <= 32)
        return Type::keys256;

    /// If there is single string key, use hash table of it's values.
    if (keys_size == 1
        && (typeid_cast<const ColumnString *>(key_columns[0])
            || (key_columns[0]->isColumnConst() && typeid_cast<const ColumnString *>(&static_cast<const ColumnConst *>(key_columns[0])->getDataColumn()))))
        return Type::key_string;

    if (keys_size == 1 && typeid_cast<const ColumnFixedString *>(key_columns[0]))
        return Type::key_fixed_string;

    /// Otherwise, will use set of cryptographic hashes of unambiguously serialized values.
    return Type::hashed;
}


template <typename Maps>
static void initImpl(Maps & maps, Join::Type type)
{
    switch (type)
    {
        case Join::Type::EMPTY:            break;
        case Join::Type::CROSS:            break;

    #define M(TYPE) \
        case Join::Type::TYPE: maps.TYPE = std::make_unique<typename decltype(maps.TYPE)::element_type>(); break;
        APPLY_FOR_JOIN_VARIANTS(M)
    #undef M
    }
}

template <typename Maps>
static size_t getTotalRowCountImpl(const Maps & maps, Join::Type type)
{
    switch (type)
    {
        case Join::Type::EMPTY:            return 0;
        case Join::Type::CROSS:            return 0;

    #define M(NAME) \
        case Join::Type::NAME: return maps.NAME ? maps.NAME->size() : 0;
        APPLY_FOR_JOIN_VARIANTS(M)
    #undef M
    }

    __builtin_unreachable();
}

template <typename Maps>
static size_t getTotalByteCountImpl(const Maps & maps, Join::Type type)
{
    switch (type)
    {
        case Join::Type::EMPTY:            return 0;
        case Join::Type::CROSS:            return 0;

    #define M(NAME) \
        case Join::Type::NAME: return maps.NAME ? maps.NAME->getBufferSizeInBytes() : 0;
        APPLY_FOR_JOIN_VARIANTS(M)
    #undef M
    }

    __builtin_unreachable();
}


template <Join::Type type, typename Value, typename Mapped>
struct KeyGetterForTypeImpl;

template <typename Value, typename Mapped> struct KeyGetterForTypeImpl<Join::Type::key8, Value, Mapped>
{
    using Type = ColumnsHashing::HashMethodOneNumber<Value, Mapped, UInt8, false>;
};
template <typename Value, typename Mapped> struct KeyGetterForTypeImpl<Join::Type::key16, Value, Mapped>
{
    using Type = ColumnsHashing::HashMethodOneNumber<Value, Mapped, UInt16, false>;
};
template <typename Value, typename Mapped> struct KeyGetterForTypeImpl<Join::Type::key32, Value, Mapped>
{
    using Type = ColumnsHashing::HashMethodOneNumber<Value, Mapped, UInt32, false>;
};
template <typename Value, typename Mapped> struct KeyGetterForTypeImpl<Join::Type::key64, Value, Mapped>
{
    using Type = ColumnsHashing::HashMethodOneNumber<Value, Mapped, UInt64, false>;
};
template <typename Value, typename Mapped> struct KeyGetterForTypeImpl<Join::Type::key_string, Value, Mapped>
{
    using Type = ColumnsHashing::HashMethodString<Value, Mapped, false>;
};
template <typename Value, typename Mapped> struct KeyGetterForTypeImpl<Join::Type::key_fixed_string, Value, Mapped>
{
    using Type = ColumnsHashing::HashMethodFixedString<Value, Mapped, false>;
};
template <typename Value, typename Mapped> struct KeyGetterForTypeImpl<Join::Type::keys128, Value, Mapped>
{
    using Type = ColumnsHashing::HashMethodKeysFixed<Value, UInt128, Mapped, false, false, false>;
};
template <typename Value, typename Mapped> struct KeyGetterForTypeImpl<Join::Type::keys256, Value, Mapped>
{
    using Type = ColumnsHashing::HashMethodKeysFixed<Value, UInt256, Mapped, false, false, false>;
};
template <typename Value, typename Mapped> struct KeyGetterForTypeImpl<Join::Type::hashed, Value, Mapped>
{
    using Type = ColumnsHashing::HashMethodHashed<Value, Mapped, false>;
};

template <Join::Type type, typename Data>
struct KeyGetterForType
{
    using Value = typename Data::value_type;
    using Mapped_t = typename Data::mapped_type;
    using Mapped = std::conditional_t<std::is_const_v<Data>, const Mapped_t, Mapped_t>;
    using Type = typename KeyGetterForTypeImpl<type, Value, Mapped>::Type;
};


/// Do I need to use the hash table maps_*_full, in which we remember whether the row was joined.
static bool getFullness(ASTTableJoin::Kind kind)
{
    return kind == ASTTableJoin::Kind::Right || kind == ASTTableJoin::Kind::Full;
}


void Join::init(Type type_)
{
    type = type_;

    if (kind == ASTTableJoin::Kind::Cross)
        return;
    dispatch(MapInitTag());
    dispatch([&](auto, auto, auto & map) { initImpl(map, type); });
}

size_t Join::getTotalRowCount() const
{
    size_t res = 0;

    if (type == Type::CROSS)
    {
        for (const auto & block : blocks)
            res += block.rows();
    }
    else
    {
        dispatch([&](auto, auto, auto & map) { res += getTotalRowCountImpl(map, type); });
    }

    return res;
}

size_t Join::getTotalByteCount() const
{
    size_t res = 0;

    if (type == Type::CROSS)
    {
        for (const auto & block : blocks)
            res += block.bytes();
    }
    else
    {
        dispatch([&](auto, auto, auto & map) { res += getTotalByteCountImpl(map, type); });
        res += pool.size();
    }

    return res;
}


static void convertColumnToNullable(ColumnWithTypeAndName & column)
{
    column.type = makeNullable(column.type);
    if (column.column)
        column.column = makeNullable(column.column);
}


void Join::setSampleBlock(const Block & block)
{
    std::unique_lock lock(rwlock);

    if (!empty())
        return;

    size_t keys_size = key_names_right.size();
    ColumnRawPtrs key_columns(keys_size);
    Columns materialized_columns(keys_size);

    for (size_t i = 0; i < keys_size; ++i)
    {
        materialized_columns[i] = recursiveRemoveLowCardinality(block.getByName(key_names_right[i]).column);
        key_columns[i] = materialized_columns[i].get();

        /// We will join only keys, where all components are not NULL.
        if (key_columns[i]->isColumnNullable())
            key_columns[i] = &static_cast<const ColumnNullable &>(*key_columns[i]).getNestedColumn();
    }

    /// Choose data structure to use for JOIN.
    init(chooseMethod(key_columns, key_sizes));

    sample_block_with_columns_to_add = materializeBlock(block);

    /// Move from `sample_block_with_columns_to_add` key columns to `sample_block_with_keys`, keeping the order.
    size_t pos = 0;
    while (pos < sample_block_with_columns_to_add.columns())
    {
        const auto & name = sample_block_with_columns_to_add.getByPosition(pos).name;
        if (key_names_right.end() != std::find(key_names_right.begin(), key_names_right.end(), name))
        {
            auto & col = sample_block_with_columns_to_add.getByPosition(pos);
            col.column = recursiveRemoveLowCardinality(col.column);
            col.type = recursiveRemoveLowCardinality(col.type);
            sample_block_with_keys.insert(col);
            sample_block_with_columns_to_add.erase(pos);
        }
        else
            ++pos;
    }

    size_t num_columns_to_add = sample_block_with_columns_to_add.columns();

    for (size_t i = 0; i < num_columns_to_add; ++i)
    {
        auto & column = sample_block_with_columns_to_add.getByPosition(i);
        if (!column.column)
            column.column = column.type->createColumn();
    }

    /// In case of LEFT and FULL joins, if use_nulls, convert joined columns to Nullable.
    if (use_nulls && (kind == ASTTableJoin::Kind::Left || kind == ASTTableJoin::Kind::Full))
        for (size_t i = 0; i < num_columns_to_add; ++i)
            convertColumnToNullable(sample_block_with_columns_to_add.getByPosition(i));
}


namespace
{
    /// Inserting an element into a hash table of the form `key -> reference to a string`, which will then be used by JOIN.
    template <ASTTableJoin::Strictness STRICTNESS, typename Map, typename KeyGetter>
    struct Inserter
    {
        static void insert(Map & map, KeyGetter & key_getter, Block * stored_block, size_t i, Arena & pool);
    };

    template <typename Map, typename KeyGetter>
    struct Inserter<ASTTableJoin::Strictness::Any, Map, KeyGetter>
    {
        static void insert(Map & map, KeyGetter & key_getter, Block * stored_block, size_t i, Arena & pool)
        {
            auto emplace_result = key_getter.emplaceKey(map, i, pool);

            if (emplace_result.isInserted() || emplace_result.getMapped().overwrite)
                new (&emplace_result.getMapped()) typename Map::mapped_type(stored_block, i);
        }
    };

    template <typename Map, typename KeyGetter>
    struct Inserter<ASTTableJoin::Strictness::All, Map, KeyGetter>
    {
        static void insert(Map & map, KeyGetter & key_getter, Block * stored_block, size_t i, Arena & pool)
        {
            auto emplace_result = key_getter.emplaceKey(map, i, pool);

            if (emplace_result.isInserted())
                new (&emplace_result.getMapped()) typename Map::mapped_type(stored_block, i);
            else
            {
                /** The first element of the list is stored in the value of the hash table, the rest in the pool.
                 * We will insert each time the element into the second place.
                 * That is, the former second element, if it was, will be the third, and so on.
                 */
                auto elem = pool.alloc<typename Map::mapped_type>();
                auto & mapped = emplace_result.getMapped();

                elem->next = mapped.next;
                mapped.next = elem;
                elem->block = stored_block;
                elem->row_num = i;
            }
        }
    };


    template <ASTTableJoin::Strictness STRICTNESS, typename KeyGetter, typename Map, bool has_null_map>
    void NO_INLINE insertFromBlockImplTypeCase(
        Map & map, size_t rows, const ColumnRawPtrs & key_columns,
        const Sizes & key_sizes, Block * stored_block, ConstNullMapPtr null_map, Arena & pool)
    {
        KeyGetter key_getter(key_columns, key_sizes, nullptr);

        for (size_t i = 0; i < rows; ++i)
        {
            if (has_null_map && (*null_map)[i])
                continue;

            Inserter<STRICTNESS, Map, KeyGetter>::insert(map, key_getter, stored_block, i, pool);
        }
    }


    template <ASTTableJoin::Strictness STRICTNESS, typename KeyGetter, typename Map>
    void insertFromBlockImplType(
        Map & map, size_t rows, const ColumnRawPtrs & key_columns,
        const Sizes & key_sizes, Block * stored_block, ConstNullMapPtr null_map, Arena & pool)
    {
        if (null_map)
            insertFromBlockImplTypeCase<STRICTNESS, KeyGetter, Map, true>(map, rows, key_columns, key_sizes, stored_block, null_map, pool);
        else
            insertFromBlockImplTypeCase<STRICTNESS, KeyGetter, Map, false>(map, rows, key_columns, key_sizes, stored_block, null_map, pool);
    }


    template <ASTTableJoin::Strictness STRICTNESS, typename Maps>
    void insertFromBlockImpl(
        Join::Type type, Maps & maps, size_t rows, const ColumnRawPtrs & key_columns,
        const Sizes & key_sizes, Block * stored_block, ConstNullMapPtr null_map, Arena & pool)
    {
        switch (type)
        {
            case Join::Type::EMPTY:            break;
            case Join::Type::CROSS:            break;    /// Do nothing. We have already saved block, and it is enough.

        #define M(TYPE) \
            case Join::Type::TYPE: \
                insertFromBlockImplType<STRICTNESS, typename KeyGetterForType<Join::Type::TYPE, std::remove_reference_t<decltype(*maps.TYPE)>>::Type>(\
                    *maps.TYPE, rows, key_columns, key_sizes, stored_block, null_map, pool); \
                    break;
            APPLY_FOR_JOIN_VARIANTS(M)
        #undef M
        }
    }
}


bool Join::insertFromBlock(const Block & block)
{
    std::unique_lock lock(rwlock);

    if (empty())
        throw Exception("Logical error: Join was not initialized", ErrorCodes::LOGICAL_ERROR);

    size_t keys_size = key_names_right.size();
    ColumnRawPtrs key_columns(keys_size);

    /// Rare case, when keys are constant. To avoid code bloat, simply materialize them.
    Columns materialized_columns;
    materialized_columns.reserve(keys_size);

    /// Memoize key columns to work.
    for (size_t i = 0; i < keys_size; ++i)
    {
        materialized_columns.emplace_back(recursiveRemoveLowCardinality(block.getByName(key_names_right[i]).column->convertToFullColumnIfConst()));
        key_columns[i] = materialized_columns.back().get();
    }

    /// We will insert to the map only keys, where all components are not NULL.
    ColumnPtr null_map_holder;
    ConstNullMapPtr null_map{};
    extractNestedColumnsAndNullMap(key_columns, null_map_holder, null_map);

    size_t rows = block.rows();

    blocks.push_back(block);
    Block * stored_block = &blocks.back();

    if (getFullness(kind))
    {
        /** Move the key columns to the beginning of the block.
          * This is where NonJoinedBlockInputStream will expect.
          */
        size_t key_num = 0;
        for (const auto & name : key_names_right)
        {
            size_t pos = stored_block->getPositionByName(name);
            ColumnWithTypeAndName col = stored_block->safeGetByPosition(pos);
            stored_block->erase(pos);
            stored_block->insert(key_num, std::move(col));
            ++key_num;
        }
    }
    else
    {
        /// Remove the key columns from stored_block, as they are not needed.
        for (const auto & name : key_names_right)
            stored_block->erase(stored_block->getPositionByName(name));
    }

    size_t size = stored_block->columns();

    /// Rare case, when joined columns are constant. To avoid code bloat, simply materialize them.
    for (size_t i = 0; i < size; ++i)
        stored_block->safeGetByPosition(i).column = stored_block->safeGetByPosition(i).column->convertToFullColumnIfConst();

    /// In case of LEFT and FULL joins, if use_nulls, convert joined columns to Nullable.
    if (use_nulls && (kind == ASTTableJoin::Kind::Left || kind == ASTTableJoin::Kind::Full))
    {
        for (size_t i = getFullness(kind) ? keys_size : 0; i < size; ++i)
        {
            convertColumnToNullable(stored_block->getByPosition(i));
        }
    }

    if (kind != ASTTableJoin::Kind::Cross)
    {
        dispatch([&](auto, auto strictness_, auto & map)
        {
            insertFromBlockImpl<strictness_>(type, map, rows, key_columns, key_sizes, stored_block, null_map, pool);
        });
    }

    return limits.check(getTotalRowCount(), getTotalByteCount(), "JOIN", ErrorCodes::SET_SIZE_LIMIT_EXCEEDED);
}


namespace
{
    template <bool fill_left, ASTTableJoin::Strictness STRICTNESS, typename Map>
    struct Adder;

    template <typename Map>
    struct Adder<true, ASTTableJoin::Strictness::Any, Map>
    {
        static void addFound(const typename Map::mapped_type & mapped, size_t num_columns_to_add, MutableColumns & added_columns,
            size_t i, IColumn::Filter * filter, IColumn::Offset & /*current_offset*/, IColumn::Offsets * /*offsets*/,
            const std::vector<size_t> & right_indexes)
        {
            (*filter)[i] = 1;

            for (size_t j = 0; j < num_columns_to_add; ++j)
                added_columns[j]->insertFrom(*mapped.block->getByPosition(right_indexes[j]).column, mapped.row_num);
        }

        static void addNotFound(size_t num_columns_to_add, MutableColumns & added_columns,
            size_t i, IColumn::Filter * filter, IColumn::Offset & /*current_offset*/, IColumn::Offsets * /*offsets*/)
        {
            (*filter)[i] = 0;

            for (size_t j = 0; j < num_columns_to_add; ++j)
                added_columns[j]->insertDefault();
        }
    };

    template <typename Map>
    struct Adder<false, ASTTableJoin::Strictness::Any, Map>
    {
        static void addFound(const typename Map::mapped_type & mapped, size_t num_columns_to_add, MutableColumns & added_columns,
            size_t i, IColumn::Filter * filter, IColumn::Offset & /*current_offset*/, IColumn::Offsets * /*offsets*/,
            const std::vector<size_t> & right_indexes)
        {
            (*filter)[i] = 1;

            for (size_t j = 0; j < num_columns_to_add; ++j)
                added_columns[j]->insertFrom(*mapped.block->getByPosition(right_indexes[j]).column, mapped.row_num);
        }

        static void addNotFound(size_t /*num_columns_to_add*/, MutableColumns & /*added_columns*/,
            size_t i, IColumn::Filter * filter, IColumn::Offset & /*current_offset*/, IColumn::Offsets * /*offsets*/)
        {
            (*filter)[i] = 0;
        }
    };

    template <bool fill_left, typename Map>
    struct Adder<fill_left, ASTTableJoin::Strictness::All, Map>
    {
        static void addFound(const typename Map::mapped_type & mapped, size_t num_columns_to_add, MutableColumns & added_columns,
            size_t i, IColumn::Filter * filter, IColumn::Offset & current_offset, IColumn::Offsets * offsets,
            const std::vector<size_t> & right_indexes)
        {
            (*filter)[i] = 1;

            size_t rows_joined = 0;
            for (auto current = &static_cast<const typename Map::mapped_type::Base_t &>(mapped); current != nullptr; current = current->next)
            {
                for (size_t j = 0; j < num_columns_to_add; ++j)
                    added_columns[j]->insertFrom(*current->block->getByPosition(right_indexes[j]).column.get(), current->row_num);

                ++rows_joined;
            }

            current_offset += rows_joined;
            (*offsets)[i] = current_offset;
        }

        static void addNotFound(size_t num_columns_to_add, MutableColumns & added_columns,
            size_t i, IColumn::Filter * filter, IColumn::Offset & current_offset, IColumn::Offsets * offsets)
        {
            (*filter)[i] = 0;

            if (!fill_left)
            {
                (*offsets)[i] = current_offset;
            }
            else
            {
                ++current_offset;
                (*offsets)[i] = current_offset;

                for (size_t j = 0; j < num_columns_to_add; ++j)
                    added_columns[j]->insertDefault();
            }
        }
    };

    template <ASTTableJoin::Kind KIND, ASTTableJoin::Strictness STRICTNESS, typename KeyGetter, typename Map, bool has_null_map>
    void NO_INLINE joinBlockImplTypeCase(
        const Map & map, size_t rows, const ColumnRawPtrs & key_columns, const Sizes & key_sizes,
        MutableColumns & added_columns, ConstNullMapPtr null_map, std::unique_ptr<IColumn::Filter> & filter,
        IColumn::Offset & current_offset, std::unique_ptr<IColumn::Offsets> & offsets_to_replicate,
        const std::vector<size_t> & right_indexes)
    {
        size_t num_columns_to_add = right_indexes.size();

        Arena pool;
        KeyGetter key_getter(key_columns, key_sizes, nullptr);

        for (size_t i = 0; i < rows; ++i)
        {
            if (has_null_map && (*null_map)[i])
            {
                Adder<Join::KindTrait<KIND>::fill_left, STRICTNESS, Map>::addNotFound(
                    num_columns_to_add, added_columns, i, filter.get(), current_offset, offsets_to_replicate.get());
            }
            else
            {
                auto find_result = key_getter.findKey(map, i, pool);

                if (find_result.isFound())
                {
<<<<<<< HEAD
                    auto & mapped = find_result.getMapped();
                    mapped.setUsed();
                    Adder<Join::KindTrait<KIND>::pad_left, STRICTNESS, Map>::addFound(
                        mapped, num_columns_to_add, added_columns, i, filter.get(), current_offset, offsets_to_replicate.get(), right_indexes);
=======
                    it->second.setUsed();
                    Adder<Join::KindTrait<KIND>::fill_left, STRICTNESS, Map>::addFound(
                        it, num_columns_to_add, added_columns, i, filter.get(), current_offset, offsets_to_replicate.get(), right_indexes);
>>>>>>> aa06005a
                }
                else
                    Adder<Join::KindTrait<KIND>::fill_left, STRICTNESS, Map>::addNotFound(
                        num_columns_to_add, added_columns, i, filter.get(), current_offset, offsets_to_replicate.get());
            }
        }
    }

    template <ASTTableJoin::Kind KIND, ASTTableJoin::Strictness STRICTNESS, typename KeyGetter, typename Map>
    void joinBlockImplType(
        const Map & map, size_t rows, const ColumnRawPtrs & key_columns, const Sizes & key_sizes,
        MutableColumns & added_columns, ConstNullMapPtr null_map, std::unique_ptr<IColumn::Filter> & filter,
        IColumn::Offset & current_offset, std::unique_ptr<IColumn::Offsets> & offsets_to_replicate,
        const std::vector<size_t> & right_indexes)
    {
        if (null_map)
            joinBlockImplTypeCase<KIND, STRICTNESS, KeyGetter, Map, true>(
                map, rows, key_columns, key_sizes, added_columns, null_map, filter,
                current_offset, offsets_to_replicate, right_indexes);
        else
            joinBlockImplTypeCase<KIND, STRICTNESS, KeyGetter, Map, false>(
                map, rows, key_columns, key_sizes, added_columns, null_map, filter,
                current_offset, offsets_to_replicate, right_indexes);
    }
}


template <ASTTableJoin::Kind KIND, ASTTableJoin::Strictness STRICTNESS, typename Maps>
void Join::joinBlockImpl(
    Block & block,
    const Names & key_names_left,
    const NameSet & needed_key_names_right,
    const Block & block_with_columns_to_add,
    const Maps & maps_) const
{
    size_t keys_size = key_names_left.size();
    ColumnRawPtrs key_columns(keys_size);

    /// Rare case, when keys are constant. To avoid code bloat, simply materialize them.
    Columns materialized_columns;
    materialized_columns.reserve(keys_size);

    /// Memoize key columns to work with.
    for (size_t i = 0; i < keys_size; ++i)
    {
        materialized_columns.emplace_back(recursiveRemoveLowCardinality(block.getByName(key_names_left[i]).column->convertToFullColumnIfConst()));
        key_columns[i] = materialized_columns.back().get();
    }

    /// Keys with NULL value in any column won't join to anything.
    ColumnPtr null_map_holder;
    ConstNullMapPtr null_map{};
    extractNestedColumnsAndNullMap(key_columns, null_map_holder, null_map);

    size_t existing_columns = block.columns();

    /** If you use FULL or RIGHT JOIN, then the columns from the "left" table must be materialized.
      * Because if they are constants, then in the "not joined" rows, they may have different values
      *  - default values, which can differ from the values of these constants.
      */
    if (getFullness(kind))
    {
        for (size_t i = 0; i < existing_columns; ++i)
        {
            block.getByPosition(i).column = block.getByPosition(i).column->convertToFullColumnIfConst();

            /// If use_nulls, convert left columns (except keys) to Nullable.
            if (use_nulls)
            {
                if (std::end(key_names_left) == std::find(key_names_left.begin(), key_names_left.end(), block.getByPosition(i).name))
                    convertColumnToNullable(block.getByPosition(i));
            }
        }
    }

    /** For LEFT/INNER JOIN, the saved blocks do not contain keys.
      * For FULL/RIGHT JOIN, the saved blocks contain keys;
      *  but they will not be used at this stage of joining (and will be in `AdderNonJoined`), and they need to be skipped.
      */
    size_t num_columns_to_skip = 0;
    if (getFullness(kind))
        num_columns_to_skip = keys_size;

    /// Add new columns to the block.
    size_t num_columns_to_add = sample_block_with_columns_to_add.columns();
    MutableColumns added_columns;
    added_columns.reserve(num_columns_to_add);

    std::vector<std::pair<decltype(ColumnWithTypeAndName::type), decltype(ColumnWithTypeAndName::name)>> added_type_name;
    added_type_name.reserve(num_columns_to_add);

    std::vector<size_t> right_indexes;
    right_indexes.reserve(num_columns_to_add);

    for (size_t i = 0; i < num_columns_to_add; ++i)
    {
        const ColumnWithTypeAndName & src_column = sample_block_with_columns_to_add.safeGetByPosition(i);

        /// Don't insert column if it's in left block or not explicitly required.
        if (!block.has(src_column.name) && block_with_columns_to_add.has(src_column.name))
        {
            added_columns.push_back(src_column.column->cloneEmpty());
            added_columns.back()->reserve(src_column.column->size());
            added_type_name.emplace_back(src_column.type, src_column.name);
            right_indexes.push_back(num_columns_to_skip + i);
        }
    }

    size_t rows = block.rows();

    std::unique_ptr<IColumn::Filter> filter;

    bool filter_left_keys = (kind == ASTTableJoin::Kind::Inner || kind == ASTTableJoin::Kind::Right) && strictness == ASTTableJoin::Strictness::Any;
    filter = std::make_unique<IColumn::Filter>(rows);

    /// Used with ALL ... JOIN
    IColumn::Offset current_offset = 0;
    std::unique_ptr<IColumn::Offsets> offsets_to_replicate;

    if (strictness == ASTTableJoin::Strictness::All)
        offsets_to_replicate = std::make_unique<IColumn::Offsets>(rows);

    switch (type)
    {
    #define M(TYPE) \
        case Join::Type::TYPE: \
            joinBlockImplType<KIND, STRICTNESS, typename KeyGetterForType<Join::Type::TYPE, const std::remove_reference_t<decltype(*maps_.TYPE)>>::Type>(\
                *maps_.TYPE, rows, key_columns, key_sizes, added_columns, null_map, \
                filter, current_offset, offsets_to_replicate, right_indexes); \
            break;
        APPLY_FOR_JOIN_VARIANTS(M)
    #undef M

        default:
            throw Exception("Unknown JOIN keys variant.", ErrorCodes::UNKNOWN_SET_DATA_VARIANT);
    }

    const auto added_columns_size = added_columns.size();
    for (size_t i = 0; i < added_columns_size; ++i)
        block.insert(ColumnWithTypeAndName(std::move(added_columns[i]), added_type_name[i].first, added_type_name[i].second));

    /// If ANY INNER | RIGHT JOIN - filter all the columns except the new ones.
    if (filter_left_keys)
        for (size_t i = 0; i < existing_columns; ++i)
            block.safeGetByPosition(i).column = block.safeGetByPosition(i).column->filter(*filter, -1);

    ColumnUInt64::Ptr mapping;

    /// Add join key columns from right block if they has different name.
    for (size_t i = 0; i < key_names_right.size(); ++i)
    {
        auto & right_name = key_names_right[i];
        auto & left_name = key_names_left[i];

        if (needed_key_names_right.count(right_name) && !block.has(right_name))
        {
            const auto & col = block.getByName(left_name);
            auto column = col.column;
            if (!filter_left_keys)
            {
                if (!mapping)
                {
                    auto mut_mapping = ColumnUInt64::create(column->size());
                    auto & data = mut_mapping->getData();
                    size_t size = column->size();
                    for (size_t j = 0; j < size; ++j)
                        data[j] = (*filter)[j] ? j : size;

                    mapping = std::move(mut_mapping);
                }

                auto mut_column = (*std::move(column)).mutate();
                mut_column->insertDefault();
                column = mut_column->index(*mapping, 0);
            }
            block.insert({column, col.type, right_name});
        }
    }

    /// If ALL ... JOIN - we replicate all the columns except the new ones.
    if (offsets_to_replicate)
    {
        for (size_t i = 0; i < existing_columns; ++i)
            block.safeGetByPosition(i).column = block.safeGetByPosition(i).column->replicate(*offsets_to_replicate);
    }
}


void Join::joinBlockImplCross(Block & block) const
{
    /// Add new columns to the block.
    size_t num_existing_columns = block.columns();
    size_t num_columns_to_add = sample_block_with_columns_to_add.columns();

    size_t rows_left = block.rows();

    ColumnRawPtrs src_left_columns(num_existing_columns);
    MutableColumns dst_columns(num_existing_columns + num_columns_to_add);

    for (size_t i = 0; i < num_existing_columns; ++i)
    {
        src_left_columns[i] = block.getByPosition(i).column.get();
        dst_columns[i] = src_left_columns[i]->cloneEmpty();
    }

    for (size_t i = 0; i < num_columns_to_add; ++i)
    {
        const ColumnWithTypeAndName & src_column = sample_block_with_columns_to_add.getByPosition(i);
        dst_columns[num_existing_columns + i] = src_column.column->cloneEmpty();
        block.insert(src_column);
    }

    /// NOTE It would be better to use `reserve`, as well as `replicate` methods to duplicate the values of the left block.

    for (size_t i = 0; i < rows_left; ++i)
    {
        for (const Block & block_right : blocks)
        {
            size_t rows_right = block_right.rows();

            for (size_t col_num = 0; col_num < num_existing_columns; ++col_num)
                for (size_t j = 0; j < rows_right; ++j)
                    dst_columns[col_num]->insertFrom(*src_left_columns[col_num], i);

            for (size_t col_num = 0; col_num < num_columns_to_add; ++col_num)
            {
                const IColumn * column_right = block_right.getByPosition(col_num).column.get();

                for (size_t j = 0; j < rows_right; ++j)
                    dst_columns[num_existing_columns + col_num]->insertFrom(*column_right, j);
            }
        }
    }

    block = block.cloneWithColumns(std::move(dst_columns));
}


void Join::checkTypesOfKeys(const Block & block_left, const Names & key_names_left, const Block & block_right) const
{
    size_t keys_size = key_names_left.size();

    for (size_t i = 0; i < keys_size; ++i)
    {
        /// Compare up to Nullability.

        DataTypePtr left_type = removeNullable(recursiveRemoveLowCardinality(block_left.getByName(key_names_left[i]).type));
        DataTypePtr right_type = removeNullable(recursiveRemoveLowCardinality(block_right.getByName(key_names_right[i]).type));

        if (!left_type->equals(*right_type))
            throw Exception("Type mismatch of columns to JOIN by: "
                + key_names_left[i] + " " + left_type->getName() + " at left, "
                + key_names_right[i] + " " + right_type->getName() + " at right",
                ErrorCodes::TYPE_MISMATCH);
    }
}


static void checkTypeOfKey(const Block & block_left, const Block & block_right)
{
    auto & [c1, left_type_origin, left_name] = block_left.safeGetByPosition(0);
    auto & [c2, right_type_origin, right_name] = block_right.safeGetByPosition(0);
    auto left_type = removeNullable(left_type_origin);
    auto right_type = removeNullable(right_type_origin);

    if (!left_type->equals(*right_type))
        throw Exception("Type mismatch of columns to joinGet by: "
            + left_name + " " + left_type->getName() + " at left, "
            + right_name + " " + right_type->getName() + " at right",
            ErrorCodes::TYPE_MISMATCH);
}


DataTypePtr Join::joinGetReturnType(const String & column_name) const
{
    std::shared_lock lock(rwlock);

    if (!sample_block_with_columns_to_add.has(column_name))
        throw Exception("StorageJoin doesn't contain column " + column_name, ErrorCodes::LOGICAL_ERROR);
    return sample_block_with_columns_to_add.getByName(column_name).type;
}


template <typename Maps>
void Join::joinGetImpl(Block & block, const String & column_name, const Maps & maps_) const
{
    joinBlockImpl<ASTTableJoin::Kind::Left, ASTTableJoin::Strictness::Any>(
        block, {block.getByPosition(0).name}, {}, {sample_block_with_columns_to_add.getByName(column_name)}, maps_);
}


// TODO: support composite key
// TODO: return multiple columns as named tuple
// TODO: return array of values when strictness == ASTTableJoin::Strictness::All
void Join::joinGet(Block & block, const String & column_name) const
{
    std::shared_lock lock(rwlock);

    if (key_names_right.size() != 1)
        throw Exception("joinGet only supports StorageJoin containing exactly one key", ErrorCodes::LOGICAL_ERROR);

    checkTypeOfKey(block, sample_block_with_keys);

    if (kind == ASTTableJoin::Kind::Left && strictness == ASTTableJoin::Strictness::Any)
    {
        if (any_take_last_row)
            joinGetImpl(block, column_name, std::get<MapsAnyOverwrite>(maps));
        else
            joinGetImpl(block, column_name, std::get<MapsAny>(maps));
    }
    else
        throw Exception("joinGet only supports StorageJoin of type Left Any", ErrorCodes::LOGICAL_ERROR);
}


void Join::joinBlock(Block & block, const Names & key_names_left, const NameSet & needed_key_names_right) const
{
//    std::cerr << "joinBlock: " << block.dumpStructure() << "\n";

    std::shared_lock lock(rwlock);

    checkTypesOfKeys(block, key_names_left, sample_block_with_keys);

    if (dispatch([&](auto kind_, auto strictness_, auto & map)
        {
            joinBlockImpl<kind_, strictness_>(block, key_names_left, needed_key_names_right, sample_block_with_columns_to_add, map);
        }))
    {
        /// Joined
    }
    else if (kind == ASTTableJoin::Kind::Cross)
        joinBlockImplCross(block);
    else
        throw Exception("Logical error: unknown combination of JOIN", ErrorCodes::LOGICAL_ERROR);
}


void Join::joinTotals(Block & block) const
{
    Block totals_without_keys = totals;

    if (totals_without_keys)
    {
        for (const auto & name : key_names_right)
            totals_without_keys.erase(totals_without_keys.getPositionByName(name));

        for (size_t i = 0; i < totals_without_keys.columns(); ++i)
            block.insert(totals_without_keys.safeGetByPosition(i));
    }
    else
    {
        /// We will join empty `totals` - from one row with the default values.

        for (size_t i = 0; i < sample_block_with_columns_to_add.columns(); ++i)
        {
            const auto & col = sample_block_with_columns_to_add.getByPosition(i);
            block.insert({
                col.type->createColumnConstWithDefaultValue(1)->convertToFullColumnIfConst(),
                col.type,
                col.name});
        }
    }
}


template <ASTTableJoin::Strictness STRICTNESS, typename Mapped>
struct AdderNonJoined;

template <typename Mapped>
struct AdderNonJoined<ASTTableJoin::Strictness::Any, Mapped>
{
    static void add(const Mapped & mapped, size_t & rows_added,
        size_t num_columns_left, MutableColumns & columns_left,
        size_t num_columns_right, MutableColumns & columns_right)
    {
        for (size_t j = 0; j < num_columns_left; ++j)
            columns_left[j]->insertDefault();

        for (size_t j = 0; j < num_columns_right; ++j)
            columns_right[j]->insertFrom(*mapped.block->getByPosition(j).column.get(), mapped.row_num);

        ++rows_added;
    }
};

template <typename Mapped>
struct AdderNonJoined<ASTTableJoin::Strictness::All, Mapped>
{
    static void add(const Mapped & mapped, size_t & rows_added,
        size_t num_columns_left, MutableColumns & columns_left,
        size_t num_columns_right, MutableColumns & columns_right)
    {
        for (auto current = &static_cast<const typename Mapped::Base_t &>(mapped); current != nullptr; current = current->next)
        {
            for (size_t j = 0; j < num_columns_left; ++j)
                columns_left[j]->insertDefault();

            for (size_t j = 0; j < num_columns_right; ++j)
                columns_right[j]->insertFrom(*current->block->getByPosition(j).column.get(), current->row_num);

            ++rows_added;
        }
    }
};


/// Stream from not joined earlier rows of the right table.
class NonJoinedBlockInputStream : public IBlockInputStream
{
public:
    NonJoinedBlockInputStream(const Join & parent_, const Block & left_sample_block, const Names & key_names_left, size_t max_block_size_)
        : parent(parent_), max_block_size(max_block_size_)
    {
        /** left_sample_block contains keys and "left" columns.
          * result_sample_block - keys, "left" columns, and "right" columns.
          */

        size_t num_keys = key_names_left.size();
        size_t num_columns_left = left_sample_block.columns() - num_keys;
        size_t num_columns_right = parent.sample_block_with_columns_to_add.columns();

        result_sample_block = materializeBlock(left_sample_block);

        /// Add columns from the right-side table to the block.
        for (size_t i = 0; i < num_columns_right; ++i)
        {
            const ColumnWithTypeAndName & src_column = parent.sample_block_with_columns_to_add.getByPosition(i);
            result_sample_block.insert(src_column.cloneEmpty());
        }

        column_indices_left.reserve(num_columns_left);
        column_indices_keys_and_right.reserve(num_keys + num_columns_right);
        std::vector<bool> is_key_column_in_left_block(num_keys + num_columns_left, false);

        for (const std::string & key : key_names_left)
        {
            size_t key_pos = left_sample_block.getPositionByName(key);
            is_key_column_in_left_block[key_pos] = true;
            /// Here we establish the mapping between key columns of the left- and right-side tables.
            /// key_pos index is inserted in the position corresponding to key column in parent.blocks
            /// (saved blocks of the right-side table) and points to the same key column
            /// in the left_sample_block and thus in the result_sample_block.
            column_indices_keys_and_right.push_back(key_pos);
        }

        for (size_t i = 0; i < num_keys + num_columns_left; ++i)
        {
            if (!is_key_column_in_left_block[i])
                column_indices_left.push_back(i);
        }

        for (size_t i = 0; i < num_columns_right; ++i)
            column_indices_keys_and_right.push_back(num_keys + num_columns_left + i);

        /// If use_nulls, convert left columns to Nullable.
        if (parent.use_nulls)
        {
            for (size_t i = 0; i < num_columns_left; ++i)
            {
                convertColumnToNullable(result_sample_block.getByPosition(column_indices_left[i]));
            }
        }

        columns_left.resize(num_columns_left);
        columns_keys_and_right.resize(num_keys + num_columns_right);
    }

    String getName() const override { return "NonJoined"; }

    Block getHeader() const override { return result_sample_block; }


protected:
    Block readImpl() override
    {
        if (parent.blocks.empty())
            return Block();

        Block block;
        if (parent.dispatch([&](auto, auto strictness, auto & map) { block = createBlock<strictness>(map); }))
            ;
        else
            throw Exception("Logical error: unknown JOIN strictness (must be ANY or ALL)", ErrorCodes::LOGICAL_ERROR);
        return block;
    }

private:
    const Join & parent;
    size_t max_block_size;

    Block result_sample_block;
    /// Indices of columns in result_sample_block that come from the left-side table (except key columns).
    ColumnNumbers column_indices_left;
    /// Indices of key columns in result_sample_block or columns that come from the right-side table.
    /// Order is significant: it is the same as the order of columns in the blocks of the right-side table that are saved in parent.blocks.
    ColumnNumbers column_indices_keys_and_right;
    /// Columns of the current output block corresponding to column_indices_left.
    MutableColumns columns_left;
    /// Columns of the current output block corresponding to column_indices_keys_and_right.
    MutableColumns columns_keys_and_right;

    std::unique_ptr<void, std::function<void(void *)>> position;    /// type erasure


    template <ASTTableJoin::Strictness STRICTNESS, typename Maps>
    Block createBlock(const Maps & maps)
    {
        size_t num_columns_left = column_indices_left.size();
        size_t num_columns_right = column_indices_keys_and_right.size();

        for (size_t i = 0; i < num_columns_left; ++i)
        {
            const auto & src_col = result_sample_block.safeGetByPosition(column_indices_left[i]);
            columns_left[i] = src_col.type->createColumn();
        }

        for (size_t i = 0; i < num_columns_right; ++i)
        {
            const auto & src_col = result_sample_block.safeGetByPosition(column_indices_keys_and_right[i]);
            columns_keys_and_right[i] = src_col.type->createColumn();
        }

        size_t rows_added = 0;

        switch (parent.type)
        {
        #define M(TYPE) \
            case Join::Type::TYPE: \
                rows_added = fillColumns<STRICTNESS>(*maps.TYPE); \
                break;
            APPLY_FOR_JOIN_VARIANTS(M)
        #undef M

            default:
                throw Exception("Unknown JOIN keys variant.", ErrorCodes::UNKNOWN_SET_DATA_VARIANT);
        }

        if (!rows_added)
            return {};

        Block res = result_sample_block.cloneEmpty();
        for (size_t i = 0; i < num_columns_left; ++i)
            res.getByPosition(column_indices_left[i]).column = std::move(columns_left[i]);
        for (size_t i = 0; i < num_columns_right; ++i)
            res.getByPosition(column_indices_keys_and_right[i]).column = std::move(columns_keys_and_right[i]);

        return res;
    }


    template <ASTTableJoin::Strictness STRICTNESS, typename Map>
    size_t fillColumns(const Map & map)
    {
        size_t num_columns_left = column_indices_left.size();
        size_t num_columns_right = column_indices_keys_and_right.size();

        size_t rows_added = 0;

        if (!position)
            position = decltype(position)(
                static_cast<void *>(new typename Map::const_iterator(map.begin())), //-V572
                [](void * ptr) { delete reinterpret_cast<typename Map::const_iterator *>(ptr); });

        auto & it = *reinterpret_cast<typename Map::const_iterator *>(position.get());
        auto end = map.end();

        for (; it != end; ++it)
        {
            if (it->second.getUsed())
                continue;

            AdderNonJoined<STRICTNESS, typename Map::mapped_type>::add(it->second, rows_added, num_columns_left, columns_left, num_columns_right, columns_keys_and_right);

            if (rows_added >= max_block_size)
            {
                ++it;
                break;
            }
        }

        return rows_added;
    }
};


BlockInputStreamPtr Join::createStreamWithNonJoinedRows(const Block & left_sample_block, const Names & key_names_left, size_t max_block_size) const
{
    return std::make_shared<NonJoinedBlockInputStream>(*this, left_sample_block, key_names_left, max_block_size);
}


}<|MERGE_RESOLUTION|>--- conflicted
+++ resolved
@@ -617,16 +617,10 @@
 
                 if (find_result.isFound())
                 {
-<<<<<<< HEAD
                     auto & mapped = find_result.getMapped();
                     mapped.setUsed();
-                    Adder<Join::KindTrait<KIND>::pad_left, STRICTNESS, Map>::addFound(
+                    Adder<Join::KindTrait<KIND>::fill_left, STRICTNESS, Map>::addFound(
                         mapped, num_columns_to_add, added_columns, i, filter.get(), current_offset, offsets_to_replicate.get(), right_indexes);
-=======
-                    it->second.setUsed();
-                    Adder<Join::KindTrait<KIND>::fill_left, STRICTNESS, Map>::addFound(
-                        it, num_columns_to_add, added_columns, i, filter.get(), current_offset, offsets_to_replicate.get(), right_indexes);
->>>>>>> aa06005a
                 }
                 else
                     Adder<Join::KindTrait<KIND>::fill_left, STRICTNESS, Map>::addNotFound(
