--- conflicted
+++ resolved
@@ -198,11 +198,7 @@
             if (!context.tryGetExternalTable(it.first))
                 context.addExternalTable(it.first, it.second);
 
-<<<<<<< HEAD
-        if (query_analyzer->isRewriteSubQueriesPredicate())
-=======
         if (query_analyzer->isRewriteSubqueriesPredicate())
->>>>>>> 969225b3
             interpreter_subquery = std::make_unique<InterpreterSelectWithUnionQuery>(
                 table_expression, getSubqueryContext(context), required_columns, QueryProcessingStage::Complete, subquery_depth + 1, only_analyze);
     }
