#include <Storages/StorageFile.h>
#include <Storages/StorageFactory.h>

#include <Interpreters/Context.h>
#include <Interpreters/evaluateConstantExpression.h>

#include <Parsers/ASTLiteral.h>
#include <Parsers/ASTIdentifier.h>

#include <IO/ReadBufferFromFile.h>
#include <IO/ReadHelpers.h>
#include <IO/WriteBufferFromFile.h>
#include <IO/WriteHelpers.h>

#include <Formats/FormatFactory.h>
#include <DataStreams/IBlockInputStream.h>
#include <DataStreams/IBlockOutputStream.h>
#include <DataStreams/AddingDefaultsBlockInputStream.h>
#include <DataStreams/narrowBlockInputStreams.h>

#include <Common/escapeForFileName.h>
#include <Common/typeid_cast.h>
#include <Common/parseGlobs.h>

#include <fcntl.h>

#include <Poco/Path.h>
#include <Poco/File.h>

#include <re2/re2.h>
#include <filesystem>

namespace fs = std::filesystem;

namespace DB
{

namespace ErrorCodes
{
    extern const int CANNOT_WRITE_TO_FILE_DESCRIPTOR;
    extern const int CANNOT_SEEK_THROUGH_FILE;
    extern const int DATABASE_ACCESS_DENIED;
    extern const int NUMBER_OF_ARGUMENTS_DOESNT_MATCH;
    extern const int UNKNOWN_IDENTIFIER;
    extern const int INCORRECT_FILE_NAME;
    extern const int FILE_DOESNT_EXIST;
    extern const int EMPTY_LIST_OF_COLUMNS_PASSED;
}

namespace
{

/* Recursive directory listing with matched paths as a result.
 * Have the same method in StorageHDFS.
 */
static std::vector<std::string> listFilesWithRegexpMatching(const std::string & path_for_ls, const std::string & for_match)
{
    const size_t first_glob = for_match.find_first_of("*?{");

    const size_t end_of_path_without_globs = for_match.substr(0, first_glob).rfind('/');
    const std::string suffix_with_globs = for_match.substr(end_of_path_without_globs);   /// begin with '/'

    const size_t next_slash = suffix_with_globs.find('/', 1);
    re2::RE2 matcher(makeRegexpPatternFromGlobs(suffix_with_globs.substr(0, next_slash)));

    std::vector<std::string> result;
    const std::string prefix_without_globs = path_for_ls + for_match.substr(1, end_of_path_without_globs);
    if (!fs::exists(fs::path(prefix_without_globs.data())))
    {
        return result;
    }
    const fs::directory_iterator end;
    for (fs::directory_iterator it(prefix_without_globs); it != end; ++it)
    {
        const std::string full_path = it->path().string();
        const size_t last_slash = full_path.rfind('/');
        const String file_name = full_path.substr(last_slash);
        const bool looking_for_directory = next_slash != std::string::npos;
        /// Condition is_directory means what kind of path is it in current iteration of ls
        if (!fs::is_directory(it->path()) && !looking_for_directory)
        {
            if (re2::RE2::FullMatch(file_name, matcher))
            {
                result.push_back(it->path().string());
            }
        }
        else if (fs::is_directory(it->path()) && looking_for_directory)
        {
            if (re2::RE2::FullMatch(file_name, matcher))
            {
                /// Recursion depth is limited by pattern. '*' works only for depth = 1, for depth = 2 pattern path is '*/*'. So we do not need additional check.
                Strings result_part = listFilesWithRegexpMatching(full_path + "/", suffix_with_globs.substr(next_slash));
                std::move(result_part.begin(), result_part.end(), std::back_inserter(result));
            }
        }
    }
    return result;
}

static std::string getTablePath(const std::string & table_dir_path, const std::string & format_name)
{
    return table_dir_path + "/data." + escapeForFileName(format_name);
}

/// Both db_dir_path and table_path must be converted to absolute paths (in particular, path cannot contain '..').
static void checkCreationIsAllowed(const Context & context_global, const std::string & db_dir_path, const std::string & table_path)
{
    if (context_global.getApplicationType() != Context::ApplicationType::SERVER)
        return;

    if (!startsWith(table_path, db_dir_path))
        throw Exception("Part path " + table_path + " is not inside " + db_dir_path, ErrorCodes::DATABASE_ACCESS_DENIED);

    Poco::File table_path_poco_file = Poco::File(table_path);
    if (!table_path_poco_file.exists())
        throw Exception("File " + table_path + " is not exist", ErrorCodes::FILE_DOESNT_EXIST);
    else if (table_path_poco_file.isDirectory())
        throw Exception("File " + table_path + " must not be a directory", ErrorCodes::INCORRECT_FILE_NAME);
}
}

StorageFile::StorageFile(int table_fd_, CommonArguments args)
    : StorageFile(args)
{
    if (context_global.getApplicationType() == Context::ApplicationType::SERVER)
        throw Exception("Using file descriptor as source of storage isn't allowed for server daemons", ErrorCodes::DATABASE_ACCESS_DENIED);

<<<<<<< HEAD
    is_db_table = false;
    use_table_fd = true;
    table_fd = table_fd_;

    /// Save initial offset, it will be used for repeating SELECTs
    /// If FD isn't seekable (lseek returns -1), then the second and subsequent SELECTs will fail.
    table_fd_init_offset = lseek(table_fd, 0, SEEK_CUR);
}

StorageFile::StorageFile(const std::string & table_path_, const std::string & user_files_absolute_path, CommonArguments args)
    : StorageFile(args)
{
    is_db_table = false;
    Poco::Path poco_path = Poco::Path(table_path_);
    if (poco_path.isRelative())
        poco_path = Poco::Path(user_files_absolute_path, poco_path);

    const std::string path = poco_path.absolute().toString();
    paths = listFilesWithRegexpMatching("/", path);
    for (const auto & cur_path : paths)
        checkCreationIsAllowed(context_global, user_files_absolute_path, cur_path);
}
=======
    std::string db_dir_path_abs = Poco::Path(db_dir_path).makeAbsolute().makeDirectory().toString();

    if (table_fd < 0) /// Will use file
    {
        use_table_fd = false;

        if (!table_path_.empty()) /// Is user's file
        {
            Poco::Path poco_path = Poco::Path(table_path_);
            if (poco_path.isRelative())
                poco_path = Poco::Path(db_dir_path_abs, poco_path);

            const std::string path = poco_path.absolute().toString();
            paths = listFilesWithRegexpMatching("/", path);
            for (const auto & cur_path : paths)
                checkCreationIsAllowed(context_global, db_dir_path_abs, cur_path);
            is_db_table = false;
        }
        else /// Is DB's file
        {
            if (db_dir_path_abs.empty())
                throw Exception("Storage " + getName() + " requires data path", ErrorCodes::INCORRECT_FILE_NAME);

            paths = {getTablePath(db_dir_path_abs, table_name, format_name)};
            is_db_table = true;
            Poco::File(Poco::Path(paths.back()).parent()).createDirectories();
        }
    }
    else /// Will use FD
    {
        if (context_global.getApplicationType() == Context::ApplicationType::SERVER)
            throw Exception("Using file descriptor as source of storage isn't allowed for server daemons", ErrorCodes::DATABASE_ACCESS_DENIED);
>>>>>>> 851e19ab

StorageFile::StorageFile(const std::string & relative_table_dir_path, CommonArguments args)
    : StorageFile(args)
{
    if (relative_table_dir_path.empty())
        throw Exception("Storage " + getName() + " requires data path", ErrorCodes::INCORRECT_FILE_NAME);

    String table_dir_path = context_global.getPath() + relative_table_dir_path + "/";
    Poco::File(table_dir_path).createDirectories();
    paths = {getTablePath(table_dir_path, format_name)};
}

StorageFile::StorageFile(CommonArguments args)
    : IStorage(args.table_id)
    , format_name(args.format_name)
    , context_global(args.context)
    , compression_method(args.compression_method)
{
    setColumns(args.columns);
    setConstraints(args.constraints);
}

class StorageFileBlockInputStream : public IBlockInputStream
{
public:
    StorageFileBlockInputStream(std::shared_ptr<StorageFile> storage_,
        const Context & context, UInt64 max_block_size,
        std::string file_path,
        const CompressionMethod compression_method)
        : storage(std::move(storage_))
    {
        if (storage->use_table_fd)
        {
            unique_lock = std::unique_lock(storage->rwlock);

            /// We could use common ReadBuffer and WriteBuffer in storage to leverage cache
            ///  and add ability to seek unseekable files, but cache sync isn't supported.

            if (storage->table_fd_was_used) /// We need seek to initial position
            {
                if (storage->table_fd_init_offset < 0)
                    throw Exception("File descriptor isn't seekable, inside " + storage->getName(), ErrorCodes::CANNOT_SEEK_THROUGH_FILE);

                /// ReadBuffer's seek() doesn't make sense, since cache is empty
                if (lseek(storage->table_fd, storage->table_fd_init_offset, SEEK_SET) < 0)
                    throwFromErrno("Cannot seek file descriptor, inside " + storage->getName(), ErrorCodes::CANNOT_SEEK_THROUGH_FILE);
            }

            storage->table_fd_was_used = true;
            read_buf = getReadBuffer<ReadBufferFromFileDescriptor>(compression_method, storage->table_fd);
        }
        else
        {
            shared_lock = std::shared_lock(storage->rwlock);
            read_buf = getReadBuffer<ReadBufferFromFile>(compression_method, file_path);
        }

        reader = FormatFactory::instance().getInput(storage->format_name, *read_buf, storage->getSampleBlock(), context, max_block_size);
    }

    String getName() const override
    {
        return storage->getName();
    }

    Block readImpl() override
    {
        return reader->read();
    }

    Block getHeader() const override { return reader->getHeader(); }

    void readPrefixImpl() override
    {
        reader->readPrefix();
    }

    void readSuffixImpl() override
    {
        reader->readSuffix();
    }

private:
    std::shared_ptr<StorageFile> storage;
    Block sample_block;
    std::unique_ptr<ReadBuffer> read_buf;
    BlockInputStreamPtr reader;

    std::shared_lock<std::shared_mutex> shared_lock;
    std::unique_lock<std::shared_mutex> unique_lock;
};


BlockInputStreams StorageFile::read(
    const Names & /*column_names*/,
    const SelectQueryInfo & /*query_info*/,
    const Context & context,
    QueryProcessingStage::Enum /*processed_stage*/,
    size_t max_block_size,
    unsigned num_streams)
{
    const ColumnsDescription & columns_ = getColumns();
    auto column_defaults = columns_.getDefaults();
    BlockInputStreams blocks_input;
    if (use_table_fd)   /// need to call ctr BlockInputStream
        paths = {""};   /// when use fd, paths are empty
    blocks_input.reserve(paths.size());
    for (const auto & file_path : paths)
    {
        BlockInputStreamPtr cur_block = std::make_shared<StorageFileBlockInputStream>(
                std::static_pointer_cast<StorageFile>(shared_from_this()), context, max_block_size, file_path, IStorage::chooseCompressionMethod(file_path, compression_method));
        blocks_input.push_back(column_defaults.empty() ? cur_block : std::make_shared<AddingDefaultsBlockInputStream>(cur_block, column_defaults, context));
    }
    return narrowBlockInputStreams(blocks_input, num_streams);
}


class StorageFileBlockOutputStream : public IBlockOutputStream
{
public:
    explicit StorageFileBlockOutputStream(StorageFile & storage_,
        const CompressionMethod compression_method)
        : storage(storage_), lock(storage.rwlock)
    {
        if (storage.use_table_fd)
        {
            /** NOTE: Using real file binded to FD may be misleading:
              * SELECT *; INSERT insert_data; SELECT *; last SELECT returns initil_fd_data + insert_data
              * INSERT data; SELECT *; last SELECT returns only insert_data
              */
            storage.table_fd_was_used = true;
            write_buf = getWriteBuffer<WriteBufferFromFileDescriptor>(compression_method, storage.table_fd);
        }
        else
        {
            if (storage.paths.size() != 1)
                throw Exception("Table " + storage.getStorageID().getNameForLogs() +
                                " is in readonly mode because of globs in filepath", ErrorCodes::DATABASE_ACCESS_DENIED);
            write_buf = getWriteBuffer<WriteBufferFromFile>(compression_method, storage.paths[0], DBMS_DEFAULT_BUFFER_SIZE, O_WRONLY | O_APPEND | O_CREAT);
        }

        writer = FormatFactory::instance().getOutput(storage.format_name, *write_buf, storage.getSampleBlock(), storage.context_global);
    }

    Block getHeader() const override { return storage.getSampleBlock(); }

    void write(const Block & block) override
    {
        writer->write(block);
    }

    void writePrefix() override
    {
        writer->writePrefix();
    }

    void writeSuffix() override
    {
        writer->writeSuffix();
    }

    void flush() override
    {
        writer->flush();
    }

private:
    StorageFile & storage;
    std::unique_lock<std::shared_mutex> lock;
    std::unique_ptr<WriteBuffer> write_buf;
    BlockOutputStreamPtr writer;
};

BlockOutputStreamPtr StorageFile::write(
    const ASTPtr & /*query*/,
    const Context & /*context*/)
{
    return std::make_shared<StorageFileBlockOutputStream>(*this,
        IStorage::chooseCompressionMethod(paths[0], compression_method));
}

Strings StorageFile::getDataPaths() const
{
    if (paths.empty())
        throw Exception("Table '" + getStorageID().getNameForLogs() + "' is in readonly mode", ErrorCodes::DATABASE_ACCESS_DENIED);
    return paths;
}

void StorageFile::rename(const String & new_path_to_table_data, const String & new_database_name, const String & new_table_name, TableStructureWriteLockHolder &)
{
    if (!is_db_table)
        throw Exception("Can't rename table " + getStorageID().getNameForLogs() + " binded to user-defined file (or FD)", ErrorCodes::DATABASE_ACCESS_DENIED);

    if (paths.size() != 1)
        throw Exception("Can't rename table " + getStorageID().getNameForLogs() + " in readonly mode", ErrorCodes::DATABASE_ACCESS_DENIED);

    std::unique_lock<std::shared_mutex> lock(rwlock);

    std::string path_new = getTablePath(context_global.getPath() + new_path_to_table_data, format_name);
    Poco::File(Poco::Path(path_new).parent()).createDirectories();
    Poco::File(paths[0]).renameTo(path_new);

    paths[0] = std::move(path_new);
    renameInMemory(new_database_name, new_table_name);
}


void registerStorageFile(StorageFactory & factory)
{
    factory.registerStorage("File", [](const StorageFactory::Arguments & args)
    {
        ASTs & engine_args = args.engine_args;

        if (!(engine_args.size() >= 1 && engine_args.size() <= 3))
            throw Exception(
                "Storage File requires from 1 to 3 arguments: name of used format, source and compression_method.",
                ErrorCodes::NUMBER_OF_ARGUMENTS_DOESNT_MATCH);

        engine_args[0] = evaluateConstantExpressionOrIdentifierAsLiteral(engine_args[0], args.local_context);
        String format_name = engine_args[0]->as<ASTLiteral &>().value.safeGet<String>();

        String compression_method;
        StorageFile::CommonArguments common_args{args.table_id, format_name,
                                                 args.columns, args.constraints, args.context, compression_method};

        if (engine_args.size() == 1)    /// Table in database
            return StorageFile::create(args.relative_data_path, common_args);

        /// Will use FD if engine_args[1] is int literal or identifier with std* name
        int source_fd = -1;
        String source_path;

        if (auto opt_name = tryGetIdentifierName(engine_args[1]))
        {
            if (*opt_name == "stdin")
                source_fd = STDIN_FILENO;
            else if (*opt_name == "stdout")
                source_fd = STDOUT_FILENO;
            else if (*opt_name == "stderr")
                source_fd = STDERR_FILENO;
            else
                throw Exception("Unknown identifier '" + *opt_name + "' in second arg of File storage constructor",
                                ErrorCodes::UNKNOWN_IDENTIFIER);
        }
        else if (const auto * literal = engine_args[1]->as<ASTLiteral>())
        {
            auto type = literal->value.getType();
            if (type == Field::Types::Int64)
                source_fd = static_cast<int>(literal->value.get<Int64>());
            else if (type == Field::Types::UInt64)
                source_fd = static_cast<int>(literal->value.get<UInt64>());
            else if (type == Field::Types::String)
                source_path = literal->value.get<String>();
            else
                throw Exception("Second argument must be path or file descriptor", ErrorCodes::BAD_ARGUMENTS);
        }

        if (engine_args.size() == 3)
        {
            engine_args[2] = evaluateConstantExpressionOrIdentifierAsLiteral(engine_args[2], args.local_context);
            compression_method = engine_args[2]->as<ASTLiteral &>().value.safeGet<String>();
        }
        else
            compression_method = "auto";

        if (0 <= source_fd)     /// File descriptor
            return StorageFile::create(source_fd, common_args);
        else                    /// User's file
            return StorageFile::create(source_path, args.context.getUserFilesPath(), common_args);
    });
}

}<|MERGE_RESOLUTION|>--- conflicted
+++ resolved
@@ -125,7 +125,6 @@
     if (context_global.getApplicationType() == Context::ApplicationType::SERVER)
         throw Exception("Using file descriptor as source of storage isn't allowed for server daemons", ErrorCodes::DATABASE_ACCESS_DENIED);
 
-<<<<<<< HEAD
     is_db_table = false;
     use_table_fd = true;
     table_fd = table_fd_;
@@ -135,53 +134,20 @@
     table_fd_init_offset = lseek(table_fd, 0, SEEK_CUR);
 }
 
-StorageFile::StorageFile(const std::string & table_path_, const std::string & user_files_absolute_path, CommonArguments args)
+StorageFile::StorageFile(const std::string & table_path_, const std::string & user_files_path, CommonArguments args)
     : StorageFile(args)
 {
     is_db_table = false;
+    std::string db_dir_path_abs = Poco::Path(user_files_path).makeAbsolute().makeDirectory().toString();
     Poco::Path poco_path = Poco::Path(table_path_);
     if (poco_path.isRelative())
-        poco_path = Poco::Path(user_files_absolute_path, poco_path);
+        poco_path = Poco::Path(user_files_path, poco_path);
 
     const std::string path = poco_path.absolute().toString();
     paths = listFilesWithRegexpMatching("/", path);
     for (const auto & cur_path : paths)
-        checkCreationIsAllowed(context_global, user_files_absolute_path, cur_path);
-}
-=======
-    std::string db_dir_path_abs = Poco::Path(db_dir_path).makeAbsolute().makeDirectory().toString();
-
-    if (table_fd < 0) /// Will use file
-    {
-        use_table_fd = false;
-
-        if (!table_path_.empty()) /// Is user's file
-        {
-            Poco::Path poco_path = Poco::Path(table_path_);
-            if (poco_path.isRelative())
-                poco_path = Poco::Path(db_dir_path_abs, poco_path);
-
-            const std::string path = poco_path.absolute().toString();
-            paths = listFilesWithRegexpMatching("/", path);
-            for (const auto & cur_path : paths)
-                checkCreationIsAllowed(context_global, db_dir_path_abs, cur_path);
-            is_db_table = false;
-        }
-        else /// Is DB's file
-        {
-            if (db_dir_path_abs.empty())
-                throw Exception("Storage " + getName() + " requires data path", ErrorCodes::INCORRECT_FILE_NAME);
-
-            paths = {getTablePath(db_dir_path_abs, table_name, format_name)};
-            is_db_table = true;
-            Poco::File(Poco::Path(paths.back()).parent()).createDirectories();
-        }
-    }
-    else /// Will use FD
-    {
-        if (context_global.getApplicationType() == Context::ApplicationType::SERVER)
-            throw Exception("Using file descriptor as source of storage isn't allowed for server daemons", ErrorCodes::DATABASE_ACCESS_DENIED);
->>>>>>> 851e19ab
+        checkCreationIsAllowed(context_global, user_files_path, cur_path);
+}
 
 StorageFile::StorageFile(const std::string & relative_table_dir_path, CommonArguments args)
     : StorageFile(args)
