#include <Storages/MergeTree/MergeTreeDataWriter.h>
#include <Storages/MergeTree/MergedBlockOutputStream.h>
#include <Common/HashTable/HashMap.h>
#include <Common/Exception.h>
#include <Interpreters/AggregationCommon.h>
#include <IO/HashingWriteBuffer.h>
#include <DataTypes/DataTypeDateTime.h>
#include <DataTypes/DataTypeDate.h>
#include <IO/WriteHelpers.h>
#include <Poco/File.h>
#include <Common/typeid_cast.h>


namespace ProfileEvents
{
    extern const Event MergeTreeDataWriterBlocks;
    extern const Event MergeTreeDataWriterBlocksAlreadySorted;
    extern const Event MergeTreeDataWriterRows;
    extern const Event MergeTreeDataWriterUncompressedBytes;
    extern const Event MergeTreeDataWriterCompressedBytes;
}

namespace DB
{

namespace ErrorCodes
{
    extern const int LOGICAL_ERROR;
    extern const int TOO_MANY_PARTS;
}

namespace
{

void buildScatterSelector(
        const ColumnRawPtrs & columns,
        PODArray<size_t> & partition_num_to_first_row,
        IColumn::Selector & selector,
        size_t max_parts)
{
    /// Use generic hashed variant since partitioning is unlikely to be a bottleneck.
    using Data = HashMap<UInt128, size_t, UInt128TrivialHash>;
    Data partitions_map;

    size_t num_rows = columns[0]->size();
    size_t partitions_count = 0;
    for (size_t i = 0; i < num_rows; ++i)
    {
        Data::key_type key = hash128(i, columns.size(), columns);
        typename Data::LookupResult it;
        bool inserted;
        partitions_map.emplace(key, it, inserted);

        if (inserted)
        {
            if (max_parts && partitions_count >= max_parts)
                throw Exception("Too many partitions for single INSERT block (more than " + toString(max_parts) + "). The limit is controlled by 'max_partitions_per_insert_block' setting. Large number of partitions is a common misconception. It will lead to severe negative performance impact, including slow server startup, slow INSERT queries and slow SELECT queries. Recommended total number of partitions for a table is under 1000..10000. Please note, that partitioning is not intended to speed up SELECT queries (ORDER BY key is sufficient to make range queries fast). Partitions are intended for data manipulation (DROP PARTITION, etc).", ErrorCodes::TOO_MANY_PARTS);

            partition_num_to_first_row.push_back(i);
            it->getMapped() = partitions_count;

            ++partitions_count;

            /// Optimization for common case when there is only one partition - defer selector initialization.
            if (partitions_count == 2)
            {
                selector = IColumn::Selector(num_rows);
                std::fill(selector.begin(), selector.begin() + i, 0);
            }
        }

        if (partitions_count > 1)
            selector[i] = it->getMapped();
    }
}

/// Computes ttls and updates ttl infos
<<<<<<< HEAD
void updateTTL(const MergeTreeData::TTLEntry & ttl_entry,IMergeTreeDataPart::TTLInfos & ttl_infos, Block & block, const String & column_name)
=======
void updateTTL(const MergeTreeData::TTLEntry & ttl_entry,
    MergeTreeDataPart::TTLInfos & ttl_infos,
    DB::MergeTreeDataPartTTLInfo & ttl_info,
    Block & block, bool update_part_min_max_ttls)
>>>>>>> fc9c31eb
{
    bool remove_column = false;
    if (!block.has(ttl_entry.result_column))
    {
        ttl_entry.expression->execute(block);
        remove_column = true;
    }

    const auto & current = block.getByName(ttl_entry.result_column);

    const IColumn * column = current.column.get();
    if (const ColumnUInt16 * column_date = typeid_cast<const ColumnUInt16 *>(column))
    {
        const auto & date_lut = DateLUT::instance();
        for (const auto & val : column_date->getData())
            ttl_info.update(date_lut.fromDayNum(DayNum(val)));
    }
    else if (const ColumnUInt32 * column_date_time = typeid_cast<const ColumnUInt32 *>(column))
    {
        for (const auto & val : column_date_time->getData())
            ttl_info.update(val);
    }
    else if (const ColumnConst * column_const = typeid_cast<const ColumnConst *>(column))
    {
        if (typeid_cast<const ColumnUInt16 *>(&column_const->getDataColumn()))
        {
            const auto & date_lut = DateLUT::instance();
            ttl_info.update(date_lut.fromDayNum(DayNum(column_const->getValue<UInt16>())));
        }
        else if (typeid_cast<const ColumnUInt32 *>(&column_const->getDataColumn()))
        {
            ttl_info.update(column_const->getValue<UInt32>());
        }
        else
            throw Exception("Unexpected type of result TTL column", ErrorCodes::LOGICAL_ERROR);
    }
    else
        throw Exception("Unexpected type of result TTL column", ErrorCodes::LOGICAL_ERROR);

    if (update_part_min_max_ttls)
        ttl_infos.updatePartMinMaxTTL(ttl_info.min, ttl_info.max);

    if (remove_column)
        block.erase(ttl_entry.result_column);
}

}

BlocksWithPartition MergeTreeDataWriter::splitBlockIntoParts(const Block & block, size_t max_parts)
{
    BlocksWithPartition result;
    if (!block || !block.rows())
        return result;

    data.check(block, true);
    block.checkNumberOfRows();

    if (!data.partition_key_expr) /// Table is not partitioned.
    {
        result.emplace_back(Block(block), Row());
        return result;
    }

    Block block_copy = block;
    data.partition_key_expr->execute(block_copy);

    ColumnRawPtrs partition_columns;
    partition_columns.reserve(data.partition_key_sample.columns());
    for (const ColumnWithTypeAndName & element : data.partition_key_sample)
        partition_columns.emplace_back(block_copy.getByName(element.name).column.get());

    PODArray<size_t> partition_num_to_first_row;
    IColumn::Selector selector;
    buildScatterSelector(partition_columns, partition_num_to_first_row, selector, max_parts);

    size_t partitions_count = partition_num_to_first_row.size();
    result.reserve(partitions_count);

    auto get_partition = [&](size_t num)
    {
        Row partition(partition_columns.size());
        for (size_t i = 0; i < partition_columns.size(); ++i)
            partition[i] = Field((*partition_columns[i])[partition_num_to_first_row[num]]);
        return partition;
    };

    if (partitions_count == 1)
    {
        /// A typical case is when there is one partition (you do not need to split anything).
        /// NOTE: returning a copy of the original block so that calculated partition key columns
        /// do not interfere with possible calculated primary key columns of the same name.
        result.emplace_back(Block(block), get_partition(0));
        return result;
    }

    for (size_t i = 0; i < partitions_count; ++i)
        result.emplace_back(block.cloneEmpty(), get_partition(i));

    for (size_t col = 0; col < block.columns(); ++col)
    {
        MutableColumns scattered = block.getByPosition(col).column->scatter(partitions_count, selector);
        for (size_t i = 0; i < partitions_count; ++i)
            result[i].block.getByPosition(col).column = std::move(scattered[i]);
    }

    return result;
}

MergeTreeData::MutableDataPartPtr MergeTreeDataWriter::writeTempPart(BlockWithPartition & block_with_partition)
{
    Block & block = block_with_partition.block;
    // std::cerr << "(MergeTreeDataWriter::writeTempPart) block.rows(): " << block.rows() << "\n";

    static const String TMP_PREFIX = "tmp_insert_";

    /// This will generate unique name in scope of current server process.
    Int64 temp_index = data.insert_increment.get();

    IMergeTreeDataPart::MinMaxIndex minmax_idx;
    minmax_idx.update(block, data.minmax_idx_columns);

    MergeTreePartition partition(std::move(block_with_partition.partition));

    MergeTreePartInfo new_part_info(partition.getID(data.partition_key_sample), temp_index, temp_index, 0);
    String part_name;
    if (data.format_version < MERGE_TREE_DATA_MIN_FORMAT_VERSION_WITH_CUSTOM_PARTITIONING)
    {
        DayNum min_date(minmax_idx.parallelogram[data.minmax_idx_date_column_pos].left.get<UInt64>());
        DayNum max_date(minmax_idx.parallelogram[data.minmax_idx_date_column_pos].right.get<UInt64>());

        const auto & date_lut = DateLUT::instance();

        DayNum min_month = date_lut.toFirstDayNumOfMonth(DayNum(min_date));
        DayNum max_month = date_lut.toFirstDayNumOfMonth(DayNum(max_date));

        if (min_month != max_month)
            throw Exception("Logical error: part spans more than one month.", ErrorCodes::LOGICAL_ERROR);

        part_name = new_part_info.getPartNameV0(min_date, max_date);
    }
    else
        part_name = new_part_info.getPartName();

    /// Size of part would not be greater than block.bytes() + epsilon
    size_t expected_size = block.bytes();

<<<<<<< HEAD
    NamesAndTypesList columns = data.getColumns().getAllPhysical().filter(block.getNames());
=======
    DB::MergeTreeDataPart::TTLInfos move_ttl_infos;
    for (const auto & ttl_entry : data.move_ttl_entries)
        updateTTL(ttl_entry, move_ttl_infos, move_ttl_infos.moves_ttl[ttl_entry.result_column], block, false);

    ReservationPtr reservation = data.reserveSpacePreferringTTLRules(expected_size, move_ttl_infos, time(nullptr));
>>>>>>> fc9c31eb

    auto new_data_part = data.createPart(
        part_name, new_part_info,
        reservation->getDisk(),
        columns,
        expected_size,
        block.rows(),
        TMP_PREFIX + part_name);

    new_data_part->partition = std::move(partition);
    new_data_part->minmax_idx = std::move(minmax_idx);
    new_data_part->is_temp = true;

    /// The name could be non-unique in case of stale files from previous runs.
    String full_path = new_data_part->getFullPath();
    Poco::File dir(full_path);

    if (dir.exists())
    {
        LOG_WARNING(log, "Removing old temporary directory " + full_path);
        dir.remove(true);
    }

    dir.createDirectories();

    /// If we need to calculate some columns to sort.
    if (data.hasSortingKey() || data.hasSkipIndices())
        data.sorting_key_and_skip_indices_expr->execute(block);

    Names sort_columns = data.sorting_key_columns;
    SortDescription sort_description;
    size_t sort_columns_size = sort_columns.size();
    sort_description.reserve(sort_columns_size);

    for (size_t i = 0; i < sort_columns_size; ++i)
        sort_description.emplace_back(block.getPositionByName(sort_columns[i]), 1, 1);

    ProfileEvents::increment(ProfileEvents::MergeTreeDataWriterBlocks);

    /// Sort
    IColumn::Permutation * perm_ptr = nullptr;
    IColumn::Permutation perm;
    if (!sort_description.empty())
    {
        if (!isAlreadySorted(block, sort_description))
        {
            stableGetPermutation(block, sort_description, perm);
            perm_ptr = &perm;
        }
        else
            ProfileEvents::increment(ProfileEvents::MergeTreeDataWriterBlocksAlreadySorted);
    }

    if (data.hasTableTTL())
        updateTTL(data.ttl_table_entry, new_data_part->ttl_infos, new_data_part->ttl_infos.table_ttl, block, true);

    for (const auto & [name, ttl_entry] : data.column_ttl_entries_by_name)
        updateTTL(ttl_entry, new_data_part->ttl_infos, new_data_part->ttl_infos.columns_ttl[name], block, true);

    new_data_part->ttl_infos.update(move_ttl_infos);

    /// This effectively chooses minimal compression method:
    ///  either default lz4 or compression method with zero thresholds on absolute and relative part size.
    auto compression_codec = data.global_context.chooseCompressionCodec(0, 0);

    MergedBlockOutputStream out(new_data_part, columns, compression_codec);

    out.writePrefix();
    out.writeWithPermutation(block, perm_ptr);
    out.writeSuffixAndFinalizePart(new_data_part);

    ProfileEvents::increment(ProfileEvents::MergeTreeDataWriterRows, block.rows());
    ProfileEvents::increment(ProfileEvents::MergeTreeDataWriterUncompressedBytes, block.bytes());
    ProfileEvents::increment(ProfileEvents::MergeTreeDataWriterCompressedBytes, new_data_part->bytes_on_disk);

    return new_data_part;
}

}<|MERGE_RESOLUTION|>--- conflicted
+++ resolved
@@ -75,14 +75,10 @@
 }
 
 /// Computes ttls and updates ttl infos
-<<<<<<< HEAD
-void updateTTL(const MergeTreeData::TTLEntry & ttl_entry,IMergeTreeDataPart::TTLInfos & ttl_infos, Block & block, const String & column_name)
-=======
 void updateTTL(const MergeTreeData::TTLEntry & ttl_entry,
-    MergeTreeDataPart::TTLInfos & ttl_infos,
+    IMergeTreeDataPart::TTLInfos & ttl_infos,
     DB::MergeTreeDataPartTTLInfo & ttl_info,
     Block & block, bool update_part_min_max_ttls)
->>>>>>> fc9c31eb
 {
     bool remove_column = false;
     if (!block.has(ttl_entry.result_column))
@@ -229,15 +225,12 @@
     /// Size of part would not be greater than block.bytes() + epsilon
     size_t expected_size = block.bytes();
 
-<<<<<<< HEAD
-    NamesAndTypesList columns = data.getColumns().getAllPhysical().filter(block.getNames());
-=======
     DB::MergeTreeDataPart::TTLInfos move_ttl_infos;
     for (const auto & ttl_entry : data.move_ttl_entries)
         updateTTL(ttl_entry, move_ttl_infos, move_ttl_infos.moves_ttl[ttl_entry.result_column], block, false);
 
+    NamesAndTypesList columns = data.getColumns().getAllPhysical().filter(block.getNames());
     ReservationPtr reservation = data.reserveSpacePreferringTTLRules(expected_size, move_ttl_infos, time(nullptr));
->>>>>>> fc9c31eb
 
     auto new_data_part = data.createPart(
         part_name, new_part_info,
