#include "MergeTreeDataMergerMutator.h"

#include <Storages/MergeTree/MergeTreeSequentialBlockInputStream.h>
#include <Storages/MergeTree/MergedBlockOutputStream.h>
#include <Storages/MergeTree/MergedColumnOnlyOutputStream.h>
#include <Disks/DiskSpaceMonitor.h>
#include <Storages/MergeTree/SimpleMergeSelector.h>
#include <Storages/MergeTree/AllMergeSelector.h>
#include <Storages/MergeTree/TTLMergeSelector.h>
#include <Storages/MergeTree/MergeList.h>
#include <Storages/MergeTree/StorageFromMergeTreeDataPart.h>
#include <DataStreams/TTLBlockInputStream.h>
#include <DataStreams/DistinctSortedBlockInputStream.h>
#include <DataStreams/ExpressionBlockInputStream.h>
#include <DataStreams/MergingSortedBlockInputStream.h>
#include <DataStreams/CollapsingSortedBlockInputStream.h>
#include <DataStreams/SummingSortedBlockInputStream.h>
#include <DataStreams/ReplacingSortedBlockInputStream.h>
#include <DataStreams/GraphiteRollupSortedBlockInputStream.h>
#include <DataStreams/AggregatingSortedBlockInputStream.h>
#include <DataStreams/VersionedCollapsingSortedBlockInputStream.h>
#include <DataStreams/MaterializingBlockInputStream.h>
#include <DataStreams/ConcatBlockInputStream.h>
#include <DataStreams/ColumnGathererStream.h>
#include <Interpreters/MutationsInterpreter.h>
#include <Common/SimpleIncrement.h>
#include <Common/interpolate.h>
#include <Common/typeid_cast.h>
#include <cmath>
#include <numeric>
#include <iomanip>


namespace ProfileEvents
{
    extern const Event MergedRows;
    extern const Event MergedUncompressedBytes;
    extern const Event MergesTimeMilliseconds;
    extern const Event Merge;
}

namespace CurrentMetrics
{
    extern const Metric BackgroundPoolTask;
    extern const Metric PartMutation;
}

namespace DB
{

namespace ErrorCodes
{
    extern const int DIRECTORY_ALREADY_EXISTS;
    extern const int LOGICAL_ERROR;
    extern const int ABORTED;
}


using MergeAlgorithm = MergeTreeDataMergerMutator::MergeAlgorithm;


/// Do not start to merge parts, if free space is less than sum size of parts times specified coefficient.
/// This value is chosen to not allow big merges to eat all free space. Thus allowing small merges to proceed.
static const double DISK_USAGE_COEFFICIENT_TO_SELECT = 2;

/// To do merge, reserve amount of space equals to sum size of parts times specified coefficient.
/// Must be strictly less than DISK_USAGE_COEFFICIENT_TO_SELECT,
///  because between selecting parts to merge and doing merge, amount of free space could have decreased.
static const double DISK_USAGE_COEFFICIENT_TO_RESERVE = 1.1;

void FutureMergedMutatedPart::assign(MergeTreeData::DataPartsVector parts_)
{
    if (parts_.empty())
        return;

    size_t sum_rows = 0;
    size_t sum_bytes_uncompressed = 0;
    for (const auto & part : parts_)
    {
        sum_rows += part->rows_count;
        sum_bytes_uncompressed += part->getTotalColumnsSize().data_uncompressed;
    }

    auto future_part_type = parts_.front()->storage.choosePartType(sum_bytes_uncompressed, sum_rows);
    assign(std::move(parts_), future_part_type);
}

void FutureMergedMutatedPart::assign(MergeTreeData::DataPartsVector parts_, MergeTreeDataPartType future_part_type)
{
    if (parts_.empty())
        return;

    for (const MergeTreeData::DataPartPtr & part : parts_)
    {
        const MergeTreeData::DataPartPtr & first_part = parts_.front();

        if (part->partition.value != first_part->partition.value)
            throw Exception(
                "Attempting to merge parts " + first_part->name + " and " + part->name + " that are in different partitions",
                ErrorCodes::LOGICAL_ERROR);
    }

    parts = std::move(parts_);

    UInt32 max_level = 0;
    Int64 max_mutation = 0;
    for (const auto & part : parts)
    {
        max_level = std::max(max_level, part->info.level);
        max_mutation = std::max(max_mutation, part->info.mutation);
    }

    type = future_part_type;
    part_info.partition_id = parts.front()->info.partition_id;
    part_info.min_block = parts.front()->info.min_block;
    part_info.max_block = parts.back()->info.max_block;
    part_info.level = max_level + 1;
    part_info.mutation = max_mutation;

    if (parts.front()->storage.format_version < MERGE_TREE_DATA_MIN_FORMAT_VERSION_WITH_CUSTOM_PARTITIONING)
    {
        DayNum min_date = DayNum(std::numeric_limits<UInt16>::max());
        DayNum max_date = DayNum(std::numeric_limits<UInt16>::min());
        for (const auto & part : parts)
        {
            /// NOTE: getting min and max dates from part names (instead of part data) because we want
            /// the merged part name be determined only by source part names.
            /// It is simpler this way when the real min and max dates for the block range can change
            /// (e.g. after an ALTER DELETE command).
            DayNum part_min_date;
            DayNum part_max_date;
            MergeTreePartInfo::parseMinMaxDatesFromPartName(part->name, part_min_date, part_max_date);
            min_date = std::min(min_date, part_min_date);
            max_date = std::max(max_date, part_max_date);
        }

        name = part_info.getPartNameV0(min_date, max_date);
    }
    else
        name = part_info.getPartName();
}

void FutureMergedMutatedPart::updatePath(const MergeTreeData & storage, const ReservationPtr & reservation)
{
    path = storage.getFullPathOnDisk(reservation->getDisk()) + name + "/";
}

MergeTreeDataMergerMutator::MergeTreeDataMergerMutator(MergeTreeData & data_, size_t background_pool_size_)
    : data(data_), background_pool_size(background_pool_size_), log(&Logger::get(data.getLogName() + " (MergerMutator)"))
{
}


UInt64 MergeTreeDataMergerMutator::getMaxSourcePartsSizeForMerge()
{
    size_t busy_threads_in_pool = CurrentMetrics::values[CurrentMetrics::BackgroundPoolTask].load(std::memory_order_relaxed);

    return getMaxSourcePartsSizeForMerge(background_pool_size, busy_threads_in_pool == 0 ? 0 : busy_threads_in_pool - 1); /// 1 is current thread
}


UInt64 MergeTreeDataMergerMutator::getMaxSourcePartsSizeForMerge(size_t pool_size, size_t pool_used)
{
    if (pool_used > pool_size)
        throw Exception("Logical error: invalid arguments passed to getMaxSourcePartsSize: pool_used > pool_size", ErrorCodes::LOGICAL_ERROR);

    size_t free_entries = pool_size - pool_used;
    const auto data_settings = data.getSettings();

    UInt64 max_size = 0;
    if (free_entries >= data_settings->number_of_free_entries_in_pool_to_lower_max_size_of_merge)
        max_size = data_settings->max_bytes_to_merge_at_max_space_in_pool;
    else
        max_size = interpolateExponential(
            data_settings->max_bytes_to_merge_at_min_space_in_pool,
            data_settings->max_bytes_to_merge_at_max_space_in_pool,
            static_cast<double>(free_entries) / data_settings->number_of_free_entries_in_pool_to_lower_max_size_of_merge);

    return std::min(max_size, static_cast<UInt64>(data.getStoragePolicy()->getMaxUnreservedFreeSpace() / DISK_USAGE_COEFFICIENT_TO_SELECT));
}


UInt64 MergeTreeDataMergerMutator::getMaxSourcePartSizeForMutation()
{
    const auto data_settings = data.getSettings();
    size_t busy_threads_in_pool = CurrentMetrics::values[CurrentMetrics::BackgroundPoolTask].load(std::memory_order_relaxed);

    /// DataPart can be store only at one disk. Get maximum reservable free space at all disks.
    UInt64 disk_space = data.getStoragePolicy()->getMaxUnreservedFreeSpace();

    /// Allow mutations only if there are enough threads, leave free threads for merges else
    if (background_pool_size - busy_threads_in_pool >= data_settings->number_of_free_entries_in_pool_to_execute_mutation)
        return static_cast<UInt64>(disk_space / DISK_USAGE_COEFFICIENT_TO_RESERVE);

    return 0;
}


bool MergeTreeDataMergerMutator::selectPartsToMerge(
    FutureMergedMutatedPart & future_part,
    bool aggressive,
    size_t max_total_size_to_merge,
    const AllowedMergingPredicate & can_merge_callback,
    String * out_disable_reason)
{
    MergeTreeData::DataPartsVector data_parts = data.getDataPartsVector();
    const auto data_settings = data.getSettings();

    if (data_parts.empty())
    {
        if (out_disable_reason)
            *out_disable_reason = "There are no parts in the table";
        return false;
    }

    time_t current_time = time(nullptr);

    IMergeSelector::Partitions partitions;

    const String * prev_partition_id = nullptr;
    const MergeTreeData::DataPartPtr * prev_part = nullptr;
    bool has_part_with_expired_ttl = false;
    for (const MergeTreeData::DataPartPtr & part : data_parts)
    {
        const String & partition_id = part->info.partition_id;
        if (!prev_partition_id || partition_id != *prev_partition_id || (prev_part && !can_merge_callback(*prev_part, part, nullptr)))
        {
            if (partitions.empty() || !partitions.back().empty())
                partitions.emplace_back();
            prev_partition_id = &partition_id;
        }

        IMergeSelector::Part part_info;
        part_info.size = part->bytes_on_disk;
        part_info.age = current_time - part->modification_time;
        part_info.level = part->info.level;
        part_info.data = &part;
        part_info.min_ttl = part->ttl_infos.part_min_ttl;
        part_info.max_ttl = part->ttl_infos.part_max_ttl;

        time_t ttl = data_settings->ttl_only_drop_parts ? part_info.max_ttl : part_info.min_ttl;

        if (ttl && ttl <= current_time)
            has_part_with_expired_ttl = true;

        partitions.back().emplace_back(part_info);

        /// Check for consistency of data parts. If assertion is failed, it requires immediate investigation.
        if (prev_part && part->info.partition_id == (*prev_part)->info.partition_id
            && part->info.min_block <= (*prev_part)->info.max_block)
        {
            LOG_ERROR(log, "Part " << part->name << " intersects previous part " << (*prev_part)->name);
        }

        prev_part = &part;
    }

    std::unique_ptr<IMergeSelector> merge_selector;

    SimpleMergeSelector::Settings merge_settings;
    if (aggressive)
        merge_settings.base = 1;

    bool can_merge_with_ttl =
        (current_time - last_merge_with_ttl > data_settings->merge_with_ttl_timeout);

    /// NOTE Could allow selection of different merge strategy.
    if (can_merge_with_ttl && has_part_with_expired_ttl && !ttl_merges_blocker.isCancelled())
    {
        merge_selector = std::make_unique<TTLMergeSelector>(current_time, data_settings->ttl_only_drop_parts);
        last_merge_with_ttl = current_time;
    }
    else
        merge_selector = std::make_unique<SimpleMergeSelector>(merge_settings);

    IMergeSelector::PartsInPartition parts_to_merge = merge_selector->select(
        partitions,
        max_total_size_to_merge);

    if (parts_to_merge.empty())
    {
        if (out_disable_reason)
            *out_disable_reason = "There are no need to merge parts according to merge selector algorithm";
        return false;
    }

    /// Allow to "merge" part with itself if we need remove some values with expired ttl
    if (parts_to_merge.size() == 1 && !has_part_with_expired_ttl)
        throw Exception("Logical error: merge selector returned only one part to merge", ErrorCodes::LOGICAL_ERROR);

    MergeTreeData::DataPartsVector parts;
    parts.reserve(parts_to_merge.size());
    for (IMergeSelector::Part & part_info : parts_to_merge)
    {
        const MergeTreeData::DataPartPtr & part = *static_cast<const MergeTreeData::DataPartPtr *>(part_info.data);
        parts.push_back(part);
    }

    LOG_DEBUG(log, "Selected " << parts.size() << " parts from " << parts.front()->name << " to " << parts.back()->name);
    future_part.assign(std::move(parts));
    return true;
}

bool MergeTreeDataMergerMutator::selectAllPartsToMergeWithinPartition(
    FutureMergedMutatedPart & future_part,
    UInt64 & available_disk_space,
    const AllowedMergingPredicate & can_merge,
    const String & partition_id,
    bool final,
    String * out_disable_reason)
{
    MergeTreeData::DataPartsVector parts = selectAllPartsFromPartition(partition_id);

    if (parts.empty())
        return false;

    if (!final && parts.size() == 1)
    {
        if (out_disable_reason)
            *out_disable_reason = "There is only one part inside partition";
        return false;
    }

    auto it = parts.begin();
    auto prev_it = it;

    UInt64 sum_bytes = 0;
    while (it != parts.end())
    {
        /// For the case of one part, we check that it can be merged "with itself".
        if ((it != parts.begin() || parts.size() == 1) && !can_merge(*prev_it, *it, out_disable_reason))
        {
            return false;
        }

        sum_bytes += (*it)->bytes_on_disk;

        prev_it = it;
        ++it;
    }

    /// Enough disk space to cover the new merge with a margin.
    auto required_disk_space = sum_bytes * DISK_USAGE_COEFFICIENT_TO_SELECT;
    if (available_disk_space <= required_disk_space)
    {
        time_t now = time(nullptr);
        if (now - disk_space_warning_time > 3600)
        {
            disk_space_warning_time = now;
            LOG_WARNING(log, "Won't merge parts from " << parts.front()->name << " to " << (*prev_it)->name
                << " because not enough free space: "
                << formatReadableSizeWithBinarySuffix(available_disk_space) << " free and unreserved, "
                << formatReadableSizeWithBinarySuffix(sum_bytes)
                << " required now (+" << static_cast<int>((DISK_USAGE_COEFFICIENT_TO_SELECT - 1.0) * 100)
                << "% on overhead); suppressing similar warnings for the next hour");
        }

        if (out_disable_reason)
            *out_disable_reason = "Insufficient available disk space, required " +
                formatReadableSizeWithDecimalSuffix(required_disk_space);

        return false;
    }

    LOG_DEBUG(log, "Selected " << parts.size() << " parts from " << parts.front()->name << " to " << parts.back()->name);
    future_part.assign(std::move(parts));
    available_disk_space -= required_disk_space;
    return true;
}


MergeTreeData::DataPartsVector MergeTreeDataMergerMutator::selectAllPartsFromPartition(const String & partition_id)
{
    MergeTreeData::DataPartsVector parts_from_partition;

    MergeTreeData::DataParts data_parts = data.getDataParts();

    for (const auto & current_part : data_parts)
    {
        if (current_part->info.partition_id != partition_id)
            continue;

        parts_from_partition.push_back(current_part);
    }

    return parts_from_partition;
}


/// PK columns are sorted and merged, ordinary columns are gathered using info from merge step
static void extractMergingAndGatheringColumns(
    const NamesAndTypesList & all_columns,
    const ExpressionActionsPtr & sorting_key_expr,
    const MergeTreeIndices & indexes,
    const MergeTreeData::MergingParams & merging_params,
    NamesAndTypesList & gathering_columns, Names & gathering_column_names,
    NamesAndTypesList & merging_columns, Names & merging_column_names)
{
    Names sort_key_columns_vec = sorting_key_expr->getRequiredColumns();
    std::set<String> key_columns(sort_key_columns_vec.cbegin(), sort_key_columns_vec.cend());
    for (const auto & index : indexes)
    {
        Names index_columns_vec = index->getColumnsRequiredForIndexCalc();
        std::copy(index_columns_vec.cbegin(), index_columns_vec.cend(),
                  std::inserter(key_columns, key_columns.end()));
    }

    /// Force sign column for Collapsing mode
    if (merging_params.mode == MergeTreeData::MergingParams::Collapsing)
        key_columns.emplace(merging_params.sign_column);

    /// Force version column for Replacing mode
    if (merging_params.mode == MergeTreeData::MergingParams::Replacing)
        key_columns.emplace(merging_params.version_column);

    /// Force sign column for VersionedCollapsing mode. Version is already in primary key.
    if (merging_params.mode == MergeTreeData::MergingParams::VersionedCollapsing)
        key_columns.emplace(merging_params.sign_column);

    /// Force to merge at least one column in case of empty key
    if (key_columns.empty())
        key_columns.emplace(all_columns.front().name);

    /// TODO: also force "summing" and "aggregating" columns to make Horizontal merge only for such columns

    for (const auto & column : all_columns)
    {
        if (key_columns.count(column.name))
        {
            merging_columns.emplace_back(column);
            merging_column_names.emplace_back(column.name);
        }
        else
        {
            gathering_columns.emplace_back(column);
            gathering_column_names.emplace_back(column.name);
        }
    }
}

/* Allow to compute more accurate progress statistics */
class ColumnSizeEstimator
{
    MergeTreeData::DataPart::ColumnToSize map;
public:

    /// Stores approximate size of columns in bytes
    /// Exact values are not required since it used for relative values estimation (progress).
    size_t sum_total = 0;
    size_t sum_index_columns = 0;
    size_t sum_ordinary_columns = 0;

    ColumnSizeEstimator(const MergeTreeData::DataPart::ColumnToSize & map_, const Names & key_columns, const Names & ordinary_columns)
        : map(map_)
    {
        for (const auto & name : key_columns)
            if (!map.count(name)) map[name] = 0;
        for (const auto & name : ordinary_columns)
            if (!map.count(name)) map[name] = 0;

        for (const auto & name : key_columns)
            sum_index_columns += map.at(name);

        for (const auto & name : ordinary_columns)
            sum_ordinary_columns += map.at(name);

        sum_total = std::max(static_cast<decltype(sum_index_columns)>(1), sum_index_columns + sum_ordinary_columns);
    }

    Float64 columnWeight(const String & column) const
    {
        return static_cast<Float64>(map.at(column)) / sum_total;
    }

    Float64 keyColumnsWeight() const
    {
        return static_cast<Float64>(sum_index_columns) / sum_total;
    }
};

/** Progress callback.
  * What it should update:
  * - approximate progress
  * - amount of read rows
  * - various metrics
  * - time elapsed for current merge.
  */

/// Auxilliary struct that for each merge stage stores its current progress.
/// A stage is: the horizontal stage + a stage for each gathered column (if we are doing a
/// Vertical merge) or a mutation of a single part. During a single stage all rows are read.
struct MergeStageProgress
{
    explicit MergeStageProgress(Float64 weight_)
        : is_first(true) , weight(weight_)
    {
    }

    MergeStageProgress(Float64 initial_progress_, Float64 weight_)
        : initial_progress(initial_progress_), is_first(false), weight(weight_)
    {
    }

    Float64 initial_progress = 0.0;
    bool is_first;
    Float64 weight;

    UInt64 total_rows = 0;
    UInt64 rows_read = 0;
};

class MergeProgressCallback
{
public:
    MergeProgressCallback(
        MergeList::Entry & merge_entry_, UInt64 & watch_prev_elapsed_, MergeStageProgress & stage_)
        : merge_entry(merge_entry_)
        , watch_prev_elapsed(watch_prev_elapsed_)
        , stage(stage_)
    {
        updateWatch();
    }

    MergeList::Entry & merge_entry;
    UInt64 & watch_prev_elapsed;
    MergeStageProgress & stage;

    void updateWatch()
    {
        UInt64 watch_curr_elapsed = merge_entry->watch.elapsed();
        ProfileEvents::increment(ProfileEvents::MergesTimeMilliseconds, (watch_curr_elapsed - watch_prev_elapsed) / 1000000);
        watch_prev_elapsed = watch_curr_elapsed;
    }

    void operator() (const Progress & value)
    {
        ProfileEvents::increment(ProfileEvents::MergedUncompressedBytes, value.read_bytes);
        if (stage.is_first)
        {
            ProfileEvents::increment(ProfileEvents::MergedRows, value.read_rows);
            ProfileEvents::increment(ProfileEvents::Merge);
        }
        updateWatch();

        merge_entry->bytes_read_uncompressed += value.read_bytes;
        if (stage.is_first)
            merge_entry->rows_read += value.read_rows;

        stage.total_rows += value.total_rows_to_read;
        stage.rows_read += value.read_rows;
        if (stage.total_rows > 0)
        {
            merge_entry->progress.store(
                stage.initial_progress + stage.weight * stage.rows_read / stage.total_rows,
                std::memory_order_relaxed);
        }
    }
};

/// parts should be sorted.
MergeTreeData::MutableDataPartPtr MergeTreeDataMergerMutator::mergePartsToTemporaryPart(
    const FutureMergedMutatedPart & future_part, MergeList::Entry & merge_entry, TableStructureReadLockHolder &,
    time_t time_of_merge, const ReservationPtr & space_reservation, bool deduplicate, bool force_ttl)
{
    static const String TMP_PREFIX = "tmp_merge_";

    if (merges_blocker.isCancelled())
        throw Exception("Cancelled merging parts", ErrorCodes::ABORTED);

    const MergeTreeData::DataPartsVector & parts = future_part.parts;

    LOG_DEBUG(log, "Merging " << parts.size() << " parts: from "
              << parts.front()->name << " to " << parts.back()->name
              << " into " << TMP_PREFIX + future_part.name + " with type " + future_part.type.toString());

    auto disk = space_reservation->getDisk();
    String part_path = data.relative_data_path;
    String new_part_tmp_path = part_path + TMP_PREFIX + future_part.name + "/";
    if (disk->exists(new_part_tmp_path))
        throw Exception("Directory " + fullPath(disk, new_part_tmp_path) + " already exists", ErrorCodes::DIRECTORY_ALREADY_EXISTS);

    MergeTreeData::DataPart::ColumnToSize merged_column_to_size;

    Names all_column_names = data.getColumns().getNamesOfPhysical();
    NamesAndTypesList all_columns = data.getColumns().getAllPhysical();
    const auto data_settings = data.getSettings();

    NamesAndTypesList gathering_columns;
    NamesAndTypesList merging_columns;
    Names gathering_column_names, merging_column_names;
    extractMergingAndGatheringColumns(
        all_columns, data.sorting_key_expr, data.skip_indices,
        data.merging_params, gathering_columns, gathering_column_names, merging_columns, merging_column_names);

    MergeTreeData::MutableDataPartPtr new_data_part = data.createPart(
        future_part.name,
        future_part.type,
        future_part.part_info,
        disk,
        TMP_PREFIX + future_part.name);

    new_data_part->setColumns(all_columns);
    new_data_part->partition.assign(future_part.getPartition());
    new_data_part->is_temp = true;

    bool need_remove_expired_values = force_ttl;
    for (const auto & part : parts)
        new_data_part->ttl_infos.update(part->ttl_infos);

    const auto & part_min_ttl = new_data_part->ttl_infos.part_min_ttl;
    if (part_min_ttl && part_min_ttl <= time_of_merge)
        need_remove_expired_values = true;

    if (need_remove_expired_values && ttl_merges_blocker.isCancelled())
    {
        LOG_INFO(log, "Part " << new_data_part->name << " has values with expired TTL, but merges with TTL are cancelled.");
        need_remove_expired_values = false;
    }

    size_t sum_input_rows_upper_bound = merge_entry->total_rows_count;
    MergeAlgorithm merge_alg = chooseMergeAlgorithm(parts, sum_input_rows_upper_bound, gathering_columns, deduplicate, need_remove_expired_values);

    LOG_DEBUG(log, "Selected MergeAlgorithm: " << ((merge_alg == MergeAlgorithm::Vertical) ? "Vertical" : "Horizontal"));

    /// Note: this is done before creating input streams, because otherwise data.data_parts_mutex
    /// (which is locked in data.getTotalActiveSizeInBytes())
    /// (which is locked in shared mode when input streams are created) and when inserting new data
    /// the order is reverse. This annoys TSan even though one lock is locked in shared mode and thus
    /// deadlock is impossible.
    auto compression_codec = data.global_context.chooseCompressionCodec(
        merge_entry->total_size_bytes_compressed,
        static_cast<double> (merge_entry->total_size_bytes_compressed) / data.getTotalActiveSizeInBytes());

    /// TODO: Should it go through IDisk interface?
    String rows_sources_file_path;
    std::unique_ptr<WriteBufferFromFileBase> rows_sources_uncompressed_write_buf;
    std::unique_ptr<WriteBuffer> rows_sources_write_buf;
    std::optional<ColumnSizeEstimator> column_sizes;

    if (merge_alg == MergeAlgorithm::Vertical)
    {
        disk->createDirectories(new_part_tmp_path);
        rows_sources_file_path = new_part_tmp_path + "rows_sources";
        rows_sources_uncompressed_write_buf = disk->writeFile(rows_sources_file_path);
        rows_sources_write_buf = std::make_unique<CompressedWriteBuffer>(*rows_sources_uncompressed_write_buf);

        for (const MergeTreeData::DataPartPtr & part : parts)
            part->accumulateColumnSizes(merged_column_to_size);

        column_sizes = ColumnSizeEstimator(merged_column_to_size, merging_column_names, gathering_column_names);
    }
    else
    {
        merging_columns = all_columns;
        merging_column_names = all_column_names;
        gathering_columns.clear();
        gathering_column_names.clear();
    }

    /** Read from all parts, merge and write into a new one.
      * In passing, we calculate expression for sorting.
      */
    BlockInputStreams src_streams;
    UInt64 watch_prev_elapsed = 0;

    /// We count total amount of bytes in parts
    /// and use direct_io + aio if there is more than min_merge_bytes_to_use_direct_io
    bool read_with_direct_io = false;
    if (data_settings->min_merge_bytes_to_use_direct_io != 0)
    {
        size_t total_size = 0;
        for (const auto & part : parts)
        {
            total_size += part->bytes_on_disk;
            if (total_size >= data_settings->min_merge_bytes_to_use_direct_io)
            {
                LOG_DEBUG(log, "Will merge parts reading files in O_DIRECT");
                read_with_direct_io = true;

                break;
            }
        }
    }

    MergeStageProgress horizontal_stage_progress(
        column_sizes ? column_sizes->keyColumnsWeight() : 1.0);

    for (const auto & part : parts)
    {
        auto input = std::make_unique<MergeTreeSequentialBlockInputStream>(
            data, part, merging_column_names, read_with_direct_io, true);

        input->setProgressCallback(
            MergeProgressCallback(merge_entry, watch_prev_elapsed, horizontal_stage_progress));

        BlockInputStreamPtr stream = std::move(input);
        if (data.hasPrimaryKey() || data.hasSkipIndices())
            stream = std::make_shared<MaterializingBlockInputStream>(
                    std::make_shared<ExpressionBlockInputStream>(stream, data.sorting_key_and_skip_indices_expr));

        src_streams.emplace_back(stream);
    }

    Names sort_columns = data.sorting_key_columns;
    SortDescription sort_description;
    size_t sort_columns_size = sort_columns.size();
    sort_description.reserve(sort_columns_size);

    Block header = src_streams.at(0)->getHeader();
    for (size_t i = 0; i < sort_columns_size; ++i)
        sort_description.emplace_back(header.getPositionByName(sort_columns[i]), 1, 1);

    /// The order of the streams is important: when the key is matched, the elements go in the order of the source stream number.
    /// In the merged part, the lines with the same key must be in the ascending order of the identifier of original part,
    ///  that is going in insertion order.
    std::shared_ptr<IBlockInputStream> merged_stream;

    /// If merge is vertical we cannot calculate it
    bool blocks_are_granules_size = (merge_alg == MergeAlgorithm::Vertical);

    UInt64 merge_block_size = data_settings->merge_max_block_size;
    switch (data.merging_params.mode)
    {
        case MergeTreeData::MergingParams::Ordinary:
            merged_stream = std::make_unique<MergingSortedBlockInputStream>(
                src_streams, sort_description, merge_block_size, 0, rows_sources_write_buf.get(), true, blocks_are_granules_size);
            break;

        case MergeTreeData::MergingParams::Collapsing:
            merged_stream = std::make_unique<CollapsingSortedBlockInputStream>(
                src_streams, sort_description, data.merging_params.sign_column,
                merge_block_size, rows_sources_write_buf.get(), blocks_are_granules_size);
            break;

        case MergeTreeData::MergingParams::Summing:
            merged_stream = std::make_unique<SummingSortedBlockInputStream>(
                src_streams, sort_description, data.merging_params.columns_to_sum, merge_block_size);
            break;

        case MergeTreeData::MergingParams::Aggregating:
            merged_stream = std::make_unique<AggregatingSortedBlockInputStream>(
                src_streams, sort_description, merge_block_size);
            break;

        case MergeTreeData::MergingParams::Replacing:
            merged_stream = std::make_unique<ReplacingSortedBlockInputStream>(
                src_streams, sort_description, data.merging_params.version_column,
                merge_block_size, rows_sources_write_buf.get(), blocks_are_granules_size);
            break;

        case MergeTreeData::MergingParams::Graphite:
            merged_stream = std::make_unique<GraphiteRollupSortedBlockInputStream>(
                src_streams, sort_description, merge_block_size,
                data.merging_params.graphite_params, time_of_merge);
            break;

        case MergeTreeData::MergingParams::VersionedCollapsing:
            merged_stream = std::make_unique<VersionedCollapsingSortedBlockInputStream>(
                src_streams, sort_description, data.merging_params.sign_column,
                merge_block_size, rows_sources_write_buf.get(), blocks_are_granules_size);
            break;
    }

    if (deduplicate)
        merged_stream = std::make_shared<DistinctSortedBlockInputStream>(merged_stream, SizeLimits(), 0 /*limit_hint*/, Names());

    if (need_remove_expired_values)
        merged_stream = std::make_shared<TTLBlockInputStream>(merged_stream, data, new_data_part, time_of_merge, force_ttl);

    MergedBlockOutputStream to{
        new_data_part,
        merging_columns,
        compression_codec,
        merged_column_to_size,
        data_settings->min_merge_bytes_to_use_direct_io,
        blocks_are_granules_size};

    merged_stream->readPrefix();
    to.writePrefix();

    size_t rows_written = 0;
    const size_t initial_reservation = space_reservation ? space_reservation->getSize() : 0;

    auto is_cancelled = [&]() { return merges_blocker.isCancelled()
        || (need_remove_expired_values && ttl_merges_blocker.isCancelled()); };

    Block block;
    while (!is_cancelled() && (block = merged_stream->read()))
    {
        rows_written += block.rows();

        to.write(block);

        merge_entry->rows_written = merged_stream->getProfileInfo().rows;
        merge_entry->bytes_written_uncompressed = merged_stream->getProfileInfo().bytes;

        /// Reservation updates is not performed yet, during the merge it may lead to higher free space requirements
        if (space_reservation && sum_input_rows_upper_bound)
        {
            /// The same progress from merge_entry could be used for both algorithms (it should be more accurate)
            /// But now we are using inaccurate row-based estimation in Horizontal case for backward compatibility
            Float64 progress = (merge_alg == MergeAlgorithm::Horizontal)
                ? std::min(1., 1. * rows_written / sum_input_rows_upper_bound)
                : std::min(1., merge_entry->progress.load(std::memory_order_relaxed));

            space_reservation->update(static_cast<size_t>((1. - progress) * initial_reservation));
        }
    }

    merged_stream->readSuffix();
    merged_stream.reset();

    if (merges_blocker.isCancelled())
        throw Exception("Cancelled merging parts", ErrorCodes::ABORTED);

    if (need_remove_expired_values && ttl_merges_blocker.isCancelled())
        throw Exception("Cancelled merging parts with expired TTL", ErrorCodes::ABORTED);

    MergeTreeData::DataPart::Checksums checksums_gathered_columns;

    /// Gather ordinary columns
    if (merge_alg == MergeAlgorithm::Vertical)
    {
        size_t sum_input_rows_exact = merge_entry->rows_read;
        merge_entry->columns_written = merging_column_names.size();
        merge_entry->progress.store(column_sizes->keyColumnsWeight(), std::memory_order_relaxed);

        BlockInputStreams column_part_streams(parts.size());

        auto it_name_and_type = gathering_columns.cbegin();

        rows_sources_write_buf->next();
        rows_sources_uncompressed_write_buf->next();
        /// Ensure data has written to disk.
        rows_sources_uncompressed_write_buf->finalize();

        size_t rows_sources_count = rows_sources_write_buf->count();
        /// In special case, when there is only one source part, and no rows were skipped, we may have
        /// skipped writing rows_sources file. Otherwise rows_sources_count must be equal to the total
        /// number of input rows.
        if ((rows_sources_count > 0 || parts.size() > 1) && sum_input_rows_exact != rows_sources_count)
            throw Exception("Number of rows in source parts (" + toString(sum_input_rows_exact)
                + ") differs from number of bytes written to rows_sources file (" + toString(rows_sources_count)
                + "). It is a bug.", ErrorCodes::LOGICAL_ERROR);

        CompressedReadBufferFromFile rows_sources_read_buf(disk->readFile(rows_sources_file_path));
        IMergedBlockOutputStream::WrittenOffsetColumns written_offset_columns;

        for (size_t column_num = 0, gathering_column_names_size = gathering_column_names.size();
            column_num < gathering_column_names_size;
            ++column_num, ++it_name_and_type)
        {
            const String & column_name = it_name_and_type->name;
            Names column_names{column_name};
            Float64 progress_before = merge_entry->progress.load(std::memory_order_relaxed);

            MergeStageProgress column_progress(progress_before, column_sizes->columnWeight(column_name));
            for (size_t part_num = 0; part_num < parts.size(); ++part_num)
            {
                auto column_part_stream = std::make_shared<MergeTreeSequentialBlockInputStream>(
                    data, parts[part_num], column_names, read_with_direct_io, true);

                column_part_stream->setProgressCallback(
                    MergeProgressCallback(merge_entry, watch_prev_elapsed, column_progress));

                column_part_streams[part_num] = std::move(column_part_stream);
            }

            rows_sources_read_buf.seek(0, 0);
            ColumnGathererStream column_gathered_stream(column_name, column_part_streams, rows_sources_read_buf);

            MergedColumnOnlyOutputStream column_to(
                new_data_part,
                column_gathered_stream.getHeader(),
                false,
                compression_codec,
                false,
                /// we don't need to recalc indices here
                /// because all of them were already recalculated and written
                /// as key part of vertical merge
                std::vector<MergeTreeIndexPtr>{},
                &written_offset_columns,
                to.getIndexGranularity());

            size_t column_elems_written = 0;

            column_to.writePrefix();
            while (!merges_blocker.isCancelled() && (block = column_gathered_stream.read()))
            {
                column_elems_written += block.rows();
                column_to.write(block);
            }

            if (merges_blocker.isCancelled())
                throw Exception("Cancelled merging parts", ErrorCodes::ABORTED);

            column_gathered_stream.readSuffix();
            auto changed_checksums = column_to.writeSuffixAndGetChecksums(new_data_part, checksums_gathered_columns);
            checksums_gathered_columns.add(std::move(changed_checksums));

            if (rows_written != column_elems_written)
            {
                throw Exception("Written " + toString(column_elems_written) + " elements of column " + column_name +
                                ", but " + toString(rows_written) + " rows of PK columns", ErrorCodes::LOGICAL_ERROR);
            }

            /// NOTE: 'progress' is modified by single thread, but it may be concurrently read from MergeListElement::getInfo() (StorageSystemMerges).

            merge_entry->columns_written += 1;
            merge_entry->bytes_written_uncompressed += column_gathered_stream.getProfileInfo().bytes;
            merge_entry->progress.store(progress_before + column_sizes->columnWeight(column_name), std::memory_order_relaxed);
        }

        disk->remove(rows_sources_file_path);
    }

    for (const auto & part : parts)
        new_data_part->minmax_idx.merge(part->minmax_idx);

    /// Print overall profiling info. NOTE: it may duplicates previous messages
    {
        double elapsed_seconds = merge_entry->watch.elapsedSeconds();
        LOG_DEBUG(log, std::fixed << std::setprecision(2)
            << "Merge sorted " << merge_entry->rows_read << " rows"
            << ", containing " << all_column_names.size() << " columns"
            << " (" << merging_column_names.size() << " merged, " << gathering_column_names.size() << " gathered)"
            << " in " << elapsed_seconds << " sec., "
            << merge_entry->rows_read / elapsed_seconds << " rows/sec., "
            << merge_entry->bytes_read_uncompressed / 1000000.0 / elapsed_seconds << " MB/sec.");
    }

    if (merge_alg != MergeAlgorithm::Vertical)
        to.writeSuffixAndFinalizePart(new_data_part);
    else
        to.writeSuffixAndFinalizePart(new_data_part, &all_columns, &checksums_gathered_columns);

    return new_data_part;
}


MergeTreeData::MutableDataPartPtr MergeTreeDataMergerMutator::mutatePartToTemporaryPart(
    const FutureMergedMutatedPart & future_part,
    const MutationCommands & commands,
    MergeListEntry & merge_entry,
    time_t time_of_mutation,
    const Context & context,
    const ReservationPtr & space_reservation,
    TableStructureReadLockHolder & table_lock_holder)
{
    checkOperationIsNotCanceled(merge_entry);

    if (future_part.parts.size() != 1)
        throw Exception("Trying to mutate " + toString(future_part.parts.size()) + " parts, not one. "
            "This is a bug.", ErrorCodes::LOGICAL_ERROR);

    CurrentMetrics::Increment num_mutations{CurrentMetrics::PartMutation};
    const auto & source_part = future_part.parts[0];
    auto storage_from_source_part = StorageFromMergeTreeDataPart::create(source_part);

    auto context_for_reading = context;
    context_for_reading.getSettingsRef().max_streams_to_max_threads_ratio = 1;
    context_for_reading.getSettingsRef().max_threads = 1;

    MutationCommands commands_for_part;
    for (const auto & command : commands)
    {
        if (command.partition == nullptr || future_part.parts[0]->info.partition_id == data.getPartitionIDFromQuery(
                command.partition, context_for_reading))
            commands_for_part.emplace_back(command);
    }

    if (!isStorageTouchedByMutations(storage_from_source_part, commands_for_part, context_for_reading))
    {
        LOG_TRACE(log, "Part " << source_part->name << " doesn't change up to mutation version " << future_part.part_info.mutation);
        return data.cloneAndLoadDataPartOnSameDisk(source_part, "tmp_clone_", future_part.part_info);
    }
    else
    {
        LOG_TRACE(log, "Mutating part " << source_part->name << " to mutation version " << future_part.part_info.mutation);
    }

    BlockInputStreamPtr in = nullptr;
    Block updated_header;
    std::optional<MutationsInterpreter> interpreter;

    const auto data_settings = data.getSettings();
    MutationCommands for_interpreter, for_file_renames;

    splitMutationCommands(source_part, commands_for_part, for_interpreter, for_file_renames);

    UInt64 watch_prev_elapsed = 0;
    MergeStageProgress stage_progress(1.0);

    NamesAndTypesList all_columns = data.getColumns().getAllPhysical();

    if (!for_interpreter.empty())
    {
        interpreter.emplace(storage_from_source_part, for_interpreter, context_for_reading, true);
        in = interpreter->execute(table_lock_holder);
        updated_header = interpreter->getUpdatedHeader();
        in->setProgressCallback(MergeProgressCallback(merge_entry, watch_prev_elapsed, stage_progress));
    }

    auto new_data_part = data.createPart(
        future_part.name, future_part.type, future_part.part_info, space_reservation->getDisk(), "tmp_mut_" + future_part.name);

    new_data_part->is_temp = true;
    new_data_part->ttl_infos = source_part->ttl_infos;

    /// It shouldn't be changed by mutation.
    new_data_part->index_granularity_info = source_part->index_granularity_info;
    new_data_part->setColumns(getColumnsForNewDataPart(source_part, updated_header, all_columns, for_file_renames));
    new_data_part->partition.assign(source_part->partition);

    auto disk = new_data_part->disk;
    String new_part_tmp_path = new_data_part->getFullRelativePath();

    /// Note: this is done before creating input streams, because otherwise data.data_parts_mutex
    /// (which is locked in data.getTotalActiveSizeInBytes())
    /// (which is locked in shared mode when input streams are created) and when inserting new data
    /// the order is reverse. This annoys TSan even though one lock is locked in shared mode and thus
    /// deadlock is impossible.
    auto compression_codec = context.chooseCompressionCodec(
        source_part->bytes_on_disk,
        static_cast<double>(source_part->bytes_on_disk) / data.getTotalActiveSizeInBytes());


    disk->createDirectories(new_part_tmp_path);

    /// Don't change granularity type while mutating subset of columns
    auto mrk_extension = source_part->index_granularity_info.is_adaptive ? getAdaptiveMrkExtension(new_data_part->getType())
                                                                         : getNonAdaptiveMrkExtension();

    bool need_remove_expired_values = false;

    if (in && shouldExecuteTTL(in->getHeader().getNamesAndTypesList().getNames(), commands_for_part))
        need_remove_expired_values = true;

    /// All columns from part are changed and may be some more that were missing before in part
    if (source_part->getColumns().isSubsetOf(updated_header.getNamesAndTypesList()) || isCompactPart(source_part))
    {
        mutateAllPartColumns(
            new_data_part,
            in,
            time_of_mutation,
            compression_codec,
            merge_entry,
            need_remove_expired_values);

        /// no finalization required, because mutateAllPartColumns use
        /// MergedBlockOutputStream which finilaze all part fields itself
    }
    else /// TODO: check that we modify only non-key columns in this case.
    {
        /// We will modify only some of the columns. Other columns and key values can be copied as-is.
        auto indices_to_recalc = getIndicesToRecalc(in, storage_from_source_part, updated_header.getNamesAndTypesList(), context);

        NameSet files_to_skip = collectFilesToSkip(updated_header, indices_to_recalc, mrk_extension);
        NameSet files_to_remove = collectFilesToRemove(source_part, for_file_renames, mrk_extension);

        if (need_remove_expired_values)
            files_to_skip.insert("ttl.txt");

        /// Create hardlinks for unchanged files
        for (auto it = disk->iterateDirectory(source_part->getFullRelativePath()); it->isValid(); it->next())
        {
            if (files_to_skip.count(it->name()) || files_to_remove.count(it->name()))
                continue;

            String destination = new_part_tmp_path + "/" + it->name();

            disk->createHardLink(it->path(), destination);
        }

        merge_entry->columns_written = all_columns.size() - updated_header.columns();

        new_data_part->checksums = source_part->checksums;

        if (in)
        {
            mutateSomePartColumns(
                source_part,
                indices_to_recalc,
                updated_header,
                new_data_part,
                in,
                time_of_mutation,
                compression_codec,
<<<<<<< HEAD
                merge_entry,
                need_remove_expired_values);
=======
                /* skip_offsets = */ false,
                std::vector<MergeTreeIndexPtr>(indices_to_recalc.begin(), indices_to_recalc.end()),
                nullptr,
                source_part->index_granularity,
                &source_part->index_granularity_info
            );

            in->readPrefix();
            out.writePrefix();

            Block block;
            while (check_not_cancelled() && (block = in->read()))
            {
                out.write(block);

                merge_entry->rows_written += block.rows();
                merge_entry->bytes_written_uncompressed += block.bytes();
            }

            in->readSuffix();

            auto changed_checksums = out.writeSuffixAndGetChecksums();

            new_data_part->checksums.add(std::move(changed_checksums));
        }

        if (need_remove_expired_values)
        {
            /// Write a file with ttl infos in json format.
            auto out_ttl = disk->writeFile(new_part_tmp_path + "ttl.txt", 4096);
            HashingWriteBuffer out_hashing(*out_ttl);
            new_data_part->ttl_infos.write(out_hashing);
            new_data_part->checksums.files["ttl.txt"].file_size = out_hashing.count();
            new_data_part->checksums.files["ttl.txt"].file_hash = out_hashing.getHash();
>>>>>>> c41c527b
        }

        for (const String & removed_file : files_to_remove)
            if (new_data_part->checksums.files.count(removed_file))
                new_data_part->checksums.files.erase(removed_file);
<<<<<<< HEAD

        finalizeMutatedPart(source_part, new_data_part, need_remove_expired_values);
=======
        {
            /// Write file with checksums.
            auto out_checksums = disk->writeFile(new_part_tmp_path + "checksums.txt", 4096);
            new_data_part->checksums.write(*out_checksums);
        } /// close fd


        {
            /// Write a file with a description of columns.
            auto out_columns = disk->writeFile(new_part_tmp_path + "columns.txt", 4096);
            new_data_part->getColumns().writeText(*out_columns);
        } /// close

        new_data_part->rows_count = source_part->rows_count;
        new_data_part->index_granularity = source_part->index_granularity;
        new_data_part->index = source_part->index;
        new_data_part->partition.assign(source_part->partition);
        new_data_part->minmax_idx = source_part->minmax_idx;
        new_data_part->modification_time = time(nullptr);
        new_data_part->bytes_on_disk = MergeTreeData::DataPart::calculateTotalSizeOnDisk(new_data_part->disk, new_data_part->getFullRelativePath());
>>>>>>> c41c527b
    }

    return new_data_part;
}


MergeTreeDataMergerMutator::MergeAlgorithm MergeTreeDataMergerMutator::chooseMergeAlgorithm(
    const MergeTreeData::DataPartsVector & parts, size_t sum_rows_upper_bound,
    const NamesAndTypesList & gathering_columns, bool deduplicate, bool need_remove_expired_values) const
{
    const auto data_settings = data.getSettings();

    if (deduplicate)
        return MergeAlgorithm::Horizontal;
    if (data_settings->enable_vertical_merge_algorithm == 0)
        return MergeAlgorithm::Horizontal;
    if (need_remove_expired_values)
        return MergeAlgorithm::Horizontal;

    for (const auto & part : parts)
        if (!part->supportsVerticalMerge())
            return MergeAlgorithm::Horizontal;

    bool is_supported_storage =
        data.merging_params.mode == MergeTreeData::MergingParams::Ordinary ||
        data.merging_params.mode == MergeTreeData::MergingParams::Collapsing ||
        data.merging_params.mode == MergeTreeData::MergingParams::Replacing ||
        data.merging_params.mode == MergeTreeData::MergingParams::VersionedCollapsing;

    bool enough_ordinary_cols = gathering_columns.size() >= data_settings->vertical_merge_algorithm_min_columns_to_activate;

    bool enough_total_rows = sum_rows_upper_bound >= data_settings->vertical_merge_algorithm_min_rows_to_activate;

    bool no_parts_overflow = parts.size() <= RowSourcePart::MAX_PARTS;

    auto merge_alg = (is_supported_storage && enough_total_rows && enough_ordinary_cols && no_parts_overflow) ?
                        MergeAlgorithm::Vertical : MergeAlgorithm::Horizontal;

    return merge_alg;
}


MergeTreeData::DataPartPtr MergeTreeDataMergerMutator::renameMergedTemporaryPart(
    MergeTreeData::MutableDataPartPtr & new_data_part,
    const MergeTreeData::DataPartsVector & parts,
    MergeTreeData::Transaction * out_transaction)
{
    /// Rename new part, add to the set and remove original parts.
    auto replaced_parts = data.renameTempPartAndReplace(new_data_part, nullptr, out_transaction);

    /// Let's check that all original parts have been deleted and only them.
    if (replaced_parts.size() != parts.size())
    {
        /** This is normal, although this happens rarely.
         *
         * The situation - was replaced 0 parts instead of N can be, for example, in the following case
         * - we had A part, but there was no B and C parts;
         * - A, B -> AB was in the queue, but it has not been done, because there is no B part;
         * - AB, C -> ABC was in the queue, but it has not been done, because there are no AB and C parts;
         * - we have completed the task of downloading a B part;
         * - we started to make A, B -> AB merge, since all parts appeared;
         * - we decided to download ABC part from another replica, since it was impossible to make merge AB, C -> ABC;
         * - ABC part appeared. When it was added, old A, B, C parts were deleted;
         * - AB merge finished. AB part was added. But this is an obsolete part. The log will contain the message `Obsolete part added`,
         *   then we get here.
         *
         * When M > N parts could be replaced?
         * - new block was added in ReplicatedMergeTreeBlockOutputStream;
         * - it was added to working dataset in memory and renamed on filesystem;
         * - but ZooKeeper transaction that adds it to reference dataset in ZK failed;
         * - and it is failed due to connection loss, so we don't rollback working dataset in memory,
         *   because we don't know if the part was added to ZK or not
         *   (see ReplicatedMergeTreeBlockOutputStream)
         * - then method selectPartsToMerge selects a range and sees, that EphemeralLock for the block in this part is unlocked,
         *   and so it is possible to merge a range skipping this part.
         *   (NOTE: Merging with part that is not in ZK is not possible, see checks in 'createLogEntryToMergeParts'.)
         * - and after merge, this part will be removed in addition to parts that was merged.
         */
        LOG_WARNING(log, "Unexpected number of parts removed when adding " << new_data_part->name << ": " << replaced_parts.size()
            << " instead of " << parts.size());
    }
    else
    {
        for (size_t i = 0; i < parts.size(); ++i)
            if (parts[i]->name != replaced_parts[i]->name)
                throw Exception("Unexpected part removed when adding " + new_data_part->name + ": " + replaced_parts[i]->name
                    + " instead of " + parts[i]->name, ErrorCodes::LOGICAL_ERROR);
    }

    LOG_TRACE(log, "Merged " << parts.size() << " parts: from " << parts.front()->name << " to " << parts.back()->name);
    return new_data_part;
}


size_t MergeTreeDataMergerMutator::estimateNeededDiskSpace(const MergeTreeData::DataPartsVector & source_parts)
{
    size_t res = 0;
    for (const MergeTreeData::DataPartPtr & part : source_parts)
        res += part->bytes_on_disk;

    return static_cast<size_t>(res * DISK_USAGE_COEFFICIENT_TO_RESERVE);
}

void MergeTreeDataMergerMutator::splitMutationCommands(
    MergeTreeData::DataPartPtr part,
    const MutationCommands & commands,
    MutationCommands & for_interpreter,
    MutationCommands & for_file_renames)
{
    NameSet removed_columns_from_compact_part;
    NameSet already_changed_columns;
    bool is_compact_part = isCompactPart(part);
    for (const auto & command : commands)
    {
        if (command.type == MutationCommand::Type::DELETE
            || command.type == MutationCommand::Type::UPDATE
            || command.type == MutationCommand::Type::MATERIALIZE_INDEX
            || command.type == MutationCommand::Type::MATERIALIZE_TTL)
        {
            for_interpreter.push_back(command);
            for (const auto & [column_name, expr] : command.column_to_update_expression)
                already_changed_columns.emplace(column_name);
        }
        else if (command.type == MutationCommand::Type::READ_COLUMN)
        {
            /// If we don't have this column in source part, than we don't
            /// need to materialize it
            if (part->getColumns().contains(command.column_name))
            {
                for_interpreter.push_back(command);
                if (!command.column_name.empty())
                    already_changed_columns.emplace(command.column_name);
            }
            else
                for_file_renames.push_back(command);

        }
        else if (is_compact_part && command.type == MutationCommand::Type::DROP_COLUMN)
        {
            removed_columns_from_compact_part.emplace(command.column_name);
        }
        else
        {
            for_file_renames.push_back(command);
        }
    }

    if (is_compact_part)
    {
        /// If it's compact part than we don't need to actually remove files from disk
        /// we just don't read dropped columns
        for (const auto & column : part->getColumns())
        {
            if (!removed_columns_from_compact_part.count(column.name) && !already_changed_columns.count(column.name))
            {
                for_interpreter.emplace_back(MutationCommand
                {
                    .type = MutationCommand::Type::READ_COLUMN,
                    .column_name = column.name,
                    .data_type = column.type
                });
            }
        }
    }
}


NameSet MergeTreeDataMergerMutator::collectFilesToRemove(
    MergeTreeData::DataPartPtr source_part, const MutationCommands & commands_for_removes, const String & mrk_extension)
{
    /// Collect counts for shared streams of different columns. As an example, Nested columns have shared stream with array sizes.
    std::map<String, size_t> stream_counts;
    for (const NameAndTypePair & column : source_part->getColumns())
    {
        column.type->enumerateStreams(
            [&](const IDataType::SubstreamPath & substream_path)
            {
                ++stream_counts[IDataType::getFileNameForStream(column.name, substream_path)];
            },
            {});
    }

    NameSet remove_files;
    /// Remove old indices
    for (const auto & command : commands_for_removes)
    {
        if (command.type == MutationCommand::Type::DROP_INDEX)
        {
            remove_files.emplace("skp_idx_" + command.column_name + ".idx");
            remove_files.emplace("skp_idx_" + command.column_name + mrk_extension);
        }
        else if (command.type == MutationCommand::Type::DROP_COLUMN)
        {
            IDataType::StreamCallback callback = [&](const IDataType::SubstreamPath & substream_path)
            {
                String stream_name = IDataType::getFileNameForStream(command.column_name, substream_path);
                /// Delete files if they are no longer shared with another column.
                if (--stream_counts[stream_name] == 0)
                {
                    remove_files.emplace(stream_name + ".bin");
                    remove_files.emplace(stream_name + mrk_extension);
                }
            };

            IDataType::SubstreamPath stream_path;
            auto column = source_part->getColumns().tryGetByName(command.column_name);
            if (column)
                column->type->enumerateStreams(callback, stream_path);
        }
    }

    return remove_files;
}

NameSet MergeTreeDataMergerMutator::collectFilesToSkip(
    const Block & updated_header, const std::set<MergeTreeIndexPtr> & indices_to_recalc, const String & mrk_extension)
{
    NameSet files_to_skip = {"checksums.txt", "columns.txt"};

    /// Skip updated files
    for (const auto & entry : updated_header)
    {
        IDataType::StreamCallback callback = [&](const IDataType::SubstreamPath & substream_path)
        {
            String stream_name = IDataType::getFileNameForStream(entry.name, substream_path);
            files_to_skip.insert(stream_name + ".bin");
            files_to_skip.insert(stream_name + mrk_extension);
        };

        IDataType::SubstreamPath stream_path;
        entry.type->enumerateStreams(callback, stream_path);
    }
    for (const auto & index : indices_to_recalc)
    {
        files_to_skip.insert(index->getFileName() + ".idx");
        files_to_skip.insert(index->getFileName() + mrk_extension);
    }

    return files_to_skip;
}


NamesAndTypesList MergeTreeDataMergerMutator::getColumnsForNewDataPart(
    MergeTreeData::DataPartPtr source_part,
    const Block & updated_header,
    NamesAndTypesList all_columns,
    const MutationCommands & commands_for_removes) const
{
    NameSet removed_columns;
    for (const auto & command : commands_for_removes)
    {
        if (command.type == MutationCommand::DROP_COLUMN)
            removed_columns.insert(command.column_name);
    }
    Names source_column_names = source_part->getColumns().getNames();
    NameSet source_columns_name_set(source_column_names.begin(), source_column_names.end());
    for (auto it = all_columns.begin(); it != all_columns.end();)
    {
        if (updated_header.has(it->name))
        {
            auto updated_type = updated_header.getByName(it->name).type;
            if (updated_type != it->type)
                it->type = updated_type;
            ++it;
        }
        else if (source_columns_name_set.count(it->name) && !removed_columns.count(it->name))
        {
            ++it;
        }
        else
            it = all_columns.erase(it);
    }
    return all_columns;
}


std::set<MergeTreeIndexPtr> MergeTreeDataMergerMutator::getIndicesToRecalc(
    BlockInputStreamPtr & input_stream,
    StoragePtr storage_from_source_part,
    const NamesAndTypesList & updated_columns,
    const Context & context) const
{
    /// Checks if columns used in skipping indexes modified.
    std::set<MergeTreeIndexPtr> indices_to_recalc;
    ASTPtr indices_recalc_expr_list = std::make_shared<ASTExpressionList>();
    for (const auto & col : updated_columns.getNames())
    {
        for (size_t i = 0; i < data.skip_indices.size(); ++i)
        {
            const auto & index = data.skip_indices[i];
            const auto & index_cols = index->getColumnsRequiredForIndexCalc();
            auto it = std::find(std::cbegin(index_cols), std::cend(index_cols), col);
            if (it != std::cend(index_cols) && indices_to_recalc.insert(index).second)
            {
                ASTPtr expr_list = MergeTreeData::extractKeyExpressionList(
                        storage_from_source_part->getIndices().indices[i]->expr->clone());
                for (const auto & expr : expr_list->children)
                    indices_recalc_expr_list->children.push_back(expr->clone());
            }
        }
    }

    if (!indices_to_recalc.empty() && input_stream)
    {
        auto indices_recalc_syntax = SyntaxAnalyzer(context).analyze(indices_recalc_expr_list, input_stream->getHeader().getNamesAndTypesList());
        auto indices_recalc_expr = ExpressionAnalyzer(
                indices_recalc_expr_list,
                indices_recalc_syntax, context).getActions(false);

        /// We can update only one column, but some skip idx expression may depend on several
        /// columns (c1 + c2 * c3). It works because this stream was created with help of
        /// MutationsInterpreter which knows about skip indices and stream 'in' already has
        /// all required columns.
        /// TODO move this logic to single place.
        input_stream = std::make_shared<MaterializingBlockInputStream>(
            std::make_shared<ExpressionBlockInputStream>(input_stream, indices_recalc_expr));
    }
    return indices_to_recalc;
}

bool MergeTreeDataMergerMutator::shouldExecuteTTL(const Names & columns, const MutationCommands & commands) const
{
    if (!data.hasAnyTTL())
        return false;

    for (const auto & command : commands)
        if (command.type == MutationCommand::MATERIALIZE_TTL)
            return true;

    auto dependencies = data.getColumnDependencies(NameSet(columns.begin(), columns.end()));
    for (const auto & dependency : dependencies)
        if (dependency.kind == ColumnDependency::TTL_EXPRESSION || dependency.kind == ColumnDependency::TTL_TARGET)
            return true;

    return false;
}

void MergeTreeDataMergerMutator::mutateAllPartColumns(
    MergeTreeData::MutableDataPartPtr new_data_part,
    BlockInputStreamPtr mutating_stream,
    time_t time_of_mutation,
    const CompressionCodecPtr & compression_codec,
    MergeListEntry & merge_entry,
    bool need_remove_expired_values) const
{
    if (mutating_stream == nullptr)
        throw Exception("Cannot mutate part columns with uninitialized mutations stream. It's a bug", ErrorCodes::LOGICAL_ERROR);

    if (data.hasPrimaryKey() || data.hasSkipIndices())
        mutating_stream = std::make_shared<MaterializingBlockInputStream>(
            std::make_shared<ExpressionBlockInputStream>(mutating_stream, data.primary_key_and_skip_indices_expr));

    if (need_remove_expired_values)
        mutating_stream = std::make_shared<TTLBlockInputStream>(mutating_stream, data, new_data_part, time_of_mutation, true);

    IMergeTreeDataPart::MinMaxIndex minmax_idx;

    MergedBlockOutputStream out{
        new_data_part,
        new_data_part->getColumns(),
        compression_codec};

    mutating_stream->readPrefix();
    out.writePrefix();

    Block block;
    while (checkOperationIsNotCanceled(merge_entry) && (block = mutating_stream->read()))
    {
        minmax_idx.update(block, data.minmax_idx_columns);
        out.write(block);

        merge_entry->rows_written += block.rows();
        merge_entry->bytes_written_uncompressed += block.bytes();
    }


    new_data_part->minmax_idx = std::move(minmax_idx);

    mutating_stream->readSuffix();
    out.writeSuffixAndFinalizePart(new_data_part);
}

void MergeTreeDataMergerMutator::mutateSomePartColumns(
    const MergeTreeDataPartPtr & source_part,
    const std::set<MergeTreeIndexPtr> & indices_to_recalc,
    const Block & mutation_header,
    MergeTreeData::MutableDataPartPtr new_data_part,
    BlockInputStreamPtr mutating_stream,
    time_t time_of_mutation,
    const CompressionCodecPtr & compression_codec,
    MergeListEntry & merge_entry,
    bool need_remove_expired_values) const
{
    if (mutating_stream == nullptr)
        throw Exception("Cannot mutate part columns with uninitialized mutations stream. It's a bug", ErrorCodes::LOGICAL_ERROR);


    if (need_remove_expired_values)
        mutating_stream = std::make_shared<TTLBlockInputStream>(mutating_stream, data, new_data_part, time_of_mutation, true);

    IMergedBlockOutputStream::WrittenOffsetColumns unused_written_offsets;
    MergedColumnOnlyOutputStream out(
        new_data_part,
        mutation_header,
        /* sync = */ false,
        compression_codec,
        /* skip_offsets = */ false,
        std::vector<MergeTreeIndexPtr>(indices_to_recalc.begin(), indices_to_recalc.end()),
        nullptr,
        source_part->index_granularity,
        &source_part->index_granularity_info
    );

    mutating_stream->readPrefix();
    out.writePrefix();

    Block block;
    while (checkOperationIsNotCanceled(merge_entry) && (block = mutating_stream->read()))
    {
        out.write(block);

        merge_entry->rows_written += block.rows();
        merge_entry->bytes_written_uncompressed += block.bytes();
    }

    mutating_stream->readSuffix();

    auto changed_checksums = out.writeSuffixAndGetChecksums(new_data_part, new_data_part->checksums);

    new_data_part->checksums.add(std::move(changed_checksums));

}

void MergeTreeDataMergerMutator::finalizeMutatedPart(
    const MergeTreeDataPartPtr & source_part,
    MergeTreeData::MutableDataPartPtr new_data_part,
    bool need_remove_expired_values) const
{
    if (need_remove_expired_values)
    {
        /// Write a file with ttl infos in json format.
        WriteBufferFromFile out_ttl(new_data_part->getFullPath() + "ttl.txt", 4096);
        HashingWriteBuffer out_hashing(out_ttl);
        new_data_part->ttl_infos.write(out_hashing);
        new_data_part->checksums.files["ttl.txt"].file_size = out_hashing.count();
        new_data_part->checksums.files["ttl.txt"].file_hash = out_hashing.getHash();
    }

    {
        /// Write file with checksums.
        WriteBufferFromFile out_checksums(new_data_part->getFullPath() + "checksums.txt", 4096);
        new_data_part->checksums.write(out_checksums);
    } /// close fd


    {
        /// Write a file with a description of columns.
        WriteBufferFromFile out_columns(new_data_part->getFullPath() + "columns.txt", 4096);
        new_data_part->getColumns().writeText(out_columns);
    } /// close fd

    new_data_part->rows_count = source_part->rows_count;
    new_data_part->index_granularity = source_part->index_granularity;
    new_data_part->index = source_part->index;
    new_data_part->minmax_idx = source_part->minmax_idx;
    new_data_part->modification_time = time(nullptr);
    new_data_part->bytes_on_disk
        = MergeTreeData::DataPart::calculateTotalSizeOnDisk(new_data_part->disk, new_data_part->getFullRelativePath());

}


bool MergeTreeDataMergerMutator::checkOperationIsNotCanceled(const MergeListEntry & merge_entry) const
{
    if (merges_blocker.isCancelled() || merge_entry->is_cancelled)
        throw Exception("Cancelled mutating parts", ErrorCodes::ABORTED);

    return true;
}

}<|MERGE_RESOLUTION|>--- conflicted
+++ resolved
@@ -1086,75 +1086,15 @@
                 in,
                 time_of_mutation,
                 compression_codec,
-<<<<<<< HEAD
                 merge_entry,
                 need_remove_expired_values);
-=======
-                /* skip_offsets = */ false,
-                std::vector<MergeTreeIndexPtr>(indices_to_recalc.begin(), indices_to_recalc.end()),
-                nullptr,
-                source_part->index_granularity,
-                &source_part->index_granularity_info
-            );
-
-            in->readPrefix();
-            out.writePrefix();
-
-            Block block;
-            while (check_not_cancelled() && (block = in->read()))
-            {
-                out.write(block);
-
-                merge_entry->rows_written += block.rows();
-                merge_entry->bytes_written_uncompressed += block.bytes();
-            }
-
-            in->readSuffix();
-
-            auto changed_checksums = out.writeSuffixAndGetChecksums();
-
-            new_data_part->checksums.add(std::move(changed_checksums));
-        }
-
-        if (need_remove_expired_values)
-        {
-            /// Write a file with ttl infos in json format.
-            auto out_ttl = disk->writeFile(new_part_tmp_path + "ttl.txt", 4096);
-            HashingWriteBuffer out_hashing(*out_ttl);
-            new_data_part->ttl_infos.write(out_hashing);
-            new_data_part->checksums.files["ttl.txt"].file_size = out_hashing.count();
-            new_data_part->checksums.files["ttl.txt"].file_hash = out_hashing.getHash();
->>>>>>> c41c527b
         }
 
         for (const String & removed_file : files_to_remove)
             if (new_data_part->checksums.files.count(removed_file))
                 new_data_part->checksums.files.erase(removed_file);
-<<<<<<< HEAD
 
         finalizeMutatedPart(source_part, new_data_part, need_remove_expired_values);
-=======
-        {
-            /// Write file with checksums.
-            auto out_checksums = disk->writeFile(new_part_tmp_path + "checksums.txt", 4096);
-            new_data_part->checksums.write(*out_checksums);
-        } /// close fd
-
-
-        {
-            /// Write a file with a description of columns.
-            auto out_columns = disk->writeFile(new_part_tmp_path + "columns.txt", 4096);
-            new_data_part->getColumns().writeText(*out_columns);
-        } /// close
-
-        new_data_part->rows_count = source_part->rows_count;
-        new_data_part->index_granularity = source_part->index_granularity;
-        new_data_part->index = source_part->index;
-        new_data_part->partition.assign(source_part->partition);
-        new_data_part->minmax_idx = source_part->minmax_idx;
-        new_data_part->modification_time = time(nullptr);
-        new_data_part->bytes_on_disk = MergeTreeData::DataPart::calculateTotalSizeOnDisk(new_data_part->disk, new_data_part->getFullRelativePath());
->>>>>>> c41c527b
     }
 
     return new_data_part;
