--- conflicted
+++ resolved
@@ -4,10 +4,7 @@
 -- Test simple resource and workload hierarchy creation
 create resource 03232_write (write disk 03232_fake_disk);
 create resource 03232_read (read disk 03232_fake_disk);
-<<<<<<< HEAD
-=======
 create resource 03232_invalid_mix (read disk 03232_another_fake_disk, master thread); -- {clientError BAD_ARGUMENTS}
->>>>>>> 865a9a61
 create workload all settings max_io_requests = 100 for 03232_write, max_io_requests = 200 for 03232_read;
 create workload admin in all settings priority = 0;
 create workload production in all settings priority = 1, weight = 9;
