SET enable_optimize_predicate_expression = 0;
SET optimize_move_to_prewhere = 1;
SET convert_query_to_cnf = 0;

select * from system.one l cross join system.one r order by all;

DROP TABLE IF EXISTS t1_00826;
DROP TABLE IF EXISTS t2_00826;

CREATE TABLE t1_00826 (a Int8, b Nullable(Int8)) ENGINE = Memory;
CREATE TABLE t2_00826 (a Int8, b Nullable(Int8)) ENGINE = Memory;

INSERT INTO t1_00826 values (1,1), (2,2);
INSERT INTO t2_00826 values (1,1), (1,2);
INSERT INTO t2_00826 (a) values (2), (3);

SELECT '--- cross ---';
<<<<<<< HEAD
SELECT * FROM t1_00826 cross join t2_00826 where t1_00826.a = t2_00826.a ORDER BY ALL;
SELECT '--- cross nullable ---';
SELECT * FROM t1_00826 cross join t2_00826 where t1_00826.b = t2_00826.b ORDER BY ALL;
=======
SELECT * FROM t1_00826 cross join t2_00826 where t1_00826.a = t2_00826.a order by all;
SELECT '--- cross nullable ---';
SELECT * FROM t1_00826 cross join t2_00826 where t1_00826.b = t2_00826.b order by all;
>>>>>>> d59fe5fd
SELECT '--- cross nullable vs not nullable ---';
SELECT * FROM t1_00826 cross join t2_00826 where t1_00826.a = t2_00826.b ORDER BY t1_00826.a;
SELECT '--- cross self ---';
SELECT * FROM t1_00826 x cross join t1_00826 y where x.a = y.a and x.b = y.b ORDER BY x.a;
SELECT '--- cross one table expr ---';
SELECT * FROM t1_00826 cross join t2_00826 where t1_00826.a = t1_00826.b order by (t1_00826.a, t2_00826.a, t2_00826.b);
SELECT '--- cross multiple ands ---';
select * from t1_00826 cross join t2_00826 where t1_00826.a = t2_00826.a and t1_00826.b = t2_00826.b order by all;
SELECT '--- cross and inside and ---';
select * from t1_00826 cross join t2_00826 where t1_00826.a = t2_00826.a and (t1_00826.b = t2_00826.b and 1) order by all;
SELECT '--- cross split conjunction ---';
select * from t1_00826 cross join t2_00826 where t1_00826.a = t2_00826.a and t1_00826.b = t2_00826.b and t1_00826.a >= 1 and t2_00826.b = 1 order by all;

SELECT '--- and or ---';
select * from t1_00826 cross join t2_00826 where t1_00826.a = t2_00826.a and t1_00826.b = t2_00826.b and (t1_00826.a >= 1 OR t2_00826.b = 1) order by all;

SELECT '--- arithmetic expr ---';
select * from t1_00826 cross join t2_00826 where t1_00826.a + 1 = t2_00826.a + t2_00826.b AND (t1_00826.a + t1_00826.b + t2_00826.a + t2_00826.b > 5) order by all;

SELECT '--- is null or ---';
select * from t1_00826 cross join t2_00826 where t1_00826.b = t2_00826.a AND (t2_00826.b IS NULL OR t2_00826.b > t2_00826.a) ORDER BY t1_00826.a;

SELECT '--- do not rewrite alias ---';
<<<<<<< HEAD
SELECT a as b FROM t1_00826 cross join t2_00826 where t1_00826.b = t2_00826.a AND b > 0 ORDER BY ALL;

SELECT '--- comma ---';
SELECT * FROM t1_00826, t2_00826 where t1_00826.a = t2_00826.a ORDER BY ALL;
SELECT '--- comma nullable ---';
SELECT * FROM t1_00826, t2_00826 where t1_00826.b = t2_00826.b ORDER BY ALL;
SELECT '--- comma and or ---';
SELECT * FROM t1_00826, t2_00826 where t1_00826.a = t2_00826.a AND (t2_00826.b IS NULL OR t2_00826.b < 2)
ORDER BY ALL;
=======
SELECT a as b FROM t1_00826 cross join t2_00826 where t1_00826.b = t2_00826.a AND b > 0 order by all;

SELECT '--- comma ---';
SELECT * FROM t1_00826, t2_00826 where t1_00826.a = t2_00826.a order by all;
SELECT '--- comma nullable ---';
SELECT * FROM t1_00826, t2_00826 where t1_00826.b = t2_00826.b order by all;
SELECT '--- comma and or ---';
SELECT * FROM t1_00826, t2_00826 where t1_00826.a = t2_00826.a AND (t2_00826.b IS NULL OR t2_00826.b < 2) ORDER BY ALL;
>>>>>>> d59fe5fd


SELECT '--- cross ---';
EXPLAIN SYNTAX select * from t1_00826 cross join t2_00826 where t1_00826.a = t2_00826.a order by all;
SELECT '--- cross nullable ---';
EXPLAIN SYNTAX select * from t1_00826, t2_00826 where t1_00826.a = t2_00826.a order by all;
SELECT '--- cross nullable vs not nullable ---';
EXPLAIN SYNTAX select * from t1_00826 cross join t2_00826 where t1_00826.a = t2_00826.b order by all;
SELECT '--- cross self ---';
EXPLAIN SYNTAX select * from t1_00826 x cross join t1_00826 y where x.a = y.a and x.b = y.b order by all;
SELECT '--- cross one table expr ---';
EXPLAIN SYNTAX select * from t1_00826 cross join t2_00826 where t1_00826.a = t1_00826.b order by all;
SELECT '--- cross multiple ands ---';
EXPLAIN SYNTAX select * from t1_00826 cross join t2_00826 where t1_00826.a = t2_00826.a and t1_00826.b = t2_00826.b order by all;
SELECT '--- cross and inside and ---';
EXPLAIN SYNTAX select * from t1_00826 cross join t2_00826 where t1_00826.a = t2_00826.a and (t1_00826.a = t2_00826.a and (t1_00826.a = t2_00826.a and t1_00826.b = t2_00826.b)) order by all;

SELECT '--- cross split conjunction ---';
EXPLAIN SYNTAX select * from t1_00826 cross join t2_00826 where t1_00826.a = t2_00826.a and t1_00826.b = t2_00826.b and t1_00826.a >= 1 and t2_00826.b > 0 order by all;

SELECT '--- and or ---';
EXPLAIN SYNTAX select * from t1_00826 cross join t2_00826 where t1_00826.a = t2_00826.a and t1_00826.b = t2_00826.b and (t1_00826.a >= 1 OR t2_00826.b = 1) order by all;

SELECT '--- arithmetic expr ---';
EXPLAIN SYNTAX select * from t1_00826 cross join t2_00826 where t1_00826.a + 1 = t2_00826.a + t2_00826.b AND (t1_00826.a + t1_00826.b + t2_00826.a + t2_00826.b > 5) order by all;

SELECT '--- is null or ---';
EXPLAIN SYNTAX select * from t1_00826 cross join t2_00826 where t1_00826.b = t2_00826.a AND (t2_00826.b IS NULL OR t2_00826.b > t2_00826.a) order by all;

SELECT '--- do not rewrite alias ---';
EXPLAIN SYNTAX select a as b from t1_00826 cross join t2_00826 where t1_00826.b = t2_00826.a AND b > 0 order by all;

SELECT '--- comma ---';
EXPLAIN SYNTAX select * from t1_00826, t2_00826 where t1_00826.a = t2_00826.a order by all;
SELECT '--- comma nullable ---';
EXPLAIN SYNTAX select * from t1_00826, t2_00826 where t1_00826.b = t2_00826.b order by all;
SELECT '--- comma and or ---';
EXPLAIN SYNTAX select * from t1_00826, t2_00826 where t1_00826.a = t2_00826.a AND (t2_00826.b IS NULL OR t2_00826.b < 2) order by all;

DROP TABLE t1_00826;
DROP TABLE t2_00826;<|MERGE_RESOLUTION|>--- conflicted
+++ resolved
@@ -15,15 +15,9 @@
 INSERT INTO t2_00826 (a) values (2), (3);
 
 SELECT '--- cross ---';
-<<<<<<< HEAD
 SELECT * FROM t1_00826 cross join t2_00826 where t1_00826.a = t2_00826.a ORDER BY ALL;
 SELECT '--- cross nullable ---';
 SELECT * FROM t1_00826 cross join t2_00826 where t1_00826.b = t2_00826.b ORDER BY ALL;
-=======
-SELECT * FROM t1_00826 cross join t2_00826 where t1_00826.a = t2_00826.a order by all;
-SELECT '--- cross nullable ---';
-SELECT * FROM t1_00826 cross join t2_00826 where t1_00826.b = t2_00826.b order by all;
->>>>>>> d59fe5fd
 SELECT '--- cross nullable vs not nullable ---';
 SELECT * FROM t1_00826 cross join t2_00826 where t1_00826.a = t2_00826.b ORDER BY t1_00826.a;
 SELECT '--- cross self ---';
@@ -47,7 +41,6 @@
 select * from t1_00826 cross join t2_00826 where t1_00826.b = t2_00826.a AND (t2_00826.b IS NULL OR t2_00826.b > t2_00826.a) ORDER BY t1_00826.a;
 
 SELECT '--- do not rewrite alias ---';
-<<<<<<< HEAD
 SELECT a as b FROM t1_00826 cross join t2_00826 where t1_00826.b = t2_00826.a AND b > 0 ORDER BY ALL;
 
 SELECT '--- comma ---';
@@ -57,16 +50,6 @@
 SELECT '--- comma and or ---';
 SELECT * FROM t1_00826, t2_00826 where t1_00826.a = t2_00826.a AND (t2_00826.b IS NULL OR t2_00826.b < 2)
 ORDER BY ALL;
-=======
-SELECT a as b FROM t1_00826 cross join t2_00826 where t1_00826.b = t2_00826.a AND b > 0 order by all;
-
-SELECT '--- comma ---';
-SELECT * FROM t1_00826, t2_00826 where t1_00826.a = t2_00826.a order by all;
-SELECT '--- comma nullable ---';
-SELECT * FROM t1_00826, t2_00826 where t1_00826.b = t2_00826.b order by all;
-SELECT '--- comma and or ---';
-SELECT * FROM t1_00826, t2_00826 where t1_00826.a = t2_00826.a AND (t2_00826.b IS NULL OR t2_00826.b < 2) ORDER BY ALL;
->>>>>>> d59fe5fd
 
 
 SELECT '--- cross ---';
