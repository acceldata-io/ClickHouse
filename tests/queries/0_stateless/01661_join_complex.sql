select * from (select 'a' as a, 'b' as b, 'c' as c, 'd' as d, 'e' as e, 'f' as f) as t1 inner join (select 'a' as a, 'b' as b, 'c' as c, 'd' as d, 'e' as e, 'f' as f) as t2 on t1.b = t2.b and t1.c = t2.b and t1.d = t2.b or t1.e = t2.e;
select * from (select 'a' as a, 'b' as b, 'c' as c, 'd' as d, 'e' as e, 'f' as f) as t1 inner join (select 'a' as a, 'b' as b, 'c' as c, 'd' as d, 'e' as e, 'f' as f) as t2 on t1.d = t2.b or t1.c = t2.b or t1.d = t2.b and t1.d = t2.b or t1.e = t2.e and t1.a=t2.a and t2.f=t1.f;

select * from (select 'a' as a, 'b' as b, 'c' as c, 'd' as d, 'e' as e, 'f' as f) as t1 left join (select 'a' as a, 'b' as b, 'c' as c, 'd' as d, 'e' as e, 'f' as f) as t2 on t1.d = t2.b or t1.c = t2.b or t1.d = t2.b and t1.d = t2.b or (t1.e = t2.e and t1.a=t2.a and t2.f=t1.f);
select * from (select 'a' as a, 'b' as b, 'c' as c, 'd' as d, 'e' as e, 'f' as f) as t1 right join (select 'a' as a, 'b' as b, 'c' as c, 'd' as d, 'e' as e, 'f' as f) as t2 on t1.d = t2.b or t1.c = t2.b or t1.e = t2.e;
select * from (select 'a' as a, 'b' as b, 'c' as c, 'd' as d, 'e' as e, 'f' as f) as t1 inner join (select 'a' as a, 'b' as b, 'c' as c, 'd' as d, 'e' as e, 'f' as f) as t2 on t1.d = t2.b or t1.c = t2.b or t1.e = t2.e and t1.a=t2.a and t2.f=t1.f;
select * from (select 'a' as a, 'b' as b, 'c' as c, 'd' as d, 'e' as e, 'f' as f) as t1 inner join (select 'a' as a, 'b' as b, 'c' as c, 'd' as d, 'e' as e, 'f' as f) as t2 on t1.d = t2.b AND t1.e = t2.e OR t1.c = t2.b AND t1.e = t2.e OR t1.d = t2.b AND t1.f=t2.f OR t1.c = t2.b AND t1.f=t2.f;
select * from (select 'a' as a, 'b' as b, 'c' as c, 'd' as d, 'e' as e, 'f' as f) as t1 inner join (select 'a' as a, 'b' as b, 'c' as c, 'd' as d, 'e' as e, 'f' as f) as t2 on (or(t1.d = t2.b and t1.e = t2.e, t1.d = t2.b and t1.f=t2.f, t1.c = t2.b and t1.e = t2.e, t1.c = t2.b and t1.f=t2.f));
select * from (select 'a' as a, 'b' as b, 'c' as c, 'd' as d, 'e' as e, 'f' as f) as t1 inner join (select 'a' as a, 'b' as b, 'c' as c, 'd' as d, 'e' as e, 'f' as f) as t2 on (t1.d = t2.b and t1.e = t2.e or t1.d = t2.b and t1.f=t2.f or t1.c = t2.b and t1.e = t2.e or t1.c = t2.b and t1.f=t2.f);

<<<<<<< HEAD
select * from (select 'a' as a, 'b' as b, 'c' as c, 'd' as d, 'e' as e, 'f' as f) as t1 left join (select 'a' as a, 'b' as b, 'c' as c, 'd' as d, 'e' as e, 'f' as f) as t2 on (t1.d = t2.b or t1.c = t2.b or t1.d = t2.b and t1.d = t2.b) or (t1.e = t2.e and t1.a=t2.a and t2.f=t1.f);
select * from (select 'a' as a, 'b' as b, 'c' as c, 'd' as d, 'e' as e, 'f' as f) as t1 right join (select 'a' as a, 'b' as b, 'c' as c, 'd' as d, 'e' as e, 'f' as f) as t2 on (t1.d = t2.b or t1.c = t2.b) or t1.e = t2.e;
select * from (select 'a' as a, 'b' as b, 'c' as c, 'd' as d, 'e' as e, 'f' as f) as t1 inner join (select 'a' as a, 'b' as b, 'c' as c, 'd' as d, 'e' as e, 'f' as f) as t2 on (t1.d = t2.b or t1.c = t2.b) or (t1.e = t2.e and t1.a=t2.a and t2.f=t1.f);
select * from (select 'a' as a, 'b' as b, 'c' as c, 'd' as d, 'e' as e, 'f' as f) as t1 inner join (select 'a' as a, 'b' as b, 'c' as c, 'd' as d, 'e' as e, 'f' as f) as t2 on (t1.d = t2.b or t1.c = t2.b) and (t1.e = t2.e or t1.f=t2.f);
=======
select * from (select 'a' as a, 'b' as b, 'c' as c, 'd' as d, 'e' as e, 'f' as f) as t1 left join (select 'a' as a, 'b' as b, 'c' as c, 'd' as d, 'e' as e, 'f' as f) as t2 on (t1.d = t2.b or t1.c = t2.b or t1.d = t2.b and t1.d = t2.b) or (t1.e = t2.e and t1.a=t2.a and t2.f=t1.f); -- { serverError INVALID_JOIN_ON_EXPRESSION }
select * from (select 'a' as a, 'b' as b, 'c' as c, 'd' as d, 'e' as e, 'f' as f) as t1 right join (select 'a' as a, 'b' as b, 'c' as c, 'd' as d, 'e' as e, 'f' as f) as t2 on (t1.d = t2.b or t1.c = t2.b) or t1.e = t2.e; -- { serverError INVALID_JOIN_ON_EXPRESSION }
select * from (select 'a' as a, 'b' as b, 'c' as c, 'd' as d, 'e' as e, 'f' as f) as t1 inner join (select 'a' as a, 'b' as b, 'c' as c, 'd' as d, 'e' as e, 'f' as f) as t2 on (t1.d = t2.b or t1.c = t2.b) or (t1.e = t2.e and t1.a=t2.a and t2.f=t1.f); -- { serverError INVALID_JOIN_ON_EXPRESSION }
select * from (select 'a' as a, 'b' as b, 'c' as c, 'd' as d, 'e' as e, 'f' as f) as t1 inner join (select 'a' as a, 'b' as b, 'c' as c, 'd' as d, 'e' as e, 'f' as f) as t2 on (t1.d = t2.b or t1.c = t2.b) and (t1.e = t2.e or t1.f=t2.f) SETTINGS enable_analyzer = 1;
>>>>>>> d65dd866

SET joined_subquery_requires_alias = 0;
SET max_threads = 1;

drop table if exists tab2;
drop table if exists tab3;

create table tab2 (a2 Int32, b2 Int32) engine = MergeTree order by a2;
create table tab3 (a3 Int32, b3 Int32) engine = MergeTree order by a3;

insert into tab2 values (2, 3);
insert into tab2 values (6, 4);
insert into tab3 values (2, 3);
insert into tab3 values (5, 4);
insert into tab3 values (100, 4);

select 'join on OR/AND chain';
select a2, b2, a3, b3 from tab2 any left join tab3 on a2=a3 and a2 +1 = b3 + 0 or b2=b3 and a2 +1 = b3 + 0 ;

drop table tab2;
drop table tab3;<|MERGE_RESOLUTION|>--- conflicted
+++ resolved
@@ -8,17 +8,10 @@
 select * from (select 'a' as a, 'b' as b, 'c' as c, 'd' as d, 'e' as e, 'f' as f) as t1 inner join (select 'a' as a, 'b' as b, 'c' as c, 'd' as d, 'e' as e, 'f' as f) as t2 on (or(t1.d = t2.b and t1.e = t2.e, t1.d = t2.b and t1.f=t2.f, t1.c = t2.b and t1.e = t2.e, t1.c = t2.b and t1.f=t2.f));
 select * from (select 'a' as a, 'b' as b, 'c' as c, 'd' as d, 'e' as e, 'f' as f) as t1 inner join (select 'a' as a, 'b' as b, 'c' as c, 'd' as d, 'e' as e, 'f' as f) as t2 on (t1.d = t2.b and t1.e = t2.e or t1.d = t2.b and t1.f=t2.f or t1.c = t2.b and t1.e = t2.e or t1.c = t2.b and t1.f=t2.f);
 
-<<<<<<< HEAD
 select * from (select 'a' as a, 'b' as b, 'c' as c, 'd' as d, 'e' as e, 'f' as f) as t1 left join (select 'a' as a, 'b' as b, 'c' as c, 'd' as d, 'e' as e, 'f' as f) as t2 on (t1.d = t2.b or t1.c = t2.b or t1.d = t2.b and t1.d = t2.b) or (t1.e = t2.e and t1.a=t2.a and t2.f=t1.f);
 select * from (select 'a' as a, 'b' as b, 'c' as c, 'd' as d, 'e' as e, 'f' as f) as t1 right join (select 'a' as a, 'b' as b, 'c' as c, 'd' as d, 'e' as e, 'f' as f) as t2 on (t1.d = t2.b or t1.c = t2.b) or t1.e = t2.e;
 select * from (select 'a' as a, 'b' as b, 'c' as c, 'd' as d, 'e' as e, 'f' as f) as t1 inner join (select 'a' as a, 'b' as b, 'c' as c, 'd' as d, 'e' as e, 'f' as f) as t2 on (t1.d = t2.b or t1.c = t2.b) or (t1.e = t2.e and t1.a=t2.a and t2.f=t1.f);
-select * from (select 'a' as a, 'b' as b, 'c' as c, 'd' as d, 'e' as e, 'f' as f) as t1 inner join (select 'a' as a, 'b' as b, 'c' as c, 'd' as d, 'e' as e, 'f' as f) as t2 on (t1.d = t2.b or t1.c = t2.b) and (t1.e = t2.e or t1.f=t2.f);
-=======
-select * from (select 'a' as a, 'b' as b, 'c' as c, 'd' as d, 'e' as e, 'f' as f) as t1 left join (select 'a' as a, 'b' as b, 'c' as c, 'd' as d, 'e' as e, 'f' as f) as t2 on (t1.d = t2.b or t1.c = t2.b or t1.d = t2.b and t1.d = t2.b) or (t1.e = t2.e and t1.a=t2.a and t2.f=t1.f); -- { serverError INVALID_JOIN_ON_EXPRESSION }
-select * from (select 'a' as a, 'b' as b, 'c' as c, 'd' as d, 'e' as e, 'f' as f) as t1 right join (select 'a' as a, 'b' as b, 'c' as c, 'd' as d, 'e' as e, 'f' as f) as t2 on (t1.d = t2.b or t1.c = t2.b) or t1.e = t2.e; -- { serverError INVALID_JOIN_ON_EXPRESSION }
-select * from (select 'a' as a, 'b' as b, 'c' as c, 'd' as d, 'e' as e, 'f' as f) as t1 inner join (select 'a' as a, 'b' as b, 'c' as c, 'd' as d, 'e' as e, 'f' as f) as t2 on (t1.d = t2.b or t1.c = t2.b) or (t1.e = t2.e and t1.a=t2.a and t2.f=t1.f); -- { serverError INVALID_JOIN_ON_EXPRESSION }
 select * from (select 'a' as a, 'b' as b, 'c' as c, 'd' as d, 'e' as e, 'f' as f) as t1 inner join (select 'a' as a, 'b' as b, 'c' as c, 'd' as d, 'e' as e, 'f' as f) as t2 on (t1.d = t2.b or t1.c = t2.b) and (t1.e = t2.e or t1.f=t2.f) SETTINGS enable_analyzer = 1;
->>>>>>> d65dd866
 
 SET joined_subquery_requires_alias = 0;
 SET max_threads = 1;
