#!/usr/bin/env python3

from dataclasses import dataclass
from typing import Callable, Dict, TypeVar

ConfValue = TypeVar("ConfValue", str, bool)
BuildConfig = Dict[str, ConfValue]

CI_CONFIG = {
    "build_config": {
        "package_release": {
            "compiler": "clang-16",
            "debug_build": False,
            "sanitizer": "",
            "package_type": "deb",
            "static_binary_name": "amd64",
            "additional_pkgs": True,
            "tidy": "disable",
            "with_coverage": False,
            "comment": "",
        },
<<<<<<< HEAD
        "coverity": {
            "compiler": "clang-16",
            "debug_build": False,
            "sanitizer": "",
            "package_type": "coverity",
            "tidy": "disable",
            "with_coverage": False,
            "official": False,
            "comment": "A special build for coverity",
        },
=======
>>>>>>> 40ce9cf9
        "package_aarch64": {
            "compiler": "clang-16-aarch64",
            "debug_build": False,
            "sanitizer": "",
            "package_type": "deb",
            "static_binary_name": "aarch64",
            "additional_pkgs": True,
            "tidy": "disable",
            "with_coverage": False,
            "comment": "",
        },
        "package_asan": {
            "compiler": "clang-16",
            "debug_build": False,
            "sanitizer": "address",
            "package_type": "deb",
            "tidy": "disable",
            "with_coverage": False,
            "comment": "",
        },
        "package_ubsan": {
            "compiler": "clang-16",
            "debug_build": False,
            "sanitizer": "undefined",
            "package_type": "deb",
            "tidy": "disable",
            "with_coverage": False,
            "comment": "",
        },
        "package_tsan": {
            "compiler": "clang-16",
            "debug_build": False,
            "sanitizer": "thread",
            "package_type": "deb",
            "tidy": "disable",
            "with_coverage": False,
            "comment": "",
        },
        "package_msan": {
            "compiler": "clang-16",
            "debug_build": False,
            "sanitizer": "memory",
            "package_type": "deb",
            "tidy": "disable",
            "with_coverage": False,
            "comment": "",
        },
        "package_debug": {
            "compiler": "clang-16",
            "debug_build": True,
            "sanitizer": "",
            "package_type": "deb",
            "tidy": "disable",
            "with_coverage": False,
            "comment": "Note: sparse checkout was used",
        },
        "binary_release": {
            "compiler": "clang-16",
            "debug_build": False,
            "sanitizer": "",
            "package_type": "binary",
            "tidy": "disable",
            "with_coverage": False,
            "comment": "",
        },
        "binary_tidy": {
            "compiler": "clang-16",
            "debug_build": True,
            "sanitizer": "",
            "package_type": "binary",
            "static_binary_name": "debug-amd64",
            "tidy": "enable",
            "with_coverage": False,
            "comment": "clang-tidy is used for static analysis",
        },
        "binary_darwin": {
            "compiler": "clang-16-darwin",
            "debug_build": False,
            "sanitizer": "",
            "package_type": "binary",
            "static_binary_name": "macos",
            "tidy": "disable",
            "with_coverage": False,
            "comment": "",
        },
        "binary_aarch64": {
            "compiler": "clang-16-aarch64",
            "debug_build": False,
            "sanitizer": "",
            "package_type": "binary",
            "tidy": "disable",
            "with_coverage": False,
            "comment": "",
        },
        "binary_aarch64_v80compat": {
            "compiler": "clang-16-aarch64-v80compat",
            "debug_build": False,
            "sanitizer": "",
            "package_type": "binary",
            "static_binary_name": "aarch64v80compat",
            "tidy": "disable",
            "with_coverage": False,
            "comment": "For ARMv8.1 and older",
        },
        "binary_freebsd": {
            "compiler": "clang-16-freebsd",
            "debug_build": False,
            "sanitizer": "",
            "package_type": "binary",
            "static_binary_name": "freebsd",
            "tidy": "disable",
            "with_coverage": False,
            "comment": "",
        },
        "binary_darwin_aarch64": {
            "compiler": "clang-16-darwin-aarch64",
            "debug_build": False,
            "sanitizer": "",
            "package_type": "binary",
            "static_binary_name": "macos-aarch64",
            "tidy": "disable",
            "with_coverage": False,
            "comment": "",
        },
        "binary_ppc64le": {
            "compiler": "clang-16-ppc64le",
            "debug_build": False,
            "sanitizer": "",
            "package_type": "binary",
            "static_binary_name": "powerpc64le",
            "tidy": "disable",
            "with_coverage": False,
            "comment": "",
        },
        "binary_amd64_compat": {
            "compiler": "clang-16-amd64-compat",
            "debug_build": False,
            "sanitizer": "",
            "package_type": "binary",
            "static_binary_name": "amd64compat",
            "tidy": "disable",
            "with_coverage": False,
            "comment": "SSE2-only build",
        },
        "binary_riscv64": {
            "compiler": "clang-16-riscv64",
            "debug_build": False,
            "sanitizer": "",
            "package_type": "binary",
            "static_binary_name": "riscv64",
            "tidy": "disable",
            "with_coverage": False,
            "comment": "",
        },
    },
    "builds_report_config": {
        "ClickHouse build check": [
            "package_release",
            "package_aarch64",
            "package_asan",
            "package_ubsan",
            "package_tsan",
            "package_msan",
            "package_debug",
            "binary_release",
        ],
        "ClickHouse special build check": [
            "binary_tidy",
            "binary_darwin",
            "binary_aarch64",
            "binary_aarch64_v80compat",
            "binary_freebsd",
            "binary_darwin_aarch64",
            "binary_ppc64le",
            "binary_riscv64",
            "binary_amd64_compat",
        ],
    },
    "tests_config": {
        # required_build - build name for artifacts
        # force_tests - force success status for tests
        "Install packages (amd64)": {
            "required_build": "package_release",
        },
        "Install packages (arm64)": {
            "required_build": "package_aarch64",
        },
        "Stateful tests (asan)": {
            "required_build": "package_asan",
        },
        "Stateful tests (tsan)": {
            "required_build": "package_tsan",
        },
        "Stateful tests (msan)": {
            "required_build": "package_msan",
        },
        "Stateful tests (ubsan)": {
            "required_build": "package_ubsan",
        },
        "Stateful tests (debug)": {
            "required_build": "package_debug",
        },
        "Stateful tests (release)": {
            "required_build": "package_release",
        },
        "Stateful tests (aarch64)": {
            "required_build": "package_aarch64",
        },
        "Stateful tests (release, DatabaseOrdinary)": {
            "required_build": "package_release",
        },
        "Stateful tests (release, DatabaseReplicated)": {
            "required_build": "package_release",
        },
        # Stateful tests for parallel replicas
        "Stateful tests (release, ParallelReplicas)": {
            "required_build": "package_release",
        },
        "Stateful tests (debug, ParallelReplicas)": {
            "required_build": "package_debug",
        },
        "Stateful tests (asan, ParallelReplicas)": {
            "required_build": "package_asan",
        },
        "Stateful tests (msan, ParallelReplicas)": {
            "required_build": "package_msan",
        },
        "Stateful tests (ubsan, ParallelReplicas)": {
            "required_build": "package_ubsan",
        },
        "Stateful tests (tsan, ParallelReplicas)": {
            "required_build": "package_tsan",
        },
        # End stateful tests for parallel replicas
        "Stateless tests (asan)": {
            "required_build": "package_asan",
        },
        "Stateless tests (tsan)": {
            "required_build": "package_tsan",
        },
        "Stateless tests (msan)": {
            "required_build": "package_msan",
        },
        "Stateless tests (ubsan)": {
            "required_build": "package_ubsan",
        },
        "Stateless tests (debug)": {
            "required_build": "package_debug",
        },
        "Stateless tests (release)": {
            "required_build": "package_release",
        },
        "Stateless tests (aarch64)": {
            "required_build": "package_aarch64",
        },
        "Stateless tests (release, wide parts enabled)": {
            "required_build": "package_release",
        },
        "Stateless tests (release, analyzer)": {
            "required_build": "package_release",
        },
        "Stateless tests (release, DatabaseOrdinary)": {
            "required_build": "package_release",
        },
        "Stateless tests (release, DatabaseReplicated)": {
            "required_build": "package_release",
        },
        "Stateless tests (release, s3 storage)": {
            "required_build": "package_release",
        },
        "Stateless tests (debug, s3 storage)": {
            "required_build": "package_debug",
        },
        "Stateless tests (tsan, s3 storage)": {
            "required_build": "package_tsan",
        },
        "Stress test (asan)": {
            "required_build": "package_asan",
        },
        "Stress test (tsan)": {
            "required_build": "package_tsan",
        },
        "Stress test (ubsan)": {
            "required_build": "package_ubsan",
        },
        "Stress test (msan)": {
            "required_build": "package_msan",
        },
        "Stress test (debug)": {
            "required_build": "package_debug",
        },
        "Upgrade check (asan)": {
            "required_build": "package_asan",
        },
        "Upgrade check (tsan)": {
            "required_build": "package_tsan",
        },
        "Upgrade check (msan)": {
            "required_build": "package_msan",
        },
        "Upgrade check (debug)": {
            "required_build": "package_debug",
        },
        "Integration tests (asan)": {
            "required_build": "package_asan",
        },
        "Integration tests (asan, analyzer)": {
            "required_build": "package_asan",
        },
        "Integration tests (tsan)": {
            "required_build": "package_tsan",
        },
        "Integration tests (release)": {
            "required_build": "package_release",
        },
        "Integration tests (msan)": {
            "required_build": "package_msan",
        },
        "Integration tests flaky check (asan)": {
            "required_build": "package_asan",
        },
        "Compatibility check (amd64)": {
            "required_build": "package_release",
        },
        "Compatibility check (aarch64)": {
            "required_build": "package_aarch64",
        },
        "Unit tests (release)": {
            "required_build": "binary_release",
        },
        "Unit tests (asan)": {
            "required_build": "package_asan",
        },
        "Unit tests (msan)": {
            "required_build": "package_msan",
        },
        "Unit tests (tsan)": {
            "required_build": "package_tsan",
        },
        "Unit tests (ubsan)": {
            "required_build": "package_ubsan",
        },
        "AST fuzzer (debug)": {
            "required_build": "package_debug",
        },
        "AST fuzzer (asan)": {
            "required_build": "package_asan",
        },
        "AST fuzzer (msan)": {
            "required_build": "package_msan",
        },
        "AST fuzzer (tsan)": {
            "required_build": "package_tsan",
        },
        "AST fuzzer (ubsan)": {
            "required_build": "package_ubsan",
        },
        "Stateless tests flaky check (asan)": {
            "required_build": "package_asan",
        },
        "ClickHouse Keeper Jepsen": {
            "required_build": "binary_release",
        },
        "ClickHouse Server Jepsen": {
            "required_build": "binary_release",
        },
        "Performance Comparison": {
            "required_build": "package_release",
            "test_grep_exclude_filter": "",
        },
        "Performance Comparison Aarch64": {
            "required_build": "package_aarch64",
            "test_grep_exclude_filter": "",
        },
        "SQLancer (release)": {
            "required_build": "package_release",
        },
        "SQLancer (debug)": {
            "required_build": "package_debug",
        },
        "Sqllogic test (release)": {
            "required_build": "package_release",
        },
    },
}  # type: dict

# checks required by Mergeable Check
REQUIRED_CHECKS = [
    "ClickHouse build check",
    "ClickHouse special build check",
    "Docs Check",
    "Fast test",
    "Stateful tests (release)",
    "Stateless tests (release)",
    "Stateless tests (debug) [1/5]",
    "Stateless tests (debug) [2/5]",
    "Stateless tests (debug) [3/5]",
    "Stateless tests (debug) [4/5]",
    "Stateless tests (debug) [5/5]",
    "AST fuzzer (asan)",
    "AST fuzzer (msan)",
    "AST fuzzer (tsan)",
    "AST fuzzer (ubsan)",
    "AST fuzzer (debug)",
    "Compatibility check (aarch64)",
    "Compatibility check (amd64)",
    "Install packages (amd64)",
    "Install packages (arm64)",
    "Integration tests (asan) [1/6]",
    "Integration tests (asan) [2/6]",
    "Integration tests (asan) [3/6]",
    "Integration tests (asan) [4/6]",
    "Integration tests (asan) [5/6]",
    "Integration tests (asan) [6/6]",
    "Integration tests (release) [1/4]",
    "Integration tests (release) [2/4]",
    "Integration tests (release) [3/4]",
    "Integration tests (release) [4/4]",
    "Integration tests (tsan) [1/6]",
    "Integration tests (tsan) [2/6]",
    "Integration tests (tsan) [3/6]",
    "Integration tests (tsan) [4/6]",
    "Integration tests (tsan) [5/6]",
    "Integration tests (tsan) [6/6]",
    "Integration tests flaky check (asan)",
    "Stateful tests (aarch64)",
    "Stateful tests (asan)",
    "Stateful tests (asan, ParallelReplicas)",
    "Stateful tests (debug)",
    "Stateful tests (debug, ParallelReplicas)",
    "Stateful tests (msan)",
    "Stateful tests (msan, ParallelReplicas)",
    "Stateful tests (release, ParallelReplicas)",
    "Stateful tests (tsan)",
    "Stateful tests (tsan, ParallelReplicas)",
    "Stateful tests (ubsan)",
    "Stateful tests (ubsan, ParallelReplicas)",
    "Stateless tests (aarch64)",
    "Stateless tests (asan) [1/4]",
    "Stateless tests (asan) [2/4]",
    "Stateless tests (asan) [3/4]",
    "Stateless tests (asan) [4/4]",
    "Stateless tests (debug) [1/5]",
    "Stateless tests (debug) [2/5]",
    "Stateless tests (debug) [3/5]",
    "Stateless tests (debug) [4/5]",
    "Stateless tests (debug) [5/5]",
    "Stateless tests (debug, s3 storage) [1/6]",
    "Stateless tests (debug, s3 storage) [2/6]",
    "Stateless tests (debug, s3 storage) [3/6]",
    "Stateless tests (debug, s3 storage) [4/6]",
    "Stateless tests (debug, s3 storage) [5/6]",
    "Stateless tests (debug, s3 storage) [6/6]",
    "Stateless tests (msan) [1/6]",
    "Stateless tests (msan) [2/6]",
    "Stateless tests (msan) [3/6]",
    "Stateless tests (msan) [4/6]",
    "Stateless tests (msan) [5/6]",
    "Stateless tests (msan) [6/6]",
    "Stateless tests (release, DatabaseReplicated) [1/4]",
    "Stateless tests (release, DatabaseReplicated) [2/4]",
    "Stateless tests (release, DatabaseReplicated) [3/4]",
    "Stateless tests (release, DatabaseReplicated) [4/4]",
    "Stateless tests (release, s3 storage) [1/2]",
    "Stateless tests (release, s3 storage) [2/2]",
    "Stateless tests (release, wide parts enabled)",
    "Stateless tests (tsan) [1/5]",
    "Stateless tests (tsan) [2/5]",
    "Stateless tests (tsan) [3/5]",
    "Stateless tests (tsan) [4/5]",
    "Stateless tests (tsan) [5/5]",
    "Stateless tests (tsan, s3 storage) [1/5]",
    "Stateless tests (tsan, s3 storage) [2/5]",
    "Stateless tests (tsan, s3 storage) [3/5]",
    "Stateless tests (tsan, s3 storage) [4/5]",
    "Stateless tests (tsan, s3 storage) [5/5]",
    "Stateless tests (ubsan) [1/2]",
    "Stateless tests (ubsan) [2/2]",
    "Stress test (asan)",
    "Stress test (debug)",
    "Stress test (msan)",
    "Stress test (tsan)",
    "Stress test (ubsan)",
    "Upgrade check (asan)",
    "Upgrade check (debug)",
    "Upgrade check (msan)",
    "Upgrade check (tsan)",
    "Style Check",
    "Unit tests (asan)",
    "Unit tests (msan)",
    "Unit tests (release)",
    "Unit tests (tsan)",
    "Unit tests (ubsan)",
]


@dataclass
class CheckDescription:
    name: str
    description: str  # the check descriptions, will be put into the status table
    match_func: Callable[[str], bool]  # the function to check vs the commit status

    def __hash__(self) -> int:
        return hash(self.name + self.description)


CHECK_DESCRIPTIONS = [
    CheckDescription(
        "AST fuzzer",
        "Runs randomly generated queries to catch program errors. "
        "The build type is optionally given in parenthesis. "
        "If it fails, ask a maintainer for help",
        lambda x: x.startswith("AST fuzzer"),
    ),
    CheckDescription(
        "Bugfix validate check",
        "Checks that either a new test (functional or integration) or there "
        "some changed tests that fail with the binary built on master branch",
        lambda x: x == "Bugfix validate check",
    ),
    CheckDescription(
        "CI running",
        "A meta-check that indicates the running CI. Normally, it's in <b>success</b> or "
        "<b>pending</b> state. The failed status indicates some problems with the PR",
        lambda x: x == "CI running",
    ),
    CheckDescription(
        "ClickHouse build check",
        "Builds ClickHouse in various configurations for use in further steps. "
        "You have to fix the builds that fail. Build logs often has enough "
        "information to fix the error, but you might have to reproduce the failure "
        "locally. The <b>cmake</b> options can be found in the build log, grepping for "
        '<b>cmake</b>. Use these options and follow the <a href="'
        'https://clickhouse.com/docs/en/development/build">general build process</a>',
        lambda x: x.startswith("ClickHouse") and x.endswith("build check"),
    ),
    CheckDescription(
        "Compatibility check",
        "Checks that <b>clickhouse</b> binary runs on distributions with old libc "
        "versions. If it fails, ask a maintainer for help",
        lambda x: x.startswith("Compatibility check"),
    ),
    CheckDescription(
        "Docker image for servers",
        "The check to build and optionally push the mentioned image to docker hub",
        lambda x: x.startswith("Docker image")
        and (x.endswith("building check") or x.endswith("build and push")),
    ),
    CheckDescription(
        "Docs Check", "Builds and tests the documentation", lambda x: x == "Docs Check"
    ),
    CheckDescription(
        "Fast test",
        "Normally this is the first check that is ran for a PR. It builds ClickHouse "
        'and runs most of <a href="https://clickhouse.com/docs/en/development/tests'
        '#functional-tests">stateless functional tests</a>, '
        "omitting some. If it fails, further checks are not started until it is fixed. "
        "Look at the report to see which tests fail, then reproduce the failure "
        'locally as described <a href="https://clickhouse.com/docs/en/development/'
        'tests#functional-test-locally">here</a>',
        lambda x: x == "Fast test",
    ),
    CheckDescription(
        "Flaky tests",
        "Checks if new added or modified tests are flaky by running them repeatedly, "
        "in parallel, with more randomization. Functional tests are run 100 times "
        "with address sanitizer, and additional randomization of thread scheduling. "
        "Integrational tests are run up to 10 times. If at least once a new test has "
        "failed, or was too long, this check will be red. We don't allow flaky tests, "
        'read <a href="https://clickhouse.com/blog/decorating-a-christmas-tree-with-'
        'the-help-of-flaky-tests/">the doc</a>',
        lambda x: "tests flaky check" in x,
    ),
    CheckDescription(
        "Install packages",
        "Checks that the built packages are installable in a clear environment",
        lambda x: x.startswith("Install packages ("),
    ),
    CheckDescription(
        "Integration tests",
        "The integration tests report. In parenthesis the package type is given, "
        "and in square brackets are the optional part/total tests",
        lambda x: x.startswith("Integration tests ("),
    ),
    CheckDescription(
        "Mergeable Check",
        "Checks if all other necessary checks are successful",
        lambda x: x == "Mergeable Check",
    ),
    CheckDescription(
        "Performance Comparison",
        "Measure changes in query performance. The performance test report is "
        'described in detail <a href="https://github.com/ClickHouse/ClickHouse/tree'
        '/master/docker/test/performance-comparison#how-to-read-the-report">here</a>. '
        "In square brackets are the optional part/total tests",
        lambda x: x.startswith("Performance Comparison"),
    ),
    CheckDescription(
        "Push to Dockerhub",
        "The check for building and pushing the CI related docker images to docker hub",
        lambda x: x.startswith("Push") and "to Dockerhub" in x,
    ),
    CheckDescription(
        "Sqllogic",
        "Run clickhouse on the "
        '<a href="https://www.sqlite.org/sqllogictest">sqllogic</a> '
        "test set against sqlite and checks that all statements are passed",
        lambda x: x.startswith("Sqllogic test"),
    ),
    CheckDescription(
        "SQLancer",
        "Fuzzing tests that detect logical bugs with "
        '<a href="https://github.com/sqlancer/sqlancer">SQLancer</a> tool',
        lambda x: x.startswith("SQLancer"),
    ),
    CheckDescription(
        "Stateful tests",
        "Runs stateful functional tests for ClickHouse binaries built in various "
        "configurations -- release, debug, with sanitizers, etc",
        lambda x: x.startswith("Stateful tests ("),
    ),
    CheckDescription(
        "Stateless tests",
        "Runs stateless functional tests for ClickHouse binaries built in various "
        "configurations -- release, debug, with sanitizers, etc",
        lambda x: x.startswith("Stateless tests ("),
    ),
    CheckDescription(
        "Stress test",
        "Runs stateless functional tests concurrently from several clients to detect "
        "concurrency-related errors",
        lambda x: x.startswith("Stress test ("),
    ),
    CheckDescription(
        "Style Check",
        "Runs a set of checks to keep the code style clean. If some of tests failed, "
        "see the related log from the report",
        lambda x: x == "Style Check",
    ),
    CheckDescription(
        "Unit tests",
        "Runs the unit tests for different release types",
        lambda x: x.startswith("Unit tests ("),
    ),
    CheckDescription(
        "Upgrade check",
        "Runs stress tests on server version from last release and then tries to "
        "upgrade it to the version from the PR. It checks if the new server can "
        "successfully startup without any errors, crashes or sanitizer asserts",
        lambda x: x.startswith("Upgrade check ("),
    ),
    CheckDescription(
        "Falback for unknown",
        "There's no description for the check yet, please add it to "
        "tests/ci/ci_config.py:CHECK_DESCRIPTIONS",
        lambda x: True,
    ),
]<|MERGE_RESOLUTION|>--- conflicted
+++ resolved
@@ -19,19 +19,6 @@
             "with_coverage": False,
             "comment": "",
         },
-<<<<<<< HEAD
-        "coverity": {
-            "compiler": "clang-16",
-            "debug_build": False,
-            "sanitizer": "",
-            "package_type": "coverity",
-            "tidy": "disable",
-            "with_coverage": False,
-            "official": False,
-            "comment": "A special build for coverity",
-        },
-=======
->>>>>>> 40ce9cf9
         "package_aarch64": {
             "compiler": "clang-16-aarch64",
             "debug_build": False,
